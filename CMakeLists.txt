<<<<<<< HEAD
# Defines BitShares library target.
project( BitShares )
cmake_minimum_required( VERSION 3.1 )
=======
# Defines BitShares-Testnet library target.
project( BitShares-Testnet )
cmake_minimum_required( VERSION 2.8.12 )
>>>>>>> 4433e47f

set( BLOCKCHAIN_NAME "Testnet" )
set(GRAPHENE_EGENESIS_JSON "${CMAKE_CURRENT_SOURCE_DIR}/genesis.json" )

set( CLI_CLIENT_EXECUTABLE_NAME graphene_client )
set( GUI_CLIENT_EXECUTABLE_NAME BitShares-Testnet )
set( CUSTOM_URL_SCHEME "gcs" )
set( INSTALLER_APP_ID "68ad7005-8eee-49c9-95ce-9eed97e5b347" )

set( CMAKE_CXX_STANDARD 14 )
set( CMAKE_CXX_STANDARD_REQUIRED ON )
set( CMAKE_CXX_EXTENSIONS OFF )

# http://stackoverflow.com/a/18369825
if("${CMAKE_CXX_COMPILER_ID}" STREQUAL "GNU")
    if (CMAKE_CXX_COMPILER_VERSION VERSION_LESS 4.8)
        message(FATAL_ERROR "GCC version must be at least 4.8!")
    endif()
elseif ("${CMAKE_CXX_COMPILER_ID}" STREQUAL "Clang")
    if (CMAKE_CXX_COMPILER_VERSION VERSION_LESS 3.3)
        message(FATAL_ERROR "Clang version must be at least 3.3!")
    endif()
endif()

list( APPEND CMAKE_MODULE_PATH "${CMAKE_CURRENT_SOURCE_DIR}/CMakeModules" )

set(CMAKE_EXPORT_COMPILE_COMMANDS "ON")
set(GRAPHENE_EGENESIS_JSON "${CMAKE_CURRENT_SOURCE_DIR}/libraries/egenesis/genesis.json" )

#set (ENABLE_INSTALLER 1)
#set (USE_PCH 1)

if (USE_PCH)
  include (cotire)
endif(USE_PCH)

option(USE_PROFILER "Build with GPROF support(Linux)." OFF)

IF( NOT WIN32 )
  list( APPEND CMAKE_MODULE_PATH "${CMAKE_CURRENT_SOURCE_DIR}/libraries/fc/CMakeModules" )
ENDIF( NOT WIN32 )
list( APPEND CMAKE_MODULE_PATH "${CMAKE_CURRENT_SOURCE_DIR}/libraries/fc/GitVersionGen" )
include( GetGitRevisionDescription )
get_git_head_revision( GIT_REFSPEC GIT_SHA2 )

SET(BOOST_COMPONENTS)
LIST(APPEND BOOST_COMPONENTS thread
                             iostreams
                             date_time
                             system
                             filesystem
                             program_options
                             chrono
                             unit_test_framework
                             context)
# boost::endian is also required, but FindBoost can't handle header-only libs
SET( Boost_USE_STATIC_LIBS ON CACHE STRING "ON or OFF" )

IF( WIN32 )
  SET(BOOST_ROOT $ENV{BOOST_ROOT})
  set(Boost_USE_MULTITHREADED ON)
  set(BOOST_ALL_DYN_LINK OFF) # force dynamic linking for all libraries
ENDIF(WIN32)

FIND_PACKAGE(Boost 1.57 REQUIRED COMPONENTS ${BOOST_COMPONENTS})
# For Boost 1.53 on windows, coroutine was not in BOOST_LIBRARYDIR and do not need it to build,  but if boost versin >= 1.54, find coroutine otherwise will cause link errors
IF(NOT "${Boost_VERSION}" MATCHES "1.53(.*)")
   SET(BOOST_LIBRARIES_TEMP ${Boost_LIBRARIES})
   FIND_PACKAGE(Boost 1.54 REQUIRED COMPONENTS coroutine)
   LIST(APPEND BOOST_COMPONENTS coroutine)
   SET(Boost_LIBRARIES ${BOOST_LIBRARIES_TEMP} ${Boost_LIBRARIES})
ENDIF()

if( WIN32 )

    message( STATUS "Configuring BitShares-Testnet on WIN32")
    set( DB_VERSION 60 )
    set( BDB_STATIC_LIBS 1 )

    set( ZLIB_LIBRARIES "" )
    SET( DEFAULT_EXECUTABLE_INSTALL_DIR bin/ )

    set(CRYPTO_LIB)

    if( MSVC )
	add_definitions(-DWIN32_LEAN_AND_MEAN)
        #looks like this flag can have different default on some machines.
        SET(CMAKE_SHARED_LINKER_FLAGS "${CMAKE_SHARED_LINKER_FLAGS} /SAFESEH:NO")
        SET(CMAKE_EXE_LINKER_FLAGS "${CMAKE_EXE_LINKER_FLAGS} /SAFESEH:NO")

        # Probably cmake has a bug and vcxproj generated for executable in Debug conf. has disabled debug info
        set(CMAKE_EXE_LINKER_FLAGS_DEBUG "${CMAKE_EXE_LINKER_FLAGS_DEBUG} /DEBUG")
    endif ( MSVC )

    # On windows tcl should be installed to the directory pointed by setenv.bat script
    SET(TCL_INCLUDE_PATH $ENV{TCL_ROOT}/include)
    MESSAGE(STATUS "tcl INCLUDE PATH: ${TCL_INCLUDE_PATH}")

    FIND_PACKAGE(TCL)
    MESSAGE(STATUS "tcl_library: ${TCL_LIBRARY}")

    SET(TCL_LIBS "optimized;${TCL_LIBRARY};debug;")
    get_filename_component(TCL_LIB_PATH "${TCL_LIBRARY}" PATH)
    get_filename_component(TCL_LIB_NAME "${TCL_LIBRARY}" NAME_WE)
    get_filename_component(TCL_LIB_EXT "${TCL_LIBRARY}" EXT)

    SET(TCL_LIBS "${TCL_LIBS}${TCL_LIB_PATH}/${TCL_LIB_NAME}g${TCL_LIB_EXT}")
    SET(TCL_LIBRARY ${TCL_LIBS})

else( WIN32 ) # Apple AND Linux

    if( APPLE )
        # Apple Specific Options Here
<<<<<<< HEAD
        message( STATUS "Configuring BitShares on OS X" )
        set( CMAKE_CXX_FLAGS "${CMAKE_C_FLAGS} -stdlib=libc++ -Wall" )
    else( APPLE )
        # Linux Specific Options Here
        message( STATUS "Configuring BitShares on Linux" )
        set( CMAKE_CXX_FLAGS "${CMAKE_C_FLAGS} -Wall" )
=======
        message( STATUS "Configuring BitShares-Testnet on OS X" )
        set( CMAKE_CXX_FLAGS "${CMAKE_C_FLAGS} -std=c++11 -stdlib=libc++ -Wall" )
    else( APPLE )
        # Linux Specific Options Here
        message( STATUS "Configuring BitShares-Testnet on Linux" )
        set( CMAKE_CXX_FLAGS "${CMAKE_C_FLAGS} -std=c++11 -Wall" )
>>>>>>> 4433e47f
        if(USE_PROFILER)
            set( CMAKE_CXX_FLAGS "${CMAKE_CXX_FLAGS} -pg" )
        endif( USE_PROFILER )
        set( rt_library rt )
        set( pthread_library pthread)
        if ( NOT DEFINED crypto_library )
          # I'm not sure why this is here, I guess someone has openssl and can't detect it with find_package()?
          # if you have a normal install, you can define crypto_library to the empty string to avoid a build error
          set( crypto_library crypto)
        endif ()
        if ( FULL_STATIC_BUILD )
          set( CMAKE_EXE_LINKER_FLAGS "${CMAKE_EXE_LINKER_FLAGS} -static-libstdc++ -static-libgcc")
        endif ( FULL_STATIC_BUILD )
    endif( APPLE )

    if( "${CMAKE_CXX_COMPILER_ID}" STREQUAL "GNU" )
        set( CMAKE_CXX_FLAGS "${CMAKE_CXX_FLAGS} -fno-builtin-memcmp" )
    elseif( "${CMAKE_CXX_COMPILER_ID}" STREQUAL "Clang" )
        if( CMAKE_CXX_COMPILER_VERSION VERSION_EQUAL 4.0.0 OR CMAKE_CXX_COMPILER_VERSION VERSION_GREATER 4.0.0 )
            set( CMAKE_CXX_FLAGS "${CMAKE_CXX_FLAGS} -Wno-invalid-partial-specialization" )
        endif()
    endif()

    if( "${CMAKE_GENERATOR}" STREQUAL "Ninja" )
        if( "${CMAKE_CXX_COMPILER_ID}" STREQUAL "Clang" )
            set( CMAKE_CXX_FLAGS "${CMAKE_CXX_FLAGS} -fcolor-diagnostics" )
        endif()
    endif()

    # based on http://www.delorie.com/gnu/docs/gdb/gdb_70.html
    # uncomment this line to tell GDB about macros (slows compile times)
    # set( CMAKE_CXX_FLAGS_DEBUG "${CMAKE_CXX_FLAGS_DEBUG} -gdwarf-2 -g3" )

endif( WIN32 )

set(ENABLE_COVERAGE_TESTING FALSE CACHE BOOL "Build BitShares-Testnet for code coverage analysis")

if(ENABLE_COVERAGE_TESTING)
    SET(CMAKE_CXX_FLAGS "--coverage ${CMAKE_CXX_FLAGS}")
endif()

add_subdirectory( libraries )
add_subdirectory( programs )
add_subdirectory( tests )


if (ENABLE_INSTALLER)

set(VERSION_MAJOR 0)
set(VERSION_MINOR 1)
set(VERSION_PATCH 0)


include(InstallRequiredSystemLibraries)

set(CPACK_OUTPUT_FILE_PREFIX ${CMAKE_BINARY_DIR}/packages)
set(CMAKE_INSTALL_PREFIX ${CMAKE_BINARY_DIR}/install)

SET(CPACK_PACKAGE_DIRECTORY "${CMAKE_INSTALL_PREFIX}")
set(CPACK_PACKAGE_NAME "graphene")
set(CPACK_PACKAGE_VENDOR "Cryptonomex, Inc.")
set(CPACK_PACKAGE_VERSION_MAJOR "${VERSION_MAJOR}")
set(CPACK_PACKAGE_VERSION_MINOR "${VERSION_MINOR}")
set(CPACK_PACKAGE_VERSION_PATCH "${VERSION_PATCH}")
set(CPACK_PACKAGE_VERSION "${CPACK_PACKAGE_VERSION_MAJOR}.${CPACK_PACKAGE_VERSION_MINOR}.${CPACK_PACKAGE_VERSION_PATCH}")
set(CPACK_PACKAGE_DESCRIPTION "A client for the BitShares-Testnet network")
set(CPACK_PACKAGE_DESCRIPTION_SUMMARY "A client for the BitShares-Testnet network")
set(CPACK_RESOURCE_FILE_LICENSE "${CMAKE_CURRENT_SOURCE_DIR}/LICENSE.md")
set(CPACK_PACKAGE_INSTALL_DIRECTORY "BitShares-Testnet ${CPACK_PACKAGE_VERSION}")

if(WIN32)
 SET(CPACK_GENERATOR "ZIP;NSIS")
 set(CPACK_PACKAGE_NAME "BitShares-Testnet") # override above
 set(CPACK_NSIS_EXECUTABLES_DIRECTORY .)
 set(CPACK_NSIS_PACKAGE_NAME "BitShares-Testnet v${CPACK_PACKAGE_VERSION}")
 set(CPACK_NSIS_DISPLAY_NAME "${CPACK_NSIS_PACKAGE_NAME}")
 set(CPACK_NSIS_DEFINES "  !define MUI_STARTMENUPAGE_DEFAULTFOLDER \\\"BitShares-Testnet\\\"")
 # it seems like windows zip files usually don't have a single directory inside them, unix tgz frequently do
 SET(CPACK_INCLUDE_TOPLEVEL_DIRECTORY 0)

endif(WIN32)

if(APPLE)
  set(CPACK_GENERATOR "DragNDrop")
endif()

if(LINUX)
  # Linux gets a .tgz
  SET(CPACK_GENERATOR "TGZ")
  SET(CPACK_INCLUDE_TOPLEVEL_DIRECTORY 1)
endif(LINUX)

 include(CPack)
endif(ENABLE_INSTALLER)

MESSAGE( STATUS "" )
MESSAGE( STATUS "PROFILER: ${USE_PROFILER}" )
MESSAGE( STATUS "" )<|MERGE_RESOLUTION|>--- conflicted
+++ resolved
@@ -1,12 +1,6 @@
-<<<<<<< HEAD
-# Defines BitShares library target.
-project( BitShares )
-cmake_minimum_required( VERSION 3.1 )
-=======
 # Defines BitShares-Testnet library target.
 project( BitShares-Testnet )
-cmake_minimum_required( VERSION 2.8.12 )
->>>>>>> 4433e47f
+cmake_minimum_required( VERSION 3.1 )
 
 set( BLOCKCHAIN_NAME "Testnet" )
 set(GRAPHENE_EGENESIS_JSON "${CMAKE_CURRENT_SOURCE_DIR}/genesis.json" )
@@ -120,21 +114,12 @@
 
     if( APPLE )
         # Apple Specific Options Here
-<<<<<<< HEAD
-        message( STATUS "Configuring BitShares on OS X" )
+        message( STATUS "Configuring BitShares-Testnet on OS X" )
         set( CMAKE_CXX_FLAGS "${CMAKE_C_FLAGS} -stdlib=libc++ -Wall" )
     else( APPLE )
         # Linux Specific Options Here
-        message( STATUS "Configuring BitShares on Linux" )
+        message( STATUS "Configuring BitShares-Testnet on Linux" )
         set( CMAKE_CXX_FLAGS "${CMAKE_C_FLAGS} -Wall" )
-=======
-        message( STATUS "Configuring BitShares-Testnet on OS X" )
-        set( CMAKE_CXX_FLAGS "${CMAKE_C_FLAGS} -std=c++11 -stdlib=libc++ -Wall" )
-    else( APPLE )
-        # Linux Specific Options Here
-        message( STATUS "Configuring BitShares-Testnet on Linux" )
-        set( CMAKE_CXX_FLAGS "${CMAKE_C_FLAGS} -std=c++11 -Wall" )
->>>>>>> 4433e47f
         if(USE_PROFILER)
             set( CMAKE_CXX_FLAGS "${CMAKE_CXX_FLAGS} -pg" )
         endif( USE_PROFILER )
