/*
 * Copyright (c) 2015 Cryptonomex, Inc., and contributors.
 *
 * The MIT License
 *
 * Permission is hereby granted, free of charge, to any person obtaining a copy
 * of this software and associated documentation files (the "Software"), to deal
 * in the Software without restriction, including without limitation the rights
 * to use, copy, modify, merge, publish, distribute, sublicense, and/or sell
 * copies of the Software, and to permit persons to whom the Software is
 * furnished to do so, subject to the following conditions:
 *
 * The above copyright notice and this permission notice shall be included in
 * all copies or substantial portions of the Software.
 *
 * THE SOFTWARE IS PROVIDED "AS IS", WITHOUT WARRANTY OF ANY KIND, EXPRESS OR
 * IMPLIED, INCLUDING BUT NOT LIMITED TO THE WARRANTIES OF MERCHANTABILITY,
 * FITNESS FOR A PARTICULAR PURPOSE AND NONINFRINGEMENT. IN NO EVENT SHALL THE
 * AUTHORS OR COPYRIGHT HOLDERS BE LIABLE FOR ANY CLAIM, DAMAGES OR OTHER
 * LIABILITY, WHETHER IN AN ACTION OF CONTRACT, TORT OR OTHERWISE, ARISING FROM,
 * OUT OF OR IN CONNECTION WITH THE SOFTWARE OR THE USE OR OTHER DEALINGS IN
 * THE SOFTWARE.
 */
#include <sstream>
#include <iomanip>
#include <deque>
#include <unordered_set>
#include <list>
#include <forward_list>
#include <iostream>
#include <algorithm>
#include <tuple>
#include <string>
#include <boost/tuple/tuple.hpp>
#include <boost/circular_buffer.hpp>

#include <boost/multi_index_container.hpp>
#include <boost/multi_index/ordered_index.hpp>
#include <boost/multi_index/mem_fun.hpp>
#include <boost/multi_index/member.hpp>
#include <boost/multi_index/random_access_index.hpp>
#include <boost/multi_index/tag.hpp>
#include <boost/multi_index/sequenced_index.hpp>
#include <boost/multi_index/hashed_index.hpp>
#include <boost/logic/tribool.hpp>
#include <boost/range/algorithm_ext/push_back.hpp>
#include <boost/range/algorithm/find.hpp>
#include <boost/range/numeric.hpp>

#include <boost/accumulators/accumulators.hpp>
#include <boost/accumulators/statistics/stats.hpp>
#include <boost/accumulators/statistics/rolling_mean.hpp>
#include <boost/accumulators/statistics/min.hpp>
#include <boost/accumulators/statistics/max.hpp>
#include <boost/accumulators/statistics/sum.hpp>
#include <boost/accumulators/statistics/count.hpp>

#include <boost/preprocessor/seq/for_each.hpp>
#include <boost/preprocessor/cat.hpp>
#include <boost/preprocessor/stringize.hpp>

#include <fc/thread/thread.hpp>
#include <fc/thread/future.hpp>
#include <fc/thread/non_preemptable_scope_check.hpp>
#include <fc/thread/mutex.hpp>
#include <fc/thread/scoped_lock.hpp>
#include <fc/log/logger.hpp>
#include <fc/io/json.hpp>
#include <fc/io/enum_type.hpp>
#include <fc/io/raw.hpp>
#include <fc/crypto/rand.hpp>
#include <fc/network/rate_limiting.hpp>
#include <fc/network/ip.hpp>
#include <fc/network/resolve.hpp>

#include <graphene/net/node.hpp>
#include <graphene/net/peer_database.hpp>
#include <graphene/net/peer_connection.hpp>
#include <graphene/net/stcp_socket.hpp>
#include <graphene/net/config.hpp>
#include <graphene/net/exceptions.hpp>

#include <graphene/chain/config.hpp>
#include <graphene/chain/exceptions.hpp>
// Nasty hack: A circular dependency around fee_schedule is resolved by fwd-declaring it and using a shared_ptr
// to it in chain_parameters, which is used in an operation and thus must be serialized by the net library.
// Resolving that forward declaration doesn't happen until now:
#include <graphene/protocol/fee_schedule.hpp>

#include <fc/git_revision.hpp>

//#define ENABLE_DEBUG_ULOGS

#ifdef DEFAULT_LOGGER
# undef DEFAULT_LOGGER
#endif
#define DEFAULT_LOGGER "p2p"

#define P2P_IN_DEDICATED_THREAD 1

#define INVOCATION_COUNTER(name) \
    static unsigned total_ ## name ## _counter = 0; \
    static unsigned active_ ## name ## _counter = 0; \
    struct name ## _invocation_logger { \
      unsigned *total; \
      unsigned *active; \
      name ## _invocation_logger(unsigned *total, unsigned *active) : \
        total(total), active(active) \
      { \
        ++*total; \
        ++*active; \
        dlog("NEWDEBUG: Entering " #name ", now ${total} total calls, ${active} active calls", ("total", *total)("active", *active)); \
      } \
      ~name ## _invocation_logger() \
      { \
        --*active; \
        dlog("NEWDEBUG: Leaving " #name ", now ${total} total calls, ${active} active calls", ("total", *total)("active", *active)); \
      } \
    } invocation_logger(&total_ ## name ## _counter, &active_ ## name ## _counter)

//log these messages even at warn level when operating on the test network
#ifdef GRAPHENE_TEST_NETWORK
#define testnetlog wlog
#else
#define testnetlog(...) do {} while (0)
#endif

namespace graphene { namespace net {

  namespace detail
  {
    namespace bmi = boost::multi_index;
    class blockchain_tied_message_cache
    {
    private:
      static const uint32_t cache_duration_in_blocks = GRAPHENE_NET_MESSAGE_CACHE_DURATION_IN_BLOCKS;

      struct message_hash_index{};
      struct message_contents_hash_index{};
      struct block_clock_index{};
      struct message_info
      {
        message_hash_type message_hash;
        message           message_body;
        uint32_t          block_clock_when_received;

        // for network performance stats
        message_propagation_data propagation_data;
        fc::uint160_t     message_contents_hash; // hash of whatever the message contains (if it's a transaction, this is the transaction id, if it's a block, it's the block_id)

        message_info( const message_hash_type& message_hash,
                      const message&           message_body,
                      uint32_t                 block_clock_when_received,
                      const message_propagation_data& propagation_data,
                      fc::uint160_t            message_contents_hash ) :
          message_hash( message_hash ),
          message_body( message_body ),
          block_clock_when_received( block_clock_when_received ),
          propagation_data( propagation_data ),
          message_contents_hash( message_contents_hash )
        {}
      };
      typedef boost::multi_index_container
        < message_info,
            bmi::indexed_by< bmi::ordered_unique< bmi::tag<message_hash_index>,
                                                  bmi::member<message_info, message_hash_type, &message_info::message_hash> >,
                             bmi::ordered_non_unique< bmi::tag<message_contents_hash_index>,
                                                      bmi::member<message_info, fc::uint160_t, &message_info::message_contents_hash> >,
                             bmi::ordered_non_unique< bmi::tag<block_clock_index>,
                                                      bmi::member<message_info, uint32_t, &message_info::block_clock_when_received> > >
        > message_cache_container;

      message_cache_container _message_cache;

      uint32_t block_clock;

    public:
      blockchain_tied_message_cache() :
        block_clock( 0 )
      {}
      void block_accepted();
      void cache_message( const message& message_to_cache, const message_hash_type& hash_of_message_to_cache,
                        const message_propagation_data& propagation_data, const fc::uint160_t& message_content_hash );
      message get_message( const message_hash_type& hash_of_message_to_lookup );
      message_propagation_data get_message_propagation_data( const fc::uint160_t& hash_of_message_contents_to_lookup ) const;
      size_t size() const { return _message_cache.size(); }
    };

    void blockchain_tied_message_cache::block_accepted()
    {
      ++block_clock;
      if( block_clock > cache_duration_in_blocks )
        _message_cache.get<block_clock_index>().erase(_message_cache.get<block_clock_index>().begin(),
                                                      _message_cache.get<block_clock_index>().lower_bound(block_clock - cache_duration_in_blocks ) );
    }

    void blockchain_tied_message_cache::cache_message( const message& message_to_cache,
                                                     const message_hash_type& hash_of_message_to_cache,
                                                     const message_propagation_data& propagation_data,
                                                     const fc::uint160_t& message_content_hash )
    {
      _message_cache.insert( message_info(hash_of_message_to_cache,
                                         message_to_cache,
                                         block_clock,
                                         propagation_data,
                                         message_content_hash ) );
    }

    message blockchain_tied_message_cache::get_message( const message_hash_type& hash_of_message_to_lookup )
    {
      message_cache_container::index<message_hash_index>::type::const_iterator iter =
         _message_cache.get<message_hash_index>().find(hash_of_message_to_lookup );
      if( iter != _message_cache.get<message_hash_index>().end() )
        return iter->message_body;
      FC_THROW_EXCEPTION(  fc::key_not_found_exception, "Requested message not in cache" );
    }

    message_propagation_data blockchain_tied_message_cache::get_message_propagation_data( const fc::uint160_t& hash_of_message_contents_to_lookup ) const
    {
      if( hash_of_message_contents_to_lookup != fc::uint160_t() )
      {
        message_cache_container::index<message_contents_hash_index>::type::const_iterator iter =
           _message_cache.get<message_contents_hash_index>().find(hash_of_message_contents_to_lookup );
        if( iter != _message_cache.get<message_contents_hash_index>().end() )
          return iter->propagation_data;
      }
      FC_THROW_EXCEPTION(  fc::key_not_found_exception, "Requested message not in cache" );
    }

/////////////////////////////////////////////////////////////////////////////////////////////////////////

    // This specifies configuration info for the local node.  It's stored as JSON
    // in the configuration directory (application data directory)
    struct node_configuration
    {
      node_configuration() : accept_incoming_connections(true), wait_if_endpoint_is_busy(true) {}

      fc::ip::endpoint listen_endpoint;
      bool accept_incoming_connections;
      bool wait_if_endpoint_is_busy;
      /**
       * Originally, our p2p code just had a 'node-id' that was a random number identifying this node
       * on the network.  This is now a private key/public key pair, where the public key is used
       * in place of the old random node-id.  The private part is unused, but might be used in
       * the future to support some notion of trusted peers.
       */
      fc::ecc::private_key private_key;
    };


} } } // end namespace graphene::net::detail
FC_REFLECT(graphene::net::detail::node_configuration, (listen_endpoint)
                                                 (accept_incoming_connections)
                                                 (wait_if_endpoint_is_busy)
                                                 (private_key));

#include "node_impl.hxx"

namespace graphene { namespace net { namespace detail {

    void node_impl_deleter::operator()(node_impl* impl_to_delete)
    {
#ifdef P2P_IN_DEDICATED_THREAD
      std::weak_ptr<fc::thread> weak_thread;
      if (impl_to_delete)
      {
        std::shared_ptr<fc::thread> impl_thread(impl_to_delete->_thread);
        weak_thread = impl_thread;
        impl_thread->async([impl_to_delete](){ delete impl_to_delete; }, "delete node_impl").wait();
        dlog("deleting the p2p thread");
      }
      if (weak_thread.expired())
        dlog("done deleting the p2p thread");
      else
        dlog("failed to delete the p2p thread, we must be leaking a smart pointer somewhere");
#else // P2P_IN_DEDICATED_THREAD
      delete impl_to_delete;
#endif // P2P_IN_DEDICATED_THREAD
    }

#ifdef P2P_IN_DEDICATED_THREAD
# define VERIFY_CORRECT_THREAD() assert(_thread->is_current())
#else
# define VERIFY_CORRECT_THREAD() do {} while (0)
#endif

#define MAXIMUM_NUMBER_OF_BLOCKS_TO_HANDLE_AT_ONE_TIME 200
#define MAXIMUM_NUMBER_OF_BLOCKS_TO_PREFETCH (10 * MAXIMUM_NUMBER_OF_BLOCKS_TO_HANDLE_AT_ONE_TIME)

    node_impl::node_impl(const std::string& user_agent) :
#ifdef P2P_IN_DEDICATED_THREAD
      _thread(std::make_shared<fc::thread>("p2p")),
#endif // P2P_IN_DEDICATED_THREAD
      _delegate(nullptr),
      _is_firewalled(firewalled_state::unknown),
      _potential_peer_database_updated(false),
      _sync_items_to_fetch_updated(false),
      _suspend_fetching_sync_blocks(false),
      _items_to_fetch_updated(false),
      _items_to_fetch_sequence_counter(0),
      _recent_block_interval_in_seconds(GRAPHENE_MAX_BLOCK_INTERVAL),
      _user_agent_string(user_agent),
      _desired_number_of_connections(GRAPHENE_NET_DEFAULT_DESIRED_CONNECTIONS),
      _maximum_number_of_connections(GRAPHENE_NET_DEFAULT_MAX_CONNECTIONS),
      _peer_connection_retry_timeout(GRAPHENE_NET_DEFAULT_PEER_CONNECTION_RETRY_TIME),
      _peer_inactivity_timeout(GRAPHENE_NET_PEER_HANDSHAKE_INACTIVITY_TIMEOUT),
      _most_recent_blocks_accepted(_maximum_number_of_connections),
      _total_number_of_unfetched_items(0),
      _rate_limiter(0, 0),
      _last_reported_number_of_connections(0),
      _peer_advertising_disabled(false),
      _average_network_read_speed_seconds(60),
      _average_network_write_speed_seconds(60),
      _average_network_read_speed_minutes(60),
      _average_network_write_speed_minutes(60),
      _average_network_read_speed_hours(72),
      _average_network_write_speed_hours(72),
      _average_network_usage_second_counter(0),
      _average_network_usage_minute_counter(0),
      _node_is_shutting_down(false),
      _maximum_number_of_blocks_to_handle_at_one_time(MAXIMUM_NUMBER_OF_BLOCKS_TO_HANDLE_AT_ONE_TIME),
      _maximum_number_of_sync_blocks_to_prefetch(MAXIMUM_NUMBER_OF_BLOCKS_TO_PREFETCH),
      _maximum_blocks_per_peer_during_syncing(GRAPHENE_NET_MAX_BLOCKS_PER_PEER_DURING_SYNCING)
    {
      _rate_limiter.set_actual_rate_time_constant(fc::seconds(2));
      fc::rand_bytes((char*) _node_id.data(), (int)_node_id.size());
    }

    node_impl::~node_impl()
    {
      VERIFY_CORRECT_THREAD();
      ilog( "cleaning up node" );
      _node_is_shutting_down = true;

      {
         fc::scoped_lock<fc::mutex> lock(_active_connections.get_mutex());
         for (const peer_connection_ptr& active_peer : _active_connections)
         {
            fc::optional<fc::ip::endpoint> inbound_endpoint = active_peer->get_endpoint_for_connecting();
            if (inbound_endpoint)
            {
               fc::optional<potential_peer_record> updated_peer_record = _potential_peer_db
                     .lookup_entry_for_endpoint(*inbound_endpoint);
               if (updated_peer_record)
               {
                  updated_peer_record->last_seen_time = fc::time_point::now();
                  _potential_peer_db.update_entry(*updated_peer_record);
               }
            }
         }
      }

      try
      {
        ilog( "close" );
        close();
      }
      catch ( const fc::exception& e )
      {
        wlog( "unexpected exception on close ${e}", ("e", e) );
      }
      ilog( "done" );
    }

    void node_impl::save_node_configuration()
    {
      VERIFY_CORRECT_THREAD();
      if( fc::exists(_node_configuration_directory ) )
      {
        fc::path configuration_file_name( _node_configuration_directory / NODE_CONFIGURATION_FILENAME );
        try
        {
          fc::json::save_to_file( _node_configuration, configuration_file_name );
        }
        catch (const fc::canceled_exception&)
        {
          throw;
        }
        catch ( const fc::exception& except )
        {
          elog( "error writing node configuration to file ${filename}: ${error}",
               ( "filename", configuration_file_name )("error", except.to_detail_string() ) );
        }
      }
    }

    void node_impl::p2p_network_connect_loop()
    {
      VERIFY_CORRECT_THREAD();
      while (!_p2p_network_connect_loop_done.canceled())
      {
        try
        {
          dlog("Starting an iteration of p2p_network_connect_loop().");
          display_current_connections();

          // add-once peers bypass our checks on the maximum/desired number of connections (but they will still be counted against the totals once they're connected)
          if (!_add_once_node_list.empty())
          {
            std::list<potential_peer_record> add_once_node_list;
            add_once_node_list.swap(_add_once_node_list);
            dlog("Processing \"add once\" node list containing ${count} peers:", ("count", add_once_node_list.size()));
            for (const potential_peer_record& add_once_peer : add_once_node_list)
            {
              dlog("    ${peer}", ("peer", add_once_peer.endpoint));
            }
            for (const potential_peer_record& add_once_peer : add_once_node_list)
            {
              // see if we have an existing connection to that peer.  If we do, disconnect them and
              // then try to connect the next time through the loop
              peer_connection_ptr existing_connection_ptr = get_connection_to_endpoint( add_once_peer.endpoint );
              if(!existing_connection_ptr)
                connect_to_endpoint(add_once_peer.endpoint);
            }
            dlog("Done processing \"add once\" node list");
          }

          while (is_wanting_new_connections())
          {
            bool initiated_connection_this_pass = false;
            _potential_peer_database_updated = false;

            for (peer_database::iterator iter = _potential_peer_db.begin();
                 iter != _potential_peer_db.end() && is_wanting_new_connections();
                 ++iter)
            {
              fc::microseconds delay_until_retry = fc::seconds((iter->number_of_failed_connection_attempts + 1) * _peer_connection_retry_timeout);

              if (!is_connection_to_endpoint_in_progress(iter->endpoint) &&
                  ((iter->last_connection_disposition != last_connection_failed &&
                    iter->last_connection_disposition != last_connection_rejected &&
                    iter->last_connection_disposition != last_connection_handshaking_failed) ||
                   (fc::time_point::now() - iter->last_connection_attempt_time) > delay_until_retry))
              {
                connect_to_endpoint(iter->endpoint);
                initiated_connection_this_pass = true;
              }
            }

            if (!initiated_connection_this_pass && !_potential_peer_database_updated)
              break;
          }

          display_current_connections();

          // if we broke out of the while loop, that means either we have connected to enough nodes, or
          // we don't have any good candidates to connect to right now.
#if 0
          try
          {
            _retrigger_connect_loop_promise = fc::promise<void>::create("graphene::net::retrigger_connect_loop");
            if( is_wanting_new_connections() || !_add_once_node_list.empty() )
            {
              if( is_wanting_new_connections() )
                dlog( "Still want to connect to more nodes, but I don't have any good candidates.  Trying again in 15 seconds" );
              else
                dlog( "I still have some \"add once\" nodes to connect to.  Trying again in 15 seconds" );
              _retrigger_connect_loop_promise->wait_until( fc::time_point::now() + fc::seconds(GRAPHENE_PEER_DATABASE_RETRY_DELAY ) );
            }
            else
            {
              dlog( "I don't need any more connections, waiting forever until something changes" );
              _retrigger_connect_loop_promise->wait();
            }
          }
          catch ( fc::timeout_exception& ) //intentionally not logged
          {
          }  // catch
#else
          fc::usleep(fc::seconds(10));
#endif
        }
        catch (const fc::canceled_exception&)
        {
          throw;
        }
        FC_CAPTURE_AND_LOG( (0) )
      }// while(!canceled)
    }

    void node_impl::trigger_p2p_network_connect_loop()
    {
      VERIFY_CORRECT_THREAD();
      dlog( "Triggering connect loop now" );
      _potential_peer_database_updated = true;
      //if( _retrigger_connect_loop_promise )
      //  _retrigger_connect_loop_promise->set_value();
    }

   void node_impl::update_seed_nodes_task()
   {
      VERIFY_CORRECT_THREAD();

      try
      {
         dlog("Starting an iteration of update_seed_nodes loop.");
         for( const std::string& endpoint_string : _seed_nodes )
         {
            resolve_seed_node_and_add( endpoint_string );
         }
         dlog("Done an iteration of update_seed_nodes loop.");
      }
      catch (const fc::canceled_exception&)
      {
        throw;
      }
      FC_CAPTURE_AND_LOG( (_seed_nodes) )

      schedule_next_update_seed_nodes_task();
   }

   void node_impl::schedule_next_update_seed_nodes_task()
   {
      VERIFY_CORRECT_THREAD();

      if( _node_is_shutting_down )
         return;

      if( _update_seed_nodes_loop_done.valid() && _update_seed_nodes_loop_done.canceled() )
         return;

      _update_seed_nodes_loop_done = fc::schedule( [this]() { update_seed_nodes_task(); },
                                                   fc::time_point::now() + fc::hours(3),
                                                   "update_seed_nodes_loop" );
   }

    bool node_impl::have_already_received_sync_item( const item_hash_t& item_hash )
    {
      VERIFY_CORRECT_THREAD();
      return std::find_if(_received_sync_items.begin(), _received_sync_items.end(),
                          [&item_hash]( const graphene::net::block_message& message ) { return message.block_id == item_hash; } ) != _received_sync_items.end() ||
             std::find_if(_new_received_sync_items.begin(), _new_received_sync_items.end(),
                          [&item_hash]( const graphene::net::block_message& message ) { return message.block_id == item_hash; } ) != _new_received_sync_items.end();                          ;
    }

    void node_impl::request_sync_item_from_peer( const peer_connection_ptr& peer, const item_hash_t& item_to_request )
    {
      VERIFY_CORRECT_THREAD();
      dlog( "requesting item ${item_hash} from peer ${endpoint}", ("item_hash", item_to_request )("endpoint", peer->get_remote_endpoint() ) );
      item_id item_id_to_request( graphene::net::block_message_type, item_to_request );
      _active_sync_requests.insert( active_sync_requests_map::value_type(item_to_request, fc::time_point::now() ) );
      peer->last_sync_item_received_time = fc::time_point::now();
      peer->sync_items_requested_from_peer.insert(item_to_request);
      peer->send_message( fetch_items_message(item_id_to_request.item_type, std::vector<item_hash_t>{item_id_to_request.item_hash} ) );
    }

    void node_impl::request_sync_items_from_peer( const peer_connection_ptr& peer, const std::vector<item_hash_t>& items_to_request )
    {
      VERIFY_CORRECT_THREAD();
      dlog( "requesting ${item_count} item(s) ${items_to_request} from peer ${endpoint}",
            ("item_count", items_to_request.size())("items_to_request", items_to_request)("endpoint", peer->get_remote_endpoint()) );
      for (const item_hash_t& item_to_request : items_to_request)
      {
        _active_sync_requests.insert( active_sync_requests_map::value_type(item_to_request, fc::time_point::now() ) );
        peer->last_sync_item_received_time = fc::time_point::now();
        peer->sync_items_requested_from_peer.insert(item_to_request);
      }
      peer->send_message(fetch_items_message(graphene::net::block_message_type, items_to_request));
    }

    void node_impl::fetch_sync_items_loop()
    {
      VERIFY_CORRECT_THREAD();
      while( !_fetch_sync_items_loop_done.canceled() )
      {
        _sync_items_to_fetch_updated = false;
        dlog( "beginning another iteration of the sync items loop" );

        if (!_suspend_fetching_sync_blocks)
        {
          std::map<peer_connection_ptr, std::vector<item_hash_t> > sync_item_requests_to_send;

          {
            std::set<item_hash_t> sync_items_to_request;

            // for each idle peer that we're syncing with
            fc::scoped_lock<fc::mutex> lock(_active_connections.get_mutex());
            for( const peer_connection_ptr& peer : _active_connections )
            {
              if( peer->we_need_sync_items_from_peer &&
                  sync_item_requests_to_send.find(peer) == sync_item_requests_to_send.end() && // if we've already scheduled a request for this peer, don't consider scheduling another
                  peer->idle() )
              {
                if (!peer->inhibit_fetching_sync_blocks)
                {
                  // loop through the items it has that we don't yet have on our blockchain
                  for( unsigned i = 0; i < peer->ids_of_items_to_get.size(); ++i )
                  {
                    item_hash_t item_to_potentially_request = peer->ids_of_items_to_get[i];
                    // if we don't already have this item in our temporary storage and we haven't requested from another syncing peer
                    if( !have_already_received_sync_item(item_to_potentially_request) && // already got it, but for some reson it's still in our list of items to fetch
                        sync_items_to_request.find(item_to_potentially_request) == sync_items_to_request.end() &&  // we have already decided to request it from another peer during this iteration
                        _active_sync_requests.find(item_to_potentially_request) == _active_sync_requests.end() ) // we've requested it in a previous iteration and we're still waiting for it to arrive
                    {
                      // then schedule a request from this peer
                      sync_item_requests_to_send[peer].push_back(item_to_potentially_request);
                      sync_items_to_request.insert( item_to_potentially_request );
                      if (sync_item_requests_to_send[peer].size() >= _maximum_blocks_per_peer_during_syncing)
                        break;
                    }
                  }
                }
              }
            }
          } // end non-preemptable section

          // make all the requests we scheduled in the loop above
          for( auto sync_item_request : sync_item_requests_to_send )
            request_sync_items_from_peer( sync_item_request.first, sync_item_request.second );
          sync_item_requests_to_send.clear();
        }
        else
          dlog("fetch_sync_items_loop is suspended pending backlog processing");

        if( !_sync_items_to_fetch_updated )
        {
          dlog( "no sync items to fetch right now, going to sleep" );
          _retrigger_fetch_sync_items_loop_promise = fc::promise<void>::create("graphene::net::retrigger_fetch_sync_items_loop");
          _retrigger_fetch_sync_items_loop_promise->wait();
          _retrigger_fetch_sync_items_loop_promise.reset();
        }
      } // while( !canceled )
    }

    void node_impl::trigger_fetch_sync_items_loop()
    {
      VERIFY_CORRECT_THREAD();
      dlog( "Triggering fetch sync items loop now" );
      _sync_items_to_fetch_updated = true;
      if( _retrigger_fetch_sync_items_loop_promise )
        _retrigger_fetch_sync_items_loop_promise->set_value();
    }

    bool node_impl::is_item_in_any_peers_inventory(const item_id& item) const
    {
      fc::scoped_lock<fc::mutex> lock(_active_connections.get_mutex());
      for( const peer_connection_ptr& peer : _active_connections )
      {
        if (peer->inventory_peer_advertised_to_us.find(item) != peer->inventory_peer_advertised_to_us.end() )
          return true;
      }
      return false;
    }

    void node_impl::fetch_items_loop()
    {
      VERIFY_CORRECT_THREAD();
      while (!_fetch_item_loop_done.canceled())
      {
        _items_to_fetch_updated = false;
        dlog("beginning an iteration of fetch items (${count} items to fetch)",
             ("count", _items_to_fetch.size()));

        fc::time_point oldest_timestamp_to_fetch = fc::time_point::now() - fc::seconds(_recent_block_interval_in_seconds * GRAPHENE_NET_MESSAGE_CACHE_DURATION_IN_BLOCKS);
        fc::time_point next_peer_unblocked_time = fc::time_point::maximum();

        // we need to construct a list of items to request from each peer first,
        // then send the messages (in two steps, to avoid yielding while iterating)
        // we want to evenly distribute our requests among our peers.
        struct requested_item_count_index {};
        struct peer_and_items_to_fetch
        {
          peer_connection_ptr peer;
          std::vector<item_id> item_ids;
          peer_and_items_to_fetch(const peer_connection_ptr& peer) : peer(peer) {}
          bool operator<(const peer_and_items_to_fetch& rhs) const { return peer < rhs.peer; }
          size_t number_of_items() const { return item_ids.size(); }
        };
        typedef boost::multi_index_container<peer_and_items_to_fetch,
                                             boost::multi_index::indexed_by<boost::multi_index::ordered_unique<boost::multi_index::member<peer_and_items_to_fetch, peer_connection_ptr, &peer_and_items_to_fetch::peer> >,
                                                                            boost::multi_index::ordered_non_unique<boost::multi_index::tag<requested_item_count_index>,
                                                                                                                   boost::multi_index::const_mem_fun<peer_and_items_to_fetch, size_t, &peer_and_items_to_fetch::number_of_items> > > > fetch_messages_to_send_set;
        fetch_messages_to_send_set items_by_peer;

        // initialize the fetch_messages_to_send with an empty set of items for all idle peers
        {
         fc::scoped_lock<fc::mutex> lock(_active_connections.get_mutex());
         for (const peer_connection_ptr& peer : _active_connections)
            if (peer->idle())
               items_by_peer.insert(peer_and_items_to_fetch(peer));
        }

        // now loop over all items we want to fetch
        for (auto item_iter = _items_to_fetch.begin(); item_iter != _items_to_fetch.end();)
        {
          if (item_iter->timestamp < oldest_timestamp_to_fetch)
          {
            // this item has probably already fallen out of our peers' caches, we'll just ignore it.
            // this can happen during flooding, and the _items_to_fetch could otherwise get clogged
            // with a bunch of items that we'll never be able to request from any peer
            wlog("Unable to fetch item ${item} before its likely expiration time, removing it from our list of items to fetch", ("item", item_iter->item));
            item_iter = _items_to_fetch.erase(item_iter);
          }
          else
          {
            // find a peer that has it, we'll use the one who has the least requests going to it to load balance
            bool item_fetched = false;
            for (auto peer_iter = items_by_peer.get<requested_item_count_index>().begin(); peer_iter != items_by_peer.get<requested_item_count_index>().end(); ++peer_iter)
            {
              const peer_connection_ptr& peer = peer_iter->peer;
              // if they have the item and we haven't already decided to ask them for too many other items
              if (peer_iter->item_ids.size() < GRAPHENE_NET_MAX_ITEMS_PER_PEER_DURING_NORMAL_OPERATION &&
                  peer->inventory_peer_advertised_to_us.find(item_iter->item) != peer->inventory_peer_advertised_to_us.end())
              {
                if (item_iter->item.item_type == graphene::net::trx_message_type && peer->is_transaction_fetching_inhibited())
                  next_peer_unblocked_time = std::min(peer->transaction_fetching_inhibited_until, next_peer_unblocked_time);
                else
                {
                  //dlog("requesting item ${hash} from peer ${endpoint}",
                  //     ("hash", iter->item.item_hash)("endpoint", peer->get_remote_endpoint()));
                  item_id item_id_to_fetch = item_iter->item;
                  peer->items_requested_from_peer.insert(peer_connection::item_to_time_map_type::value_type(item_id_to_fetch, fc::time_point::now()));
                  item_iter = _items_to_fetch.erase(item_iter);
                  item_fetched = true;
                  items_by_peer.get<requested_item_count_index>().modify(peer_iter, [&item_id_to_fetch](peer_and_items_to_fetch& peer_and_items) {
                    peer_and_items.item_ids.push_back(item_id_to_fetch);
                  });
                  break;
                }
              }  
            }
            if (!item_fetched)
              ++item_iter;
          }
        }

        // we've figured out which peer will be providing each item, now send the messages.
        for (const peer_and_items_to_fetch& peer_and_items : items_by_peer)
        {
          // the item lists are heterogenous and
          // the fetch_items_message can only deal with one item type at a time.  
          std::map<uint32_t, std::vector<item_hash_t> > items_to_fetch_by_type;
          for (const item_id& item : peer_and_items.item_ids)
            items_to_fetch_by_type[item.item_type].push_back(item.item_hash);
          for (auto& items_by_type : items_to_fetch_by_type)
          {
            dlog("requesting ${count} items of type ${type} from peer ${endpoint}: ${hashes}",
                 ("count", items_by_type.second.size())("type", (uint32_t)items_by_type.first)
                 ("endpoint", peer_and_items.peer->get_remote_endpoint())
                 ("hashes", items_by_type.second));
            peer_and_items.peer->send_message(fetch_items_message(items_by_type.first,
                                                                  items_by_type.second));
          }
        }
        items_by_peer.clear();

        if (!_items_to_fetch_updated)
        {
          _retrigger_fetch_item_loop_promise = fc::promise<void>::create("graphene::net::retrigger_fetch_item_loop");
          fc::microseconds time_until_retrigger = fc::microseconds::maximum();
          if (next_peer_unblocked_time != fc::time_point::maximum())
            time_until_retrigger = next_peer_unblocked_time - fc::time_point::now();
          try
          {
            if (time_until_retrigger > fc::microseconds(0))
              _retrigger_fetch_item_loop_promise->wait(time_until_retrigger);
          }
          catch (const fc::timeout_exception&)
          {
            dlog("Resuming fetch_items_loop due to timeout -- one of our peers should no longer be throttled");
          }
          _retrigger_fetch_item_loop_promise.reset();
        }
      } // while (!canceled)
    }

    void node_impl::trigger_fetch_items_loop()
    {
      VERIFY_CORRECT_THREAD();
      _items_to_fetch_updated = true;
      if( _retrigger_fetch_item_loop_promise )
        _retrigger_fetch_item_loop_promise->set_value();
    }

    void node_impl::advertise_inventory_loop()
    {
      VERIFY_CORRECT_THREAD();
      while (!_advertise_inventory_loop_done.canceled())
      {
        dlog("beginning an iteration of advertise inventory");
        // swap inventory into local variable, clearing the node's copy
        std::unordered_set<item_id> inventory_to_advertise;
        inventory_to_advertise.swap(_new_inventory);

        // process all inventory to advertise and construct the inventory messages we'll send
        // first, then send them all in a batch (to avoid any fiber interruption points while
        // we're computing the messages)
        std::list<std::pair<peer_connection_ptr, item_ids_inventory_message> > inventory_messages_to_send;
        {
         fc::scoped_lock<fc::mutex> lock(_active_connections.get_mutex());
         for (const peer_connection_ptr& peer : _active_connections)
         {
          // only advertise to peers who are in sync with us
          idump((peer->peer_needs_sync_items_from_us));
          if( !peer->peer_needs_sync_items_from_us )
          {
            std::map<uint32_t, std::vector<item_hash_t> > items_to_advertise_by_type;
            // don't send the peer anything we've already advertised to it
            // or anything it has advertised to us
            // group the items we need to send by type, because we'll need to send one inventory message per type
            unsigned total_items_to_send_to_this_peer = 0;
            idump((inventory_to_advertise));
            for (const item_id& item_to_advertise : inventory_to_advertise)
            {
               auto adv_to_peer = peer->inventory_advertised_to_peer.find(item_to_advertise);
               auto adv_to_us   = peer->inventory_peer_advertised_to_us.find(item_to_advertise);

              if (adv_to_peer == peer->inventory_advertised_to_peer.end() &&
                  adv_to_us == peer->inventory_peer_advertised_to_us.end())
              {
                items_to_advertise_by_type[item_to_advertise.item_type].push_back(item_to_advertise.item_hash);
                peer->inventory_advertised_to_peer.insert(peer_connection::timestamped_item_id(item_to_advertise, fc::time_point::now()));
                ++total_items_to_send_to_this_peer;
                if (item_to_advertise.item_type == trx_message_type)
                  testnetlog("advertising transaction ${id} to peer ${endpoint}", ("id", item_to_advertise.item_hash)("endpoint", peer->get_remote_endpoint()));
                dlog("advertising item ${id} to peer ${endpoint}", ("id", item_to_advertise.item_hash)("endpoint", peer->get_remote_endpoint()));
              }
              else
              {
                 if (adv_to_peer != peer->inventory_advertised_to_peer.end() )
                    idump( (*adv_to_peer) );
                 if (adv_to_us != peer->inventory_peer_advertised_to_us.end() )
                    idump( (*adv_to_us) );
              }
            }
              dlog("advertising ${count} new item(s) of ${types} type(s) to peer ${endpoint}",
                   ("count", total_items_to_send_to_this_peer)
                   ("types", items_to_advertise_by_type.size())
                   ("endpoint", peer->get_remote_endpoint()));
            for (auto items_group : items_to_advertise_by_type)
              inventory_messages_to_send.push_back(std::make_pair(peer, item_ids_inventory_message(items_group.first, items_group.second)));
          }
          peer->clear_old_inventory();
         }
        } // lock_guard

        for (auto iter = inventory_messages_to_send.begin(); iter != inventory_messages_to_send.end(); ++iter)
          iter->first->send_message(iter->second);
        inventory_messages_to_send.clear();

        if (_new_inventory.empty())
        {
          _retrigger_advertise_inventory_loop_promise = fc::promise<void>::create("graphene::net::retrigger_advertise_inventory_loop");
          _retrigger_advertise_inventory_loop_promise->wait();
          _retrigger_advertise_inventory_loop_promise.reset();
        }
      } // while(!canceled)
    }

    void node_impl::trigger_advertise_inventory_loop()
    {
      VERIFY_CORRECT_THREAD();
      if( _retrigger_advertise_inventory_loop_promise )
        _retrigger_advertise_inventory_loop_promise->set_value();
    }

    void node_impl::terminate_inactive_connections_loop()
    {
      VERIFY_CORRECT_THREAD();
      std::list<peer_connection_ptr> peers_to_disconnect_gently;
      std::list<peer_connection_ptr> peers_to_disconnect_forcibly;
      std::list<peer_connection_ptr> peers_to_send_keep_alive;
      std::list<peer_connection_ptr> peers_to_terminate;

      _recent_block_interval_in_seconds = _delegate->get_current_block_interval_in_seconds();

      // Disconnect peers that haven't sent us any data recently
      // These numbers are just guesses and we need to think through how this works better.
      // If we and our peers get disconnected from the rest of the network, we will not
      // receive any blocks or transactions from the rest of the world, and that will
      // probably make us disconnect from our peers even though we have working connections to
      // them (but they won't have sent us anything since they aren't getting blocks either).
      // This might not be so bad because it could make us initiate more connections and
      // reconnect with the rest of the network, or it might just futher isolate us.
<<<<<<< HEAD
      {
        // As usual, the first step is to walk through all our peers and figure out which
        // peers need action (disconneting, sending keepalives, etc), then we walk through 
        // those lists yielding at our leisure later.
        ASSERT_TASK_NOT_PREEMPTED();

        uint32_t handshaking_timeout = _peer_inactivity_timeout;
        fc::time_point handshaking_disconnect_threshold = fc::time_point::now() - fc::seconds(handshaking_timeout);
        for( const peer_connection_ptr handshaking_peer : _handshaking_connections )
          if( handshaking_peer->connection_initiation_time < handshaking_disconnect_threshold &&
              handshaking_peer->get_last_message_received_time() < handshaking_disconnect_threshold &&
              handshaking_peer->get_last_message_sent_time() < handshaking_disconnect_threshold )
          {
            wlog( "Forcibly disconnecting from handshaking peer ${peer} due to inactivity of at least ${timeout} seconds",
                  ( "peer", handshaking_peer->get_remote_endpoint() )("timeout", handshaking_timeout ) );
            wlog("Peer's negotiating status: ${status}, bytes sent: ${sent}, bytes received: ${received}",
                  ("status", handshaking_peer->negotiation_status)
                  ("sent", handshaking_peer->get_total_bytes_sent())
                  ("received", handshaking_peer->get_total_bytes_received()));
            handshaking_peer->connection_closed_error = fc::exception(FC_LOG_MESSAGE(warn, "Terminating handshaking connection due to inactivity of ${timeout} seconds.  Negotiating status: ${status}, bytes sent: ${sent}, bytes received: ${received}",
                                                                                      ("peer", handshaking_peer->get_remote_endpoint())
                                                                                      ("timeout", handshaking_timeout)
                                                                                      ("status", handshaking_peer->negotiation_status)
                                                                                      ("sent", handshaking_peer->get_total_bytes_sent())
                                                                                      ("received", handshaking_peer->get_total_bytes_received())));
            peers_to_disconnect_forcibly.push_back( handshaking_peer );
          }

        // timeout for any active peers is two block intervals
        uint32_t active_disconnect_timeout = 10 * _recent_block_interval_in_seconds;
        uint32_t active_send_keepalive_timeout = active_disconnect_timeout / 2;

        // set the ignored request time out to 6 second.  When we request a block
        // or transaction from a peer, this timeout determines how long we wait for them
        // to reply before we give up and ask another peer for the item.
        // Ideally this should be significantly shorter than the block interval, because
        // we'd like to realize the block isn't coming and fetch it from a different
        // peer before the next block comes in.
        // Increased to 6 from 1 in #1660 due to heavy load. May need to adjust further
        // Note: #1660 is https://github.com/steemit/steem/issues/1660
        fc::microseconds active_ignored_request_timeout = fc::seconds(6);

        fc::time_point active_disconnect_threshold = fc::time_point::now() - fc::seconds(active_disconnect_timeout);
        fc::time_point active_send_keepalive_threshold = fc::time_point::now() - fc::seconds(active_send_keepalive_timeout);
        fc::time_point active_ignored_request_threshold = fc::time_point::now() - active_ignored_request_timeout;
        for( const peer_connection_ptr& active_peer : _active_connections )
        {
          if( active_peer->connection_initiation_time < active_disconnect_threshold &&
              active_peer->get_last_message_received_time() < active_disconnect_threshold )
          {
            wlog( "Closing connection with peer ${peer} due to inactivity of at least ${timeout} seconds",
                  ( "peer", active_peer->get_remote_endpoint() )("timeout", active_disconnect_timeout ) );
            peers_to_disconnect_gently.push_back( active_peer );
          }
          else
          {
            bool disconnect_due_to_request_timeout = false;
            if (!active_peer->sync_items_requested_from_peer.empty() &&
                active_peer->last_sync_item_received_time < active_ignored_request_threshold)
=======
      // As usual, the first step is to walk through all our peers and figure out which
      // peers need action (disconneting, sending keepalives, etc), then we walk through 
      // those lists yielding at our leisure later.

      uint32_t handshaking_timeout = _peer_inactivity_timeout;
      fc::time_point handshaking_disconnect_threshold = fc::time_point::now() - fc::seconds(handshaking_timeout);
      {
         fc::scoped_lock<fc::mutex> lock(_handshaking_connections.get_mutex());
         for( const peer_connection_ptr handshaking_peer : _handshaking_connections )
         {
            if( handshaking_peer->connection_initiation_time < handshaking_disconnect_threshold &&
                  handshaking_peer->get_last_message_received_time() < handshaking_disconnect_threshold &&
               handshaking_peer->get_last_message_sent_time() < handshaking_disconnect_threshold )
>>>>>>> 1db00cb7
            {
               wlog( "Forcibly disconnecting from handshaking peer ${peer} due to inactivity of at least ${timeout} seconds",
                     ( "peer", handshaking_peer->get_remote_endpoint() )("timeout", handshaking_timeout ) );
               wlog("Peer's negotiating status: ${status}, bytes sent: ${sent}, bytes received: ${received}",
                     ("status", handshaking_peer->negotiation_status)
                     ("sent", handshaking_peer->get_total_bytes_sent())
                     ("received", handshaking_peer->get_total_bytes_received()));
               handshaking_peer->connection_closed_error = fc::exception(FC_LOG_MESSAGE(warn, 
                     "Terminating handshaking connection due to inactivity of ${timeout} seconds.  Negotiating status: ${status}, bytes sent: ${sent}, bytes received: ${received}",
                     ("peer", handshaking_peer->get_remote_endpoint())
                     ("timeout", handshaking_timeout)
                     ("status", handshaking_peer->negotiation_status)
                     ("sent", handshaking_peer->get_total_bytes_sent())
                     ("received", handshaking_peer->get_total_bytes_received())));
               peers_to_disconnect_forcibly.push_back( handshaking_peer );
            } // if
         } // for
      } // scoped_lock
      // timeout for any active peers is two block intervals
      uint32_t active_disconnect_timeout = 10 * _recent_block_interval_in_seconds;
      uint32_t active_send_keepalive_timeout = active_disconnect_timeout / 2;
      
      // set the ignored request time out to 1 second.  When we request a block
      // or transaction from a peer, this timeout determines how long we wait for them
      // to reply before we give up and ask another peer for the item.
      // Ideally this should be significantly shorter than the block interval, because
      // we'd like to realize the block isn't coming and fetch it from a different 
      // peer before the next block comes in.  At the current target of 3 second blocks,
      // 1 second seems reasonable.  When we get closer to our eventual target of 1 second 
      // blocks, this will need to be re-evaluated (i.e., can we set the timeout to 500ms
      // and still handle normal network & processing delays without excessive disconnects)
      fc::microseconds active_ignored_request_timeout = fc::seconds(1);

      fc::time_point active_disconnect_threshold = fc::time_point::now() - fc::seconds(active_disconnect_timeout);
      fc::time_point active_send_keepalive_threshold = fc::time_point::now() - fc::seconds(active_send_keepalive_timeout);
      fc::time_point active_ignored_request_threshold = fc::time_point::now() - active_ignored_request_timeout;
      {
         fc::scoped_lock<fc::mutex> lock(_active_connections.get_mutex());

         for( const peer_connection_ptr& active_peer : _active_connections )
         {
            if( active_peer->connection_initiation_time < active_disconnect_threshold &&
                  active_peer->get_last_message_received_time() < active_disconnect_threshold )
            {
               wlog( "Closing connection with peer ${peer} due to inactivity of at least ${timeout} seconds",
                     ( "peer", active_peer->get_remote_endpoint() )("timeout", active_disconnect_timeout ) );
               peers_to_disconnect_gently.push_back( active_peer );
            }
            else
            {
               bool disconnect_due_to_request_timeout = false;
               if (!active_peer->sync_items_requested_from_peer.empty() &&
                  active_peer->last_sync_item_received_time < active_ignored_request_threshold)
               {
                  wlog("Disconnecting peer ${peer} because they haven't made any progress on my remaining ${count} sync item requests",
                        ("peer", active_peer->get_remote_endpoint())("count", 
                        active_peer->sync_items_requested_from_peer.size()));
                  disconnect_due_to_request_timeout = true;
               }
               if (!disconnect_due_to_request_timeout &&
                  active_peer->item_ids_requested_from_peer &&
                  active_peer->item_ids_requested_from_peer->get<1>() < active_ignored_request_threshold)
               {
                  wlog("Disconnecting peer ${peer} because they didn't respond to my request for sync item ids after ${synopsis}",
                        ("peer", active_peer->get_remote_endpoint())
                        ("synopsis", active_peer->item_ids_requested_from_peer->get<0>()));
                  disconnect_due_to_request_timeout = true;
               }
               if (!disconnect_due_to_request_timeout)
                  for (const peer_connection::item_to_time_map_type::value_type& item_and_time : active_peer->items_requested_from_peer)
                     if (item_and_time.second < active_ignored_request_threshold)
                  {
                     wlog("Disconnecting peer ${peer} because they didn't respond to my request for item ${id}",
                           ("peer", active_peer->get_remote_endpoint())("id", item_and_time.first.item_hash));
                     disconnect_due_to_request_timeout = true;
                     break;
                  }
               if (disconnect_due_to_request_timeout)
               {
                  // we should probably disconnect nicely and give them a reason, but right now the logic
                  // for rescheduling the requests only executes when the connection is fully closed,
                  // and we want to get those requests rescheduled as soon as possible
                  peers_to_disconnect_forcibly.push_back(active_peer);
               }
               else if (active_peer->connection_initiation_time < active_send_keepalive_threshold &&
                     active_peer->get_last_message_received_time() < active_send_keepalive_threshold)
               {
                  wlog( "Sending a keepalive message to peer ${peer} who hasn't sent us any messages in the last ${timeout} seconds",
                        ( "peer", active_peer->get_remote_endpoint() )("timeout", active_send_keepalive_timeout ) );
                  peers_to_send_keep_alive.push_back(active_peer);
               }              
               else if (active_peer->we_need_sync_items_from_peer && 
                     !active_peer->is_currently_handling_message() &&
                     !active_peer->item_ids_requested_from_peer &&
                     active_peer->ids_of_items_to_get.empty())
               {
                  // This is a state we should never get into in the first place, but if we do, we should disconnect the peer
                  // to re-establish the connection.
                  fc_wlog(fc::logger::get("sync"), "Disconnecting peer ${peer} because we think we need blocks from them but sync has stalled.",
                        ("peer", active_peer->get_remote_endpoint()));
                  wlog("Disconnecting peer ${peer} because we think we need blocks from them but sync has stalled.",
                        ("peer", active_peer->get_remote_endpoint()));
                  peers_to_disconnect_forcibly.push_back(active_peer);
               }
            } // else
         } // for
      } // scoped_lock

      fc::time_point closing_disconnect_threshold = fc::time_point::now() - fc::seconds(GRAPHENE_NET_PEER_DISCONNECT_TIMEOUT);
      {
         fc::scoped_lock<fc::mutex> lock(_closing_connections.get_mutex());
         for( const peer_connection_ptr& closing_peer : _closing_connections )
         {
            if( closing_peer->connection_closed_time < closing_disconnect_threshold )
            {
               // we asked this peer to close their connectoin to us at least GRAPHENE_NET_PEER_DISCONNECT_TIMEOUT
               // seconds ago, but they haven't done it yet.  Terminate the connection now
               wlog( "Forcibly disconnecting peer ${peer} who failed to close their connection in a timely manner",
                     ( "peer", closing_peer->get_remote_endpoint() ) );
               peers_to_disconnect_forcibly.push_back( closing_peer );
            }
         } // for
      } // scoped_lock
      uint32_t failed_terminate_timeout_seconds = 120;
      fc::time_point failed_terminate_threshold = fc::time_point::now() - fc::seconds(failed_terminate_timeout_seconds);
      {
         fc::scoped_lock<fc::mutex> lock(_terminating_connections.get_mutex());
         for (const peer_connection_ptr& peer : _terminating_connections )
         {
            if (peer->get_connection_terminated_time() != fc::time_point::min() &&
               peer->get_connection_terminated_time() < failed_terminate_threshold)
            {
               wlog("Terminating connection with peer ${peer}, closing the connection didn't work", ("peer", peer->get_remote_endpoint()));
               peers_to_terminate.push_back(peer);
            }
         }
      } // scoped_lock
      // That's the end of the sorting step; now all peers that require further processing are now in one of the
      // lists peers_to_disconnect_gently,  peers_to_disconnect_forcibly, peers_to_send_keep_alive, or peers_to_terminate

      // if we've decided to delete any peers, do it now; in its current implementation this doesn't yield,
      // and once we start yielding, we may find that we've moved that peer to another list (closed or active)
      // and that triggers assertions, maybe even errors
      {
         fc::scoped_lock<fc::mutex> lock(_terminating_connections.get_mutex());
         for (const peer_connection_ptr& peer : peers_to_terminate )
         {
            assert(_terminating_connections.find(peer) != _terminating_connections.end());
            _terminating_connections.erase(peer);
            schedule_peer_for_deletion(peer);
         }
      } // scoped_lock
      peers_to_terminate.clear();

      // if we're going to abruptly disconnect anyone, do it here 
      // (it doesn't yield).  I don't think there would be any harm if this were 
      // moved to the yielding section
      for( const peer_connection_ptr& peer : peers_to_disconnect_forcibly )
      {
         move_peer_to_terminating_list(peer);
         peer->close_connection();
      }
      peers_to_disconnect_forcibly.clear();

      // Now process the peers that we need to do yielding functions with (disconnect sends a message with the
      // disconnect reason, so it may yield)
      for( const peer_connection_ptr& peer : peers_to_disconnect_gently )
      {
         {
            fc::scoped_lock<fc::mutex> lock(_active_connections.get_mutex());
            fc::exception detailed_error( FC_LOG_MESSAGE(warn, "Disconnecting due to inactivity",
                  ( "last_message_received_seconds_ago", (peer->get_last_message_received_time() 
                  - fc::time_point::now() ).count() / fc::seconds(1 ).count() )
                  ( "last_message_sent_seconds_ago", (peer->get_last_message_sent_time() 
                  - fc::time_point::now() ).count() / fc::seconds(1 ).count() )
                  ( "inactivity_timeout", _active_connections.find(peer ) != _active_connections.end() 
                  ? _peer_inactivity_timeout * 10 : _peer_inactivity_timeout ) ) );
            disconnect_from_peer( peer.get(), "Disconnecting due to inactivity", false, detailed_error );
         }
      }
      peers_to_disconnect_gently.clear();

      for( const peer_connection_ptr& peer : peers_to_send_keep_alive )
        peer->send_message(current_time_request_message(),
                           offsetof(current_time_request_message, request_sent_time));
      peers_to_send_keep_alive.clear();

      if (!_node_is_shutting_down && !_terminate_inactive_connections_loop_done.canceled())
         _terminate_inactive_connections_loop_done = fc::schedule( [this](){ terminate_inactive_connections_loop(); },
                                                                   fc::time_point::now() + fc::seconds(GRAPHENE_NET_PEER_HANDSHAKE_INACTIVITY_TIMEOUT / 2),
                                                                   "terminate_inactive_connections_loop" );
    }

    void node_impl::fetch_updated_peer_lists_loop()
    {
      VERIFY_CORRECT_THREAD();
      
      {
         fc::scoped_lock<fc::mutex> lock(_active_connections.get_mutex());
         // JMJ 2018-10-22 Unsure why we're making a copy here, but this is probably unnecessary
         std::list<peer_connection_ptr> original_active_peers(_active_connections.begin(), _active_connections.end());
         for( const peer_connection_ptr& active_peer : original_active_peers )
         {
            try
            {
               active_peer->send_message(address_request_message());
            }
            catch ( const fc::canceled_exception& )
            {
               throw;
            }
            catch (const fc::exception& e)
            {
               dlog("Caught exception while sending address request message to peer ${peer} : ${e}",
                     ("peer", active_peer->get_remote_endpoint())("e", e));
            }
         }
      }

      // this has nothing to do with updating the peer list, but we need to prune this list 
      // at regular intervals, this is a fine place to do it.
      fc::time_point_sec oldest_failed_ids_to_keep(fc::time_point::now() - fc::minutes(15));
      auto oldest_failed_ids_to_keep_iter = _recently_failed_items.get<peer_connection::timestamp_index>().lower_bound(oldest_failed_ids_to_keep);
      auto begin_iter = _recently_failed_items.get<peer_connection::timestamp_index>().begin();
      _recently_failed_items.get<peer_connection::timestamp_index>().erase(begin_iter, oldest_failed_ids_to_keep_iter);

      if (!_node_is_shutting_down && !_fetch_updated_peer_lists_loop_done.canceled() )
         _fetch_updated_peer_lists_loop_done = fc::schedule( [this](){ fetch_updated_peer_lists_loop(); },
                                                             fc::time_point::now() + fc::minutes(15),
                                                             "fetch_updated_peer_lists_loop" );
    }
    void node_impl::update_bandwidth_data(uint32_t bytes_read_this_second, uint32_t bytes_written_this_second)
    {
      VERIFY_CORRECT_THREAD();
      _average_network_read_speed_seconds.push_back(bytes_read_this_second);
      _average_network_write_speed_seconds.push_back(bytes_written_this_second);
      ++_average_network_usage_second_counter;
      if (_average_network_usage_second_counter >= 60)
      {
        _average_network_usage_second_counter = 0;
        ++_average_network_usage_minute_counter;
        uint32_t average_read_this_minute = (uint32_t)boost::accumulate(_average_network_read_speed_seconds, uint64_t(0)) / (uint32_t)_average_network_read_speed_seconds.size();
        _average_network_read_speed_minutes.push_back(average_read_this_minute);
        uint32_t average_written_this_minute = (uint32_t)boost::accumulate(_average_network_write_speed_seconds, uint64_t(0)) / (uint32_t)_average_network_write_speed_seconds.size();
        _average_network_write_speed_minutes.push_back(average_written_this_minute);
        if (_average_network_usage_minute_counter >= 60)
        {
          _average_network_usage_minute_counter = 0;
          uint32_t average_read_this_hour = (uint32_t)boost::accumulate(_average_network_read_speed_minutes, uint64_t(0)) / (uint32_t)_average_network_read_speed_minutes.size();
          _average_network_read_speed_hours.push_back(average_read_this_hour);
          uint32_t average_written_this_hour = (uint32_t)boost::accumulate(_average_network_write_speed_minutes, uint64_t(0)) / (uint32_t)_average_network_write_speed_minutes.size();
          _average_network_write_speed_hours.push_back(average_written_this_hour);
        }
      }
    }
    void node_impl::bandwidth_monitor_loop()
    {
      VERIFY_CORRECT_THREAD();
      fc::time_point_sec current_time = fc::time_point::now();

      if (_bandwidth_monitor_last_update_time == fc::time_point_sec::min())
        _bandwidth_monitor_last_update_time = current_time;

      uint32_t seconds_since_last_update = current_time.sec_since_epoch() - _bandwidth_monitor_last_update_time.sec_since_epoch();
      seconds_since_last_update = std::max(UINT32_C(1), seconds_since_last_update);
      uint32_t bytes_read_this_second = _rate_limiter.get_actual_download_rate();
      uint32_t bytes_written_this_second = _rate_limiter.get_actual_upload_rate();
      for (uint32_t i = 0; i < seconds_since_last_update - 1; ++i)
        update_bandwidth_data(0, 0);
      update_bandwidth_data(bytes_read_this_second, bytes_written_this_second);
      _bandwidth_monitor_last_update_time = current_time;

      if (!_node_is_shutting_down && !_bandwidth_monitor_loop_done.canceled())
        _bandwidth_monitor_loop_done = fc::schedule( [=](){ bandwidth_monitor_loop(); },
                                                     fc::time_point::now() + fc::seconds(1),
                                                     "bandwidth_monitor_loop" );
    }

    void node_impl::dump_node_status_task()
    {
      VERIFY_CORRECT_THREAD();
      dump_node_status();
      if (!_node_is_shutting_down && !_dump_node_status_task_done.canceled())
        _dump_node_status_task_done = fc::schedule([=](){ dump_node_status_task(); },
                                                   fc::time_point::now() + fc::minutes(1),
                                                   "dump_node_status_task");
    }

    void node_impl::delayed_peer_deletion_task()
    {
      VERIFY_CORRECT_THREAD();
#ifdef USE_PEERS_TO_DELETE_MUTEX
      fc::scoped_lock<fc::mutex> lock(_peers_to_delete_mutex);
      dlog("in delayed_peer_deletion_task with ${count} in queue", ("count", _peers_to_delete.size()));
      _peers_to_delete.clear();
      dlog("_peers_to_delete cleared");
#else
      while (!_peers_to_delete.empty())
      {
        std::list<peer_connection_ptr> peers_to_delete_copy;
        dlog("beginning an iteration of delayed_peer_deletion_task with ${count} in queue", ("count", _peers_to_delete.size()));
        peers_to_delete_copy.swap(_peers_to_delete);
      }
      dlog("leaving delayed_peer_deletion_task");
#endif
    }

    void node_impl::schedule_peer_for_deletion(const peer_connection_ptr& peer_to_delete)
    {
      VERIFY_CORRECT_THREAD();

      assert(_handshaking_connections.find(peer_to_delete) == _handshaking_connections.end());
      assert(_active_connections.find(peer_to_delete) == _active_connections.end());
      assert(_closing_connections.find(peer_to_delete) == _closing_connections.end());
      assert(_terminating_connections.find(peer_to_delete) == _terminating_connections.end());

#ifdef USE_PEERS_TO_DELETE_MUTEX
      dlog("scheduling peer for deletion: ${peer} (may block on a mutex here)", ("peer", peer_to_delete->get_remote_endpoint()));

      unsigned number_of_peers_to_delete;
      {
        fc::scoped_lock<fc::mutex> lock(_peers_to_delete_mutex);
        _peers_to_delete.emplace_back(peer_to_delete);
        number_of_peers_to_delete = _peers_to_delete.size();
      }
      dlog("peer scheduled for deletion: ${peer}", ("peer", peer_to_delete->get_remote_endpoint()));

      if (!_node_is_shutting_down &&
          (!_delayed_peer_deletion_task_done.valid() || _delayed_peer_deletion_task_done.ready()))
      {
        dlog("asyncing delayed_peer_deletion_task to delete ${size} peers", ("size", number_of_peers_to_delete));
        _delayed_peer_deletion_task_done = fc::async([this](){ delayed_peer_deletion_task(); }, "delayed_peer_deletion_task" );
    }
      else
        dlog("delayed_peer_deletion_task is already scheduled (current size of _peers_to_delete is ${size})", ("size", number_of_peers_to_delete));
#else
      dlog("scheduling peer for deletion: ${peer} (this will not block)", ("peer", peer_to_delete->get_remote_endpoint()));
      _peers_to_delete.push_back(peer_to_delete);
      if (!_node_is_shutting_down &&
          (!_delayed_peer_deletion_task_done.valid() || _delayed_peer_deletion_task_done.ready()))
      {
        dlog("asyncing delayed_peer_deletion_task to delete ${size} peers", ("size", _peers_to_delete.size()));
        _delayed_peer_deletion_task_done = fc::async([this](){ delayed_peer_deletion_task(); }, "delayed_peer_deletion_task" );
      }
      else
        dlog("delayed_peer_deletion_task is already scheduled (current size of _peers_to_delete is ${size})", ("size", _peers_to_delete.size()));

#endif
    }

    bool node_impl::is_accepting_new_connections()
    {
      VERIFY_CORRECT_THREAD();
      return !_p2p_network_connect_loop_done.canceled() && get_number_of_connections() <= _maximum_number_of_connections;
    }

    bool node_impl::is_wanting_new_connections()
    {
      VERIFY_CORRECT_THREAD();
      return !_p2p_network_connect_loop_done.canceled() && get_number_of_connections() < _desired_number_of_connections;
    }

    uint32_t node_impl::get_number_of_connections()
    {
      VERIFY_CORRECT_THREAD();
      return (uint32_t)(_handshaking_connections.size() + _active_connections.size());
    }

    peer_connection_ptr node_impl::get_peer_by_node_id(const node_id_t& node_id)
    {
      {
         fc::scoped_lock<fc::mutex> lock(_active_connections.get_mutex());
         for (const peer_connection_ptr& active_peer : _active_connections)
            if (node_id == active_peer->node_id)
               return active_peer;
      }
      {
         fc::scoped_lock<fc::mutex> lock(_handshaking_connections.get_mutex());
         for (const peer_connection_ptr& handshaking_peer : _handshaking_connections)
            if (node_id == handshaking_peer->node_id)
               return handshaking_peer;
      }
      return peer_connection_ptr();
    }

    bool node_impl::is_already_connected_to_id(const node_id_t& node_id)
    {
      VERIFY_CORRECT_THREAD();
      if (node_id == _node_id)
      {
        dlog("is_already_connected_to_id returning true because the peer is us");
        return true;
      }
      {
         fc::scoped_lock<fc::mutex> lock(_active_connections.get_mutex());
         for (const peer_connection_ptr active_peer : _active_connections)
         {
            if (node_id == active_peer->node_id)
            {
               dlog("is_already_connected_to_id returning true because the peer is already in our active list");
               return true;
            }
         }
      }
      {
         fc::scoped_lock<fc::mutex> lock(_handshaking_connections.get_mutex());
         for (const peer_connection_ptr handshaking_peer : _handshaking_connections)
            if (node_id == handshaking_peer->node_id)
            {
               dlog("is_already_connected_to_id returning true because the peer is already in our handshaking list");
               return true;
            }
      }
      return false;
    }

    // merge addresses received from a peer into our database
    bool node_impl::merge_address_info_with_potential_peer_database(const std::vector<address_info> addresses)
    {
      VERIFY_CORRECT_THREAD();
      bool new_information_received = false;
      for (const address_info& address : addresses)
      {
        if (address.firewalled == graphene::net::firewalled_state::not_firewalled)
        {
          potential_peer_record updated_peer_record = _potential_peer_db.lookup_or_create_entry_for_endpoint(address.remote_endpoint);
          if (address.last_seen_time > updated_peer_record.last_seen_time)
            new_information_received = true;
          updated_peer_record.last_seen_time = std::max(address.last_seen_time, updated_peer_record.last_seen_time);
          _potential_peer_db.update_entry(updated_peer_record);
        }
      }
      return new_information_received;
    }

    void node_impl::display_current_connections()
    {
      VERIFY_CORRECT_THREAD();
      dlog("Currently have ${current} of [${desired}/${max}] connections",
           ("current", get_number_of_connections())
           ("desired", _desired_number_of_connections)
           ("max", _maximum_number_of_connections));
      dlog("   my id is ${id}", ("id", _node_id));

      {
         fc::scoped_lock<fc::mutex> lock(_active_connections.get_mutex());
         for (const peer_connection_ptr& active_connection : _active_connections)
         {
            dlog("        active: ${endpoint} with ${id}   [${direction}]",
                  ("endpoint", active_connection->get_remote_endpoint())
                  ("id", active_connection->node_id)
                  ("direction", active_connection->direction));
         }
      }
      {
         fc::scoped_lock<fc::mutex> lock(_handshaking_connections.get_mutex());
         for (const peer_connection_ptr& handshaking_connection : _handshaking_connections)
         {
            dlog("   handshaking: ${endpoint} with ${id}  [${direction}]",
                  ("endpoint", handshaking_connection->get_remote_endpoint())
                  ("id", handshaking_connection->node_id)
                  ("direction", handshaking_connection->direction));
         }
      }
    }

    void node_impl::on_message( peer_connection* originating_peer, const message& received_message )
    {
      VERIFY_CORRECT_THREAD();
      message_hash_type message_hash = received_message.id();
      dlog("handling message ${type} ${hash} size ${size} from peer ${endpoint}",
           ("type", graphene::net::core_message_type_enum(received_message.msg_type.value()))("hash", message_hash)
           ("size", received_message.size)
           ("endpoint", originating_peer->get_remote_endpoint()));
      switch ( received_message.msg_type.value() )
      {
      case core_message_type_enum::hello_message_type:
        on_hello_message(originating_peer, received_message.as<hello_message>());
        break;
      case core_message_type_enum::connection_accepted_message_type:
        on_connection_accepted_message(originating_peer, received_message.as<connection_accepted_message>());
        break;
      case core_message_type_enum::connection_rejected_message_type:
        on_connection_rejected_message(originating_peer, received_message.as<connection_rejected_message>());
        break;
      case core_message_type_enum::address_request_message_type:
        on_address_request_message(originating_peer, received_message.as<address_request_message>());
        break;
      case core_message_type_enum::address_message_type:
        on_address_message(originating_peer, received_message.as<address_message>());
        break;
      case core_message_type_enum::fetch_blockchain_item_ids_message_type:
        on_fetch_blockchain_item_ids_message(originating_peer, received_message.as<fetch_blockchain_item_ids_message>());
        break;
      case core_message_type_enum::blockchain_item_ids_inventory_message_type:
        on_blockchain_item_ids_inventory_message(originating_peer, received_message.as<blockchain_item_ids_inventory_message>());
        break;
      case core_message_type_enum::fetch_items_message_type:
        on_fetch_items_message(originating_peer, received_message.as<fetch_items_message>());
        break;
      case core_message_type_enum::item_not_available_message_type:
        on_item_not_available_message(originating_peer, received_message.as<item_not_available_message>());
        break;
      case core_message_type_enum::item_ids_inventory_message_type:
        on_item_ids_inventory_message(originating_peer, received_message.as<item_ids_inventory_message>());
        break;
      case core_message_type_enum::closing_connection_message_type:
        on_closing_connection_message(originating_peer, received_message.as<closing_connection_message>());
        break;
      case core_message_type_enum::block_message_type:
        process_block_message(originating_peer, received_message, message_hash);
        break;
      case core_message_type_enum::current_time_request_message_type:
        on_current_time_request_message(originating_peer, received_message.as<current_time_request_message>());
        break;
      case core_message_type_enum::current_time_reply_message_type:
        on_current_time_reply_message(originating_peer, received_message.as<current_time_reply_message>());
        break;
      case core_message_type_enum::check_firewall_message_type:
        on_check_firewall_message(originating_peer, received_message.as<check_firewall_message>());
        break;
      case core_message_type_enum::check_firewall_reply_message_type:
        on_check_firewall_reply_message(originating_peer, received_message.as<check_firewall_reply_message>());
        break;
      case core_message_type_enum::get_current_connections_request_message_type:
        on_get_current_connections_request_message(originating_peer, received_message.as<get_current_connections_request_message>());
        break;
      case core_message_type_enum::get_current_connections_reply_message_type:
        on_get_current_connections_reply_message(originating_peer, received_message.as<get_current_connections_reply_message>());
        break;

      default:
        // ignore any message in between core_message_type_first and _last that we don't handle above
        // to allow us to add messages in the future
        if (received_message.msg_type.value() < core_message_type_enum::core_message_type_first ||
            received_message.msg_type.value() > core_message_type_enum::core_message_type_last)
          process_ordinary_message(originating_peer, received_message, message_hash);
        break;
      }
    }


    fc::variant_object node_impl::generate_hello_user_data()
    {
      VERIFY_CORRECT_THREAD();
      // for the time being, shoehorn a bunch of properties into the user_data variant object,
      // which lets us add and remove fields without changing the protocol.  Once we
      // settle on what we really want in there, we'll likely promote them to first
      // class fields in the hello message
      fc::mutable_variant_object user_data;
      user_data["fc_git_revision_sha"] = fc::git_revision_sha;
      user_data["fc_git_revision_unix_timestamp"] = fc::git_revision_unix_timestamp;
#if defined( __APPLE__ )
      user_data["platform"] = "osx";
#elif defined( __OpenBSD__ )
      user_data["platform"] = "obsd";
#elif defined( __linux__ )
      user_data["platform"] = "linux";
#elif defined( _MSC_VER )
      user_data["platform"] = "win32";
#else
      user_data["platform"] = "other";
#endif
      user_data["bitness"] = sizeof(void*) * 8;

      user_data["node_id"] = fc::variant( _node_id, 1 );

      item_hash_t head_block_id = _delegate->get_head_block_id();
      user_data["last_known_block_hash"] = fc::variant( head_block_id, 1 );
      user_data["last_known_block_number"] = _delegate->get_block_number(head_block_id);
      user_data["last_known_block_time"] = _delegate->get_block_time(head_block_id);

      if (!_hard_fork_block_numbers.empty())
        user_data["last_known_fork_block_number"] = _hard_fork_block_numbers.back();

      return user_data;
    }
    void node_impl::parse_hello_user_data_for_peer(peer_connection* originating_peer, const fc::variant_object& user_data)
    {
      VERIFY_CORRECT_THREAD();
      // try to parse data out of the user_agent string
      if (user_data.contains("graphene_git_revision_sha"))
        originating_peer->graphene_git_revision_sha = user_data["graphene_git_revision_sha"].as_string();
      if (user_data.contains("graphene_git_revision_unix_timestamp"))
        originating_peer->graphene_git_revision_unix_timestamp = fc::time_point_sec(user_data["graphene_git_revision_unix_timestamp"].as<uint32_t>(1));
      if (user_data.contains("fc_git_revision_sha"))
        originating_peer->fc_git_revision_sha = user_data["fc_git_revision_sha"].as_string();
      if (user_data.contains("fc_git_revision_unix_timestamp"))
        originating_peer->fc_git_revision_unix_timestamp = fc::time_point_sec(user_data["fc_git_revision_unix_timestamp"].as<uint32_t>(1));
      if (user_data.contains("platform"))
        originating_peer->platform = user_data["platform"].as_string();
      if (user_data.contains("bitness"))
        originating_peer->bitness = user_data["bitness"].as<uint32_t>(1);
      if (user_data.contains("node_id"))
        originating_peer->node_id = user_data["node_id"].as<node_id_t>(1);
      if (user_data.contains("last_known_fork_block_number"))
        originating_peer->last_known_fork_block_number = user_data["last_known_fork_block_number"].as<uint32_t>(1);
    }

    void node_impl::on_hello_message( peer_connection* originating_peer, const hello_message& hello_message_received )
    {
      VERIFY_CORRECT_THREAD();
      // this already_connected check must come before we fill in peer data below
      node_id_t peer_node_id = hello_message_received.node_public_key;
      try
      {
        peer_node_id = hello_message_received.user_data["node_id"].as<node_id_t>(1);
      }
      catch (const fc::exception&)
      {
        // either it's not there or it's not a valid session id.  either way, ignore.
      }
      bool already_connected_to_this_peer = is_already_connected_to_id(peer_node_id);

      // validate the node id
      fc::sha256::encoder shared_secret_encoder;
      fc::sha512 shared_secret = originating_peer->get_shared_secret();
      shared_secret_encoder.write(shared_secret.data(), sizeof(shared_secret));
      fc::ecc::public_key expected_node_public_key(hello_message_received.signed_shared_secret, shared_secret_encoder.result(), false);

      // store off the data provided in the hello message
      originating_peer->user_agent = hello_message_received.user_agent;
      originating_peer->node_public_key = hello_message_received.node_public_key;
      originating_peer->node_id = hello_message_received.node_public_key; // will probably be overwritten in parse_hello_user_data_for_peer()
      originating_peer->core_protocol_version = hello_message_received.core_protocol_version;
      originating_peer->inbound_address = hello_message_received.inbound_address;
      originating_peer->inbound_port = hello_message_received.inbound_port;
      originating_peer->outbound_port = hello_message_received.outbound_port;

      parse_hello_user_data_for_peer(originating_peer, hello_message_received.user_data);

      // if they didn't provide a last known fork, try to guess it
      if (originating_peer->last_known_fork_block_number == 0 &&
          originating_peer->graphene_git_revision_unix_timestamp)
      {
        uint32_t unix_timestamp = originating_peer->graphene_git_revision_unix_timestamp->sec_since_epoch();
        originating_peer->last_known_fork_block_number = _delegate->estimate_last_known_fork_from_git_revision_timestamp(unix_timestamp);
      }

      // now decide what to do with it
      if (originating_peer->their_state == peer_connection::their_connection_state::just_connected)
      {
        if (hello_message_received.node_public_key != expected_node_public_key.serialize())
        {
          wlog("Invalid signature in hello message from peer ${peer}", ("peer", originating_peer->get_remote_endpoint()));
          std::string rejection_message("Invalid signature in hello message");
          connection_rejected_message connection_rejected(_user_agent_string, core_protocol_version,
                                                          originating_peer->get_socket().remote_endpoint(),
                                                          rejection_reason_code::invalid_hello_message,
                                                          rejection_message);

          originating_peer->their_state = peer_connection::their_connection_state::connection_rejected;
          originating_peer->send_message( message(connection_rejected ) );
          // for this type of message, we're immediately disconnecting this peer
          disconnect_from_peer( originating_peer, "Invalid signature in hello message" );
          return;
        }
        if (hello_message_received.chain_id != _chain_id)
        {
          wlog("Received hello message from peer on a different chain: ${message}", ("message", hello_message_received));
          std::ostringstream rejection_message;
          rejection_message << "You're on a different chain than I am.  I'm on " << _chain_id.str() <<
                              " and you're on " << hello_message_received.chain_id.str();
          connection_rejected_message connection_rejected(_user_agent_string, core_protocol_version,
                                                          originating_peer->get_socket().remote_endpoint(),
                                                          rejection_reason_code::different_chain,
                                                          rejection_message.str());

          originating_peer->their_state = peer_connection::their_connection_state::connection_rejected;
          originating_peer->send_message(message(connection_rejected));
          // for this type of message, we're immediately disconnecting this peer, instead of trying to
          // allowing her to ask us for peers (any of our peers will be on the same chain as us, so there's no
          // benefit of sharing them)
          disconnect_from_peer(originating_peer, "You are on a different chain from me");
          return;
        }
        if (originating_peer->last_known_fork_block_number != 0)
        {
          uint32_t next_fork_block_number = get_next_known_hard_fork_block_number(originating_peer->last_known_fork_block_number);
          if (next_fork_block_number != 0)
          {
            // we know about a fork they don't.  See if we've already passed that block.  If we have, don't let them
            // connect because we won't be able to give them anything useful
            uint32_t head_block_num = _delegate->get_block_number(_delegate->get_head_block_id());
            if (next_fork_block_number < head_block_num)
            {
#ifdef ENABLE_DEBUG_ULOGS
              ulog("Rejecting connection from peer because their version is too old.  Their version date: ${date}", ("date", originating_peer->graphene_git_revision_unix_timestamp));
#endif
              wlog("Received hello message from peer running a version of that can only understand blocks up to #${their_hard_fork}, but I'm at head block number #${my_block_number}",
                   ("their_hard_fork", next_fork_block_number)("my_block_number", head_block_num));
              std::ostringstream rejection_message;
              rejection_message << "Your client is outdated -- you can only understand blocks up to #" << next_fork_block_number << ", but I'm already on block #" << head_block_num;
              connection_rejected_message connection_rejected(_user_agent_string, core_protocol_version,
                                                              originating_peer->get_socket().remote_endpoint(),
                                                              rejection_reason_code::unspecified,
                                                              rejection_message.str() );

              originating_peer->their_state = peer_connection::their_connection_state::connection_rejected;
              originating_peer->send_message(message(connection_rejected));
              // for this type of message, we're immediately disconnecting this peer, instead of trying to
              // allowing her to ask us for peers (any of our peers will be on the same chain as us, so there's no
              // benefit of sharing them)
              disconnect_from_peer(originating_peer, "Your client is too old, please upgrade");
              return;
            }
          }
        }
        if (already_connected_to_this_peer)
        {

          connection_rejected_message connection_rejected;
          if (_node_id == originating_peer->node_id)
            connection_rejected = connection_rejected_message(_user_agent_string, core_protocol_version,
                                                              originating_peer->get_socket().remote_endpoint(),
                                                              rejection_reason_code::connected_to_self,
                                                              "I'm connecting to myself");
          else
            connection_rejected = connection_rejected_message(_user_agent_string, core_protocol_version,
                                                              originating_peer->get_socket().remote_endpoint(),
                                                              rejection_reason_code::already_connected,
                                                              "I'm already connected to you");
          originating_peer->their_state = peer_connection::their_connection_state::connection_rejected;
          originating_peer->send_message(message(connection_rejected));
          dlog("Received a hello_message from peer ${peer} that I'm already connected to (with id ${id}), rejection",
               ("peer", originating_peer->get_remote_endpoint())
               ("id", originating_peer->node_id));
        }
#ifdef ENABLE_P2P_DEBUGGING_API
        else if(!_allowed_peers.empty() &&
                _allowed_peers.find(originating_peer->node_id) == _allowed_peers.end())
        {
          connection_rejected_message connection_rejected(_user_agent_string, core_protocol_version,
                                                          originating_peer->get_socket().remote_endpoint(),
                                                          rejection_reason_code::blocked,
                                                          "you are not in my allowed_peers list");
          originating_peer->their_state = peer_connection::their_connection_state::connection_rejected;
          originating_peer->send_message( message(connection_rejected ) );
          dlog( "Received a hello_message from peer ${peer} who isn't in my allowed_peers list, rejection", ("peer", originating_peer->get_remote_endpoint() ) );
        }
#endif // ENABLE_P2P_DEBUGGING_API
        else
        {
          // whether we're planning on accepting them as a peer or not, they seem to be a valid node,
          // so add them to our database if they're not firewalled

          // in the hello message, the peer sent us the IP address and port it thought it was connecting from.
          // If they match the IP and port we see, we assume that they're actually on the internet and they're not
          // firewalled.
          fc::ip::endpoint peers_actual_outbound_endpoint = originating_peer->get_socket().remote_endpoint();
          if( peers_actual_outbound_endpoint.get_address() == originating_peer->inbound_address &&
              peers_actual_outbound_endpoint.port() == originating_peer->outbound_port )
          {
            if( originating_peer->inbound_port == 0 )
            {
              dlog( "peer does not appear to be firewalled, but they did not give an inbound port so I'm treating them as if they are." );
              originating_peer->is_firewalled = firewalled_state::firewalled;
            }
            else
            {
              // peer is not firewalled, add it to our database
              fc::ip::endpoint peers_inbound_endpoint(originating_peer->inbound_address, originating_peer->inbound_port);
              potential_peer_record updated_peer_record = _potential_peer_db.lookup_or_create_entry_for_endpoint(peers_inbound_endpoint);
              _potential_peer_db.update_entry(updated_peer_record);
              originating_peer->is_firewalled = firewalled_state::not_firewalled;
            }
          }
          else
          {
            dlog("peer is firewalled: they think their outbound endpoint is ${reported_endpoint}, but I see it as ${actual_endpoint}",
                 ("reported_endpoint", fc::ip::endpoint(originating_peer->inbound_address, originating_peer->outbound_port))
                 ("actual_endpoint", peers_actual_outbound_endpoint));
            originating_peer->is_firewalled = firewalled_state::firewalled;
          }

          if (!is_accepting_new_connections())
          {
            connection_rejected_message connection_rejected(_user_agent_string, core_protocol_version,
                                                            originating_peer->get_socket().remote_endpoint(),
                                                            rejection_reason_code::not_accepting_connections,
                                                            "not accepting any more incoming connections");
            originating_peer->their_state = peer_connection::their_connection_state::connection_rejected;
            originating_peer->send_message(message(connection_rejected));
            dlog("Received a hello_message from peer ${peer}, but I'm not accepting any more connections, rejection",
                 ("peer", originating_peer->get_remote_endpoint()));
          }
          else
          {
            originating_peer->their_state = peer_connection::their_connection_state::connection_accepted;
            originating_peer->send_message(message(connection_accepted_message()));
            dlog("Received a hello_message from peer ${peer}, sending reply to accept connection",
                 ("peer", originating_peer->get_remote_endpoint()));
          }
        }
      }
      else
      {
        // we can wind up here if we've connected to ourself, and the source and
        // destination endpoints are the same, causing messages we send out
        // to arrive back on the initiating socket instead of the receiving
        // socket.  If we did a complete job of enumerating local addresses,
        // we could avoid directly connecting to ourselves, or at least detect
        // immediately when we did it and disconnect.

        // The only way I know of that we'd get an unexpected hello that we
        //  can't really guard against is if we do a simulatenous open, we
        // probably need to think through that case.  We're not attempting that
        // yet, though, so it's ok to just disconnect here.
        wlog("unexpected hello_message from peer, disconnecting");
        disconnect_from_peer(originating_peer, "Received a unexpected hello_message");
      }
    }

    void node_impl::on_connection_accepted_message(peer_connection* originating_peer, const connection_accepted_message& connection_accepted_message_received)
    {
      VERIFY_CORRECT_THREAD();
      dlog("Received a connection_accepted in response to my \"hello\" from ${peer}", ("peer", originating_peer->get_remote_endpoint()));
      originating_peer->negotiation_status = peer_connection::connection_negotiation_status::peer_connection_accepted;
      originating_peer->our_state = peer_connection::our_connection_state::connection_accepted;
      originating_peer->send_message(address_request_message());
      fc::time_point now = fc::time_point::now();
      if (_is_firewalled == firewalled_state::unknown &&
          _last_firewall_check_message_sent < now - fc::minutes(5) &&
          originating_peer->core_protocol_version >= 106)
      {
        wlog("I don't know if I'm firewalled.  Sending a firewall check message to peer ${peer}",
             ("peer", originating_peer->get_remote_endpoint()));
        originating_peer->firewall_check_state = new firewall_check_state_data;

        originating_peer->send_message(check_firewall_message());
        _last_firewall_check_message_sent = now;
      }
    }

    void node_impl::on_connection_rejected_message(peer_connection* originating_peer, const connection_rejected_message& connection_rejected_message_received)
    {
      VERIFY_CORRECT_THREAD();
      if (originating_peer->our_state == peer_connection::our_connection_state::just_connected)
      {
        ilog("Received a rejection from ${peer} in response to my \"hello\", reason: \"${reason}\"",
             ("peer", originating_peer->get_remote_endpoint())
             ("reason", connection_rejected_message_received.reason_string));

        if (connection_rejected_message_received.reason_code == rejection_reason_code::connected_to_self)
        {
          _potential_peer_db.erase(originating_peer->get_socket().remote_endpoint());
          move_peer_to_closing_list(originating_peer->shared_from_this());
          originating_peer->close_connection();
        }
        else
        {
          // update our database to record that we were rejected so we won't try to connect again for a while
          // this only happens on connections we originate, so we should already know that peer is not firewalled
          fc::optional<potential_peer_record> updated_peer_record = _potential_peer_db.lookup_entry_for_endpoint(originating_peer->get_socket().remote_endpoint());
          if (updated_peer_record)
          {
            updated_peer_record->last_connection_disposition = last_connection_rejected;
            updated_peer_record->last_connection_attempt_time = fc::time_point::now();
            _potential_peer_db.update_entry(*updated_peer_record);
          }
        }

        originating_peer->negotiation_status = peer_connection::connection_negotiation_status::peer_connection_rejected;
        originating_peer->our_state = peer_connection::our_connection_state::connection_rejected;
        originating_peer->send_message(address_request_message());
      }
      else
        FC_THROW( "unexpected connection_rejected_message from peer" );
    }

    void node_impl::on_address_request_message(peer_connection* originating_peer, const address_request_message& address_request_message_received)
    {
      VERIFY_CORRECT_THREAD();
      dlog("Received an address request message");

      address_message reply;
      if (!_peer_advertising_disabled)
      {
        reply.addresses.reserve(_active_connections.size());
        fc::scoped_lock<fc::mutex> lock(_active_connections.get_mutex());
        for (const peer_connection_ptr& active_peer : _active_connections)
        {
          fc::optional<potential_peer_record> updated_peer_record = _potential_peer_db.lookup_entry_for_endpoint(*active_peer->get_remote_endpoint());
          if (updated_peer_record)
          {
            updated_peer_record->last_seen_time = fc::time_point::now();
            _potential_peer_db.update_entry(*updated_peer_record);
          }

          reply.addresses.emplace_back(address_info(*active_peer->get_remote_endpoint(),
                                                    fc::time_point::now(),
                                                    active_peer->round_trip_delay,
                                                    active_peer->node_id,
                                                    active_peer->direction,
                                                    active_peer->is_firewalled));
        }
      }
      originating_peer->send_message(reply);
    }

    void node_impl::on_address_message(peer_connection* originating_peer, const address_message& address_message_received)
    {
      VERIFY_CORRECT_THREAD();
      dlog("Received an address message containing ${size} addresses", ("size", address_message_received.addresses.size()));
      for (const address_info& address : address_message_received.addresses)
      {
        dlog("    ${endpoint} last seen ${time}", ("endpoint", address.remote_endpoint)("time", address.last_seen_time));
      }
      std::vector<graphene::net::address_info> updated_addresses = address_message_received.addresses;
      for (address_info& address : updated_addresses)
        address.last_seen_time = fc::time_point_sec(fc::time_point::now());
      bool new_information_received = merge_address_info_with_potential_peer_database(updated_addresses);
      if (new_information_received)
        trigger_p2p_network_connect_loop();

      if (_handshaking_connections.find(originating_peer->shared_from_this()) != _handshaking_connections.end())
      {
        // if we were handshaking, we need to continue with the next step in handshaking (which is either
        // ending handshaking and starting synchronization or disconnecting)
        if( originating_peer->our_state == peer_connection::our_connection_state::connection_rejected)
          disconnect_from_peer(originating_peer, "You rejected my connection request (hello message) so I'm disconnecting");
        else if (originating_peer->their_state == peer_connection::their_connection_state::connection_rejected)
          disconnect_from_peer(originating_peer, "I rejected your connection request (hello message) so I'm disconnecting");
        else
        {
          fc::optional<fc::ip::endpoint> inbound_endpoint = originating_peer->get_endpoint_for_connecting();
          if (inbound_endpoint)
          {
            // mark the connection as successful in the database
            fc::optional<potential_peer_record> updated_peer_record = _potential_peer_db.lookup_entry_for_endpoint(*inbound_endpoint);
            if (updated_peer_record)
            {
              updated_peer_record->last_connection_disposition = last_connection_succeeded;
              _potential_peer_db.update_entry(*updated_peer_record);
            }
          }

          originating_peer->negotiation_status = peer_connection::connection_negotiation_status::negotiation_complete;
          move_peer_to_active_list(originating_peer->shared_from_this());
          new_peer_just_added(originating_peer->shared_from_this());
        }
      }
      // else if this was an active connection, then this was just a reply to our periodic address requests.
      // we've processed it, there's nothing else to do
    }

    void node_impl::on_fetch_blockchain_item_ids_message(peer_connection* originating_peer,
                                                         const fetch_blockchain_item_ids_message& fetch_blockchain_item_ids_message_received)
    {
      VERIFY_CORRECT_THREAD();
      item_id peers_last_item_seen = item_id(fetch_blockchain_item_ids_message_received.item_type, item_hash_t());
      if (fetch_blockchain_item_ids_message_received.blockchain_synopsis.empty())
      {
        dlog("sync: received a request for item ids starting at the beginning of the chain from peer ${peer_endpoint} (full request: ${synopsis})",
             ("peer_endpoint", originating_peer->get_remote_endpoint())
             ("synopsis", fetch_blockchain_item_ids_message_received.blockchain_synopsis));
      }
      else
      {
        item_hash_t peers_last_item_hash_seen = fetch_blockchain_item_ids_message_received.blockchain_synopsis.back();
        dlog("sync: received a request for item ids after ${last_item_seen} from peer ${peer_endpoint} (full request: ${synopsis})",
             ("last_item_seen", peers_last_item_hash_seen)
             ("peer_endpoint", originating_peer->get_remote_endpoint())
             ("synopsis", fetch_blockchain_item_ids_message_received.blockchain_synopsis));
        peers_last_item_seen.item_hash = peers_last_item_hash_seen;
      }

      blockchain_item_ids_inventory_message reply_message;
      reply_message.item_type = fetch_blockchain_item_ids_message_received.item_type;
      reply_message.total_remaining_item_count = 0;
      try
      {
        reply_message.item_hashes_available = _delegate->get_block_ids(fetch_blockchain_item_ids_message_received.blockchain_synopsis,
                                                                       reply_message.total_remaining_item_count);
      }
      catch (const peer_is_on_an_unreachable_fork&)
      {
        dlog("Peer is on a fork and there's no set of blocks we can provide to switch them to our fork");
        // we reply with an empty list as if we had an empty blockchain; 
        // we don't want to disconnect because they may be able to provide
        // us with blocks on their chain
      }

      bool disconnect_from_inhibited_peer = false;
      // if our client doesn't have any items after the item the peer requested, it will send back
      // a list containing the last item the peer requested
      idump((reply_message)(fetch_blockchain_item_ids_message_received.blockchain_synopsis));
      if( reply_message.item_hashes_available.empty() )
        originating_peer->peer_needs_sync_items_from_us = false; /* I have no items in my blockchain */
      else if( !fetch_blockchain_item_ids_message_received.blockchain_synopsis.empty() &&
               reply_message.item_hashes_available.size() == 1 &&
               std::find(fetch_blockchain_item_ids_message_received.blockchain_synopsis.begin(),
                         fetch_blockchain_item_ids_message_received.blockchain_synopsis.end(),
                         reply_message.item_hashes_available.back() ) != fetch_blockchain_item_ids_message_received.blockchain_synopsis.end() )
      {
        /* the last item in the peer's list matches the last item in our list */
        originating_peer->peer_needs_sync_items_from_us = false;
        if (originating_peer->inhibit_fetching_sync_blocks)
          disconnect_from_inhibited_peer = true; // delay disconnecting until after we send our reply to this fetch_blockchain_item_ids_message
      }
      else
        originating_peer->peer_needs_sync_items_from_us = true;

      if (!originating_peer->peer_needs_sync_items_from_us)
      {
        dlog("sync: peer is already in sync with us");
        // if we thought we had all the items this peer had, but now it turns out that we don't
        // have the last item it requested to send from,
        // we need to kick off another round of synchronization
        if (!originating_peer->we_need_sync_items_from_peer &&
            !fetch_blockchain_item_ids_message_received.blockchain_synopsis.empty() &&
            !_delegate->has_item(peers_last_item_seen))
        {
          dlog("sync: restarting sync with peer ${peer}", ("peer", originating_peer->get_remote_endpoint()));
          start_synchronizing_with_peer(originating_peer->shared_from_this());
        }
      }
      else
      {
        dlog("sync: peer is out of sync, sending peer ${count} items ids: first: ${first_item_id}, last: ${last_item_id}",
             ("count", reply_message.item_hashes_available.size())
             ("first_item_id", reply_message.item_hashes_available.front())
             ("last_item_id", reply_message.item_hashes_available.back()));
        if (!originating_peer->we_need_sync_items_from_peer &&
            !fetch_blockchain_item_ids_message_received.blockchain_synopsis.empty() &&
            !_delegate->has_item(peers_last_item_seen))
        {
          dlog("sync: restarting sync with peer ${peer}", ("peer", originating_peer->get_remote_endpoint()));
          start_synchronizing_with_peer(originating_peer->shared_from_this());
        }
      }
      originating_peer->send_message(reply_message);

      if (disconnect_from_inhibited_peer)
        {
        // the peer has all of our blocks, and we don't want any of theirs, so disconnect them
        disconnect_from_peer(originating_peer, "you are on a fork that I'm unable to switch to");
        return;
        }

      if (originating_peer->direction == peer_connection_direction::inbound &&
          _handshaking_connections.find(originating_peer->shared_from_this()) != _handshaking_connections.end())
      {
        // handshaking is done, move the connection to fully active status and start synchronizing
        dlog("peer ${endpoint} which was handshaking with us has started synchronizing with us, start syncing with it",
             ("endpoint", originating_peer->get_remote_endpoint()));
        fc::optional<fc::ip::endpoint> inbound_endpoint = originating_peer->get_endpoint_for_connecting();
        if (inbound_endpoint)
        {
          // mark the connection as successful in the database
          potential_peer_record updated_peer_record = _potential_peer_db.lookup_or_create_entry_for_endpoint(*inbound_endpoint);
          updated_peer_record.last_connection_disposition = last_connection_succeeded;
          _potential_peer_db.update_entry(updated_peer_record);
        }

        // transition it to our active list
        move_peer_to_active_list(originating_peer->shared_from_this());
        new_peer_just_added(originating_peer->shared_from_this());
      }
    }

    uint32_t node_impl::calculate_unsynced_block_count_from_all_peers()
    {
      VERIFY_CORRECT_THREAD();
      uint32_t max_number_of_unfetched_items = 0;
      fc::scoped_lock<fc::mutex> lock(_active_connections.get_mutex());
      for( const peer_connection_ptr& peer : _active_connections )
      {
        uint32_t this_peer_number_of_unfetched_items = (uint32_t)peer->ids_of_items_to_get.size() + peer->number_of_unfetched_item_ids;
        max_number_of_unfetched_items = std::max(max_number_of_unfetched_items,
                                                 this_peer_number_of_unfetched_items);
      }
      return max_number_of_unfetched_items;
    }

    // get a blockchain synopsis that makes sense to send to the given peer.
    // If the peer isn't yet syncing with us, this is just a synopsis of our active blockchain
    // If the peer is syncing with us, it is a synopsis of our active blockchain plus the
    //    blocks the peer has already told us it has
    std::vector<item_hash_t> node_impl::create_blockchain_synopsis_for_peer( const peer_connection* peer )
    {
      VERIFY_CORRECT_THREAD();
      item_hash_t reference_point = peer->last_block_delegate_has_seen;

      // when we call _delegate->get_blockchain_synopsis(), we may yield and there's a
      // chance this peer's state will change before we get control back.  Save off
      // the stuff necessary for generating the synopsis.
      // This is pretty expensive, we should find a better way to do this
      std::vector<item_hash_t> original_ids_of_items_to_get(peer->ids_of_items_to_get.begin(), peer->ids_of_items_to_get.end());
      uint32_t number_of_blocks_after_reference_point = original_ids_of_items_to_get.size();

      std::vector<item_hash_t> synopsis = _delegate->get_blockchain_synopsis(reference_point, number_of_blocks_after_reference_point);

#if 0
      // just for debugging, enable this and set a breakpoint to step through
      if (synopsis.empty())
        synopsis = _delegate->get_blockchain_synopsis(reference_point, number_of_blocks_after_reference_point);

      // TODO: it's possible that the returned synopsis is empty if the blockchain is empty (that's fine)
      // or if the reference point is now past our undo history (that's not). 
      // in the second case, we should mark this peer as one we're unable to sync with and
      // disconnect them.
      if (reference_point != item_hash_t() && synopsis.empty())
        FC_THROW_EXCEPTION(block_older_than_undo_history, "You are on a fork I'm unable to switch to");
#endif

      if( number_of_blocks_after_reference_point )
      {
        // then the synopsis is incomplete, add the missing elements from ids_of_items_to_get
        uint32_t first_block_num_in_ids_to_get = _delegate->get_block_number(original_ids_of_items_to_get.front());
        uint32_t true_high_block_num = first_block_num_in_ids_to_get + original_ids_of_items_to_get.size() - 1;

        // in order to generate a seamless synopsis, we need to be using the same low_block_num as the 
        // backend code; the first block in the synopsis will be the low block number it used
        uint32_t low_block_num = synopsis.empty() ? 1 : _delegate->get_block_number(synopsis.front());
        
        do
        {
          if( low_block_num >= first_block_num_in_ids_to_get )
            synopsis.push_back(original_ids_of_items_to_get[low_block_num - first_block_num_in_ids_to_get]);
          low_block_num += (true_high_block_num - low_block_num + 2 ) / 2;
        }
        while ( low_block_num <= true_high_block_num );
        assert(synopsis.back() == original_ids_of_items_to_get.back());
      }
      return synopsis;
    }

    void node_impl::fetch_next_batch_of_item_ids_from_peer( peer_connection* peer, bool reset_fork_tracking_data_for_peer /* = false */ )
    {
      VERIFY_CORRECT_THREAD();
      if( reset_fork_tracking_data_for_peer )
      {
        peer->last_block_delegate_has_seen = item_hash_t();
        peer->last_block_time_delegate_has_seen = _delegate->get_block_time(item_hash_t());
      }

      fc::oexception synopsis_exception;
      try
      {
        std::vector<item_hash_t> blockchain_synopsis = create_blockchain_synopsis_for_peer( peer );
      
        item_hash_t last_item_seen = blockchain_synopsis.empty() ? item_hash_t() : blockchain_synopsis.back();
        dlog( "sync: sending a request for the next items after ${last_item_seen} to peer ${peer}, (full request is ${blockchain_synopsis})",
             ( "last_item_seen", last_item_seen )
             ( "peer", peer->get_remote_endpoint() )
             ( "blockchain_synopsis", blockchain_synopsis ) );
        peer->item_ids_requested_from_peer = boost::make_tuple( blockchain_synopsis, fc::time_point::now() );
        peer->send_message( fetch_blockchain_item_ids_message(_sync_item_type, blockchain_synopsis ) );
      }
      catch (const block_older_than_undo_history& e)
      {
        synopsis_exception = e;
      }
      if (synopsis_exception)
        disconnect_from_peer(peer, "You are on a fork I'm unable to switch to");
    }

    void node_impl::on_blockchain_item_ids_inventory_message(peer_connection* originating_peer,
                                                             const blockchain_item_ids_inventory_message& blockchain_item_ids_inventory_message_received )
    {
      VERIFY_CORRECT_THREAD();
      // ignore unless we asked for the data
      if( originating_peer->item_ids_requested_from_peer )
      {
        // verify that the peer's the block ids the peer sent is a valid response to our request;
        // It should either be an empty list of blocks, or a list of blocks that builds off of one of 
        // the blocks in the synopsis we sent
        if (!blockchain_item_ids_inventory_message_received.item_hashes_available.empty())
        {
          // what's more, it should be a sequential list of blocks, verify that first
          uint32_t first_block_number_in_reponse = _delegate->get_block_number(blockchain_item_ids_inventory_message_received.item_hashes_available.front());
          for (unsigned i = 1; i < blockchain_item_ids_inventory_message_received.item_hashes_available.size(); ++i)
          {
            uint32_t actual_num = _delegate->get_block_number(blockchain_item_ids_inventory_message_received.item_hashes_available[i]);
            uint32_t expected_num = first_block_number_in_reponse + i;
            if (actual_num != expected_num)
            {
            wlog("Invalid response from peer ${peer_endpoint}.  The list of blocks they provided is not sequential, "
                 "the ${position}th block in their reply was block number ${actual_num}, "
                 "but it should have been number ${expected_num}",
                 ("peer_endpoint", originating_peer->get_remote_endpoint())
                 ("position", i)
                 ("actual_num", actual_num)
                 ("expected_num", expected_num));
            fc::exception error_for_peer(FC_LOG_MESSAGE(error, 
                                                        "You gave an invalid response to my request for sync blocks.  The list of blocks you provided is not sequential, "
                                                        "the ${position}th block in their reply was block number ${actual_num}, "
                                                        "but it should have been number ${expected_num}",
                                                        ("position", i)
                                                        ("actual_num", actual_num)
                                                        ("expected_num", expected_num)));
            disconnect_from_peer(originating_peer,
                                 "You gave an invalid response to my request for sync blocks",
                                 true, error_for_peer);
            return;
            }
          }

          const std::vector<item_hash_t>& synopsis_sent_in_request = originating_peer->item_ids_requested_from_peer->get<0>();
          const item_hash_t& first_item_hash = blockchain_item_ids_inventory_message_received.item_hashes_available.front();

          if (synopsis_sent_in_request.empty())
          {
            // if we sent an empty synopsis, we were asking for all blocks, so the first block should be block 1
            if (_delegate->get_block_number(first_item_hash) != 1)
            {
              wlog("Invalid response from peer ${peer_endpoint}.  We requested a list of sync blocks starting from the beginning of the chain, "
                   "but they provided a list of blocks starting with ${first_block}",
                   ("peer_endpoint", originating_peer->get_remote_endpoint())
                   ("first_block", first_item_hash));
              fc::exception error_for_peer(FC_LOG_MESSAGE(error, "You gave an invalid response for my request for sync blocks.  I asked for blocks starting from the beginning of the chain, "
                                                          "but you returned a list of blocks starting with ${first_block}",  
                                                          ("first_block", first_item_hash)));
              disconnect_from_peer(originating_peer,
                                   "You gave an invalid response to my request for sync blocks",
                                   true, error_for_peer);
              return;
            }
          }
          else // synopsis was not empty, we expect a response building off one of the blocks we sent
          {
            if (boost::range::find(synopsis_sent_in_request, first_item_hash) == synopsis_sent_in_request.end())
            {
              wlog("Invalid response from peer ${peer_endpoint}.  We requested a list of sync blocks based on the synopsis ${synopsis}, but they "
                   "provided a list of blocks starting with ${first_block}",
                   ("peer_endpoint", originating_peer->get_remote_endpoint())
                   ("synopsis", synopsis_sent_in_request)
                   ("first_block", first_item_hash));
              fc::exception error_for_peer(FC_LOG_MESSAGE(error, "You gave an invalid response for my request for sync blocks.  I asked for blocks following something in "
                                                          "${synopsis}, but you returned a list of blocks starting with ${first_block} which wasn't one of your choices",  
                                                          ("synopsis", synopsis_sent_in_request)
                                                          ("first_block", first_item_hash)));
              disconnect_from_peer(originating_peer,
                                   "You gave an invalid response to my request for sync blocks",
                                   true, error_for_peer);
              return;
            }
          }
        }
        originating_peer->item_ids_requested_from_peer.reset();

        // if exceptions are throw after clearing the item_ids_requested_from_peer (above),
        // it could leave our sync in a stalled state.  Wrap a try/catch around the rest
        // of the function so we can log if this ever happens.
        try
        {
          dlog( "sync: received a list of ${count} available items from ${peer_endpoint}",
               ( "count", blockchain_item_ids_inventory_message_received.item_hashes_available.size() )
               ( "peer_endpoint", originating_peer->get_remote_endpoint() ) );
          //for( const item_hash_t& item_hash : blockchain_item_ids_inventory_message_received.item_hashes_available )
          //{
          //  dlog( "sync:     ${hash}", ("hash", item_hash ) );
          //}

          // if the peer doesn't have any items after the one we asked for
          if( blockchain_item_ids_inventory_message_received.total_remaining_item_count == 0 &&
              ( blockchain_item_ids_inventory_message_received.item_hashes_available.empty() || // there are no items in the peer's blockchain.  this should only happen if our blockchain was empty when we requested, might want to verify that.
               ( blockchain_item_ids_inventory_message_received.item_hashes_available.size() == 1 &&
                _delegate->has_item( item_id(blockchain_item_ids_inventory_message_received.item_type,
                                            blockchain_item_ids_inventory_message_received.item_hashes_available.front() ) ) ) ) && // we've already seen the last item in the peer's blockchain
              originating_peer->ids_of_items_to_get.empty() &&
              originating_peer->number_of_unfetched_item_ids == 0 ) // <-- is the last check necessary?
          {
            dlog( "sync: peer said we're up-to-date, entering normal operation with this peer" );
            originating_peer->we_need_sync_items_from_peer = false;

            uint32_t new_number_of_unfetched_items = calculate_unsynced_block_count_from_all_peers();
            _total_number_of_unfetched_items = new_number_of_unfetched_items;
            if( new_number_of_unfetched_items == 0 )
              _delegate->sync_status( blockchain_item_ids_inventory_message_received.item_type, 0 );

            return;
          }

          std::deque<item_hash_t> item_hashes_received( blockchain_item_ids_inventory_message_received.item_hashes_available.begin(),
                                                       blockchain_item_ids_inventory_message_received.item_hashes_available.end() );
          originating_peer->number_of_unfetched_item_ids = blockchain_item_ids_inventory_message_received.total_remaining_item_count;
          // flush any items this peer sent us that we've already received and processed from another peer
          if (!item_hashes_received.empty() &&
              originating_peer->ids_of_items_to_get.empty())
          {
            bool is_first_item_for_other_peer = false;
            {
               fc::scoped_lock<fc::mutex> lock(_active_connections.get_mutex());
               for (const peer_connection_ptr& peer : _active_connections)
               {
                  if (peer != originating_peer->shared_from_this() &&
                        !peer->ids_of_items_to_get.empty() &&
                        peer->ids_of_items_to_get.front() == blockchain_item_ids_inventory_message_received.item_hashes_available.front())
                  {
                     dlog("The item ${newitem} is the first item for peer ${peer}",
                           ("newitem", blockchain_item_ids_inventory_message_received.item_hashes_available.front())
                           ("peer", peer->get_remote_endpoint()));
                     is_first_item_for_other_peer = true;
                     break;
                  }
               }
            }
            dlog("is_first_item_for_other_peer: ${is_first}.  item_hashes_received.size() = ${size}",
                 ("is_first", is_first_item_for_other_peer)("size", item_hashes_received.size()));
            if (!is_first_item_for_other_peer)
            {
              while (!item_hashes_received.empty() &&
                     _delegate->has_item(item_id(blockchain_item_ids_inventory_message_received.item_type,
                                                 item_hashes_received.front())))
              {
                assert(item_hashes_received.front() != item_hash_t());
                originating_peer->last_block_delegate_has_seen = item_hashes_received.front();
                originating_peer->last_block_time_delegate_has_seen = _delegate->get_block_time(item_hashes_received.front());
                dlog("popping item because delegate has already seen it.  peer ${peer}'s last block the delegate has seen is now ${block_id} (actual block #${actual_block_num})",
                     ("peer", originating_peer->get_remote_endpoint())
                     ("block_id", originating_peer->last_block_delegate_has_seen)
                     ("actual_block_num", _delegate->get_block_number(item_hashes_received.front())));

                item_hashes_received.pop_front();
              }
              dlog("after removing all items we have already seen, item_hashes_received.size() = ${size}", ("size", item_hashes_received.size()));
            }
          }
          else if (!item_hashes_received.empty())
          {
            // we received a list of items and we already have a list of items to fetch from this peer.
            // In the normal case, this list will immediately follow the existing list, meaning the
            // last hash of our existing list will match the first hash of the new list.

            // In the much less likely case, we've received a partial list of items from the peer, then
            // the peer switched forks before sending us the remaining list.  In this case, the first
            // hash in the new list may not be the last hash in the existing list (it may be earlier, or
            // it may not exist at all.

            // In either case, pop items off the back of our existing list until we find our first
            // item, then append our list.
            while (!originating_peer->ids_of_items_to_get.empty())
            {
              if (item_hashes_received.front() != originating_peer->ids_of_items_to_get.back())
                originating_peer->ids_of_items_to_get.pop_back();
              else
                break;
            }
            if (originating_peer->ids_of_items_to_get.empty())
            {
              // this happens when the peer has switched forks between the last inventory message and
              // this one, and there weren't any unfetched items in common
              // We don't know where in the blockchain the new front() actually falls, all we can
              // expect is that it is a block that we knew about because it should be one of the
              // blocks we sent in the initial synopsis.
              assert(_delegate->has_item(item_id(_sync_item_type, item_hashes_received.front())));
              originating_peer->last_block_delegate_has_seen = item_hashes_received.front();
              originating_peer->last_block_time_delegate_has_seen = _delegate->get_block_time(item_hashes_received.front());
              item_hashes_received.pop_front();
            }
            else
            {
              // the common simple case: the new list extends the old.  pop off the duplicate element
              originating_peer->ids_of_items_to_get.pop_back();
            }
          }

          if (!item_hashes_received.empty() && !originating_peer->ids_of_items_to_get.empty())
            assert(item_hashes_received.front() != originating_peer->ids_of_items_to_get.back());

          // at any given time, there's a maximum number of blocks that can possibly be out there
          // [(now - genesis time) / block interval].  If they offer us more blocks than that,
          // they must be an attacker or have a buggy client.
          fc::time_point_sec minimum_time_of_last_offered_block =
              originating_peer->last_block_time_delegate_has_seen + // timestamp of the block immediately before the first unfetched block
              originating_peer->number_of_unfetched_item_ids * GRAPHENE_MIN_BLOCK_INTERVAL;
          fc::time_point_sec now = fc::time_point::now();
          if (minimum_time_of_last_offered_block > now + GRAPHENE_NET_FUTURE_SYNC_BLOCKS_GRACE_PERIOD_SEC)
          {
            wlog("Disconnecting from peer ${peer} who offered us an implausible number of blocks, their last block would be in the future (${timestamp})",
                 ("peer", originating_peer->get_remote_endpoint())
                 ("timestamp", minimum_time_of_last_offered_block));
            fc::exception error_for_peer(FC_LOG_MESSAGE(error, "You offered me a list of more sync blocks than could possibly exist.  Total blocks offered: ${blocks}, Minimum time of the last block you offered: ${minimum_time_of_last_offered_block}, Now: ${now}",
                                                        ("blocks", originating_peer->number_of_unfetched_item_ids)
                                                        ("minimum_time_of_last_offered_block", minimum_time_of_last_offered_block)
                                                        ("now", now)));
            disconnect_from_peer(originating_peer,
                                 "You offered me a list of more sync blocks than could possibly exist",
                                 true, error_for_peer);
            return;
          }

          // append the remaining items to the peer's list
          boost::push_back(originating_peer->ids_of_items_to_get, item_hashes_received);
          
          uint32_t new_number_of_unfetched_items = calculate_unsynced_block_count_from_all_peers();
          if (new_number_of_unfetched_items != _total_number_of_unfetched_items)
            _delegate->sync_status(blockchain_item_ids_inventory_message_received.item_type,
                                   new_number_of_unfetched_items);
          _total_number_of_unfetched_items = new_number_of_unfetched_items;

          if (blockchain_item_ids_inventory_message_received.total_remaining_item_count != 0)
          {
            // the peer hasn't sent us all the items it knows about.
            if (originating_peer->ids_of_items_to_get.size() > GRAPHENE_NET_MIN_BLOCK_IDS_TO_PREFETCH)
            {
              // we have a good number of item ids from this peer, start fetching blocks from it;
              // we'll switch back later to finish the job.
              trigger_fetch_sync_items_loop();
            }
            else
            {
              // keep fetching the peer's list of sync items until we get enough to switch into block-
              // fetchimg mode
              fetch_next_batch_of_item_ids_from_peer(originating_peer);
            }
          }
          else
          {
            // the peer has told us about all of the items it knows
            if (!originating_peer->ids_of_items_to_get.empty())
            {
              // we now know about all of the items the peer knows about, and there are some items on the list
              // that we should try to fetch.  Kick off the fetch loop.
              trigger_fetch_sync_items_loop();
            }
            else
            {
              // If we get here, the peer has sent us a non-empty list of items, but we have already
              // received all of the items from other peers.  Send a new request to the peer to
              // see if we're really in sync
              fetch_next_batch_of_item_ids_from_peer(originating_peer);
            }
          }
        }
        catch (const fc::canceled_exception&)
        {
          throw;
        }
        catch (const fc::exception& e)
        {
          elog("Caught unexpected exception: ${e}", ("e", e));
          assert(false && "exceptions not expected here");
        }
        catch (const std::exception& e)
        {
          elog("Caught unexpected exception: ${e}", ("e", e.what()));
          assert(false && "exceptions not expected here");
        }
        catch (...)
        {
          elog("Caught unexpected exception, could break sync operation");
        }
      }
      else
      {
        wlog("sync: received a list of sync items available, but I didn't ask for any!");
      }
    }

    message node_impl::get_message_for_item(const item_id& item)
    {
      try
      {
        return _message_cache.get_message(item.item_hash);
      }
      catch (fc::key_not_found_exception&)
      {}
      try
      {
        return _delegate->get_item(item);
      }
      catch (fc::key_not_found_exception&)
      {}
      return item_not_available_message(item);
    }

    void node_impl::on_fetch_items_message(peer_connection* originating_peer, const fetch_items_message& fetch_items_message_received)
    {
      VERIFY_CORRECT_THREAD();
      dlog("received items request for ids ${ids} of type ${type} from peer ${endpoint}",
           ("ids", fetch_items_message_received.items_to_fetch)
           ("type", fetch_items_message_received.item_type)
           ("endpoint", originating_peer->get_remote_endpoint()));

      fc::optional<message> last_block_message_sent;

      std::list<message> reply_messages;
      for (const item_hash_t& item_hash : fetch_items_message_received.items_to_fetch)
      {
        try
        {
          message requested_message = _message_cache.get_message(item_hash);
          dlog("received item request for item ${id} from peer ${endpoint}, returning the item from my message cache",
               ("endpoint", originating_peer->get_remote_endpoint())
               ("id", requested_message.id()));
          reply_messages.push_back(requested_message);
          if (fetch_items_message_received.item_type == block_message_type)
            last_block_message_sent = requested_message;
          continue;
        }
        catch (fc::key_not_found_exception&)
        {
           // it wasn't in our local cache, that's ok ask the client
        }

        item_id item_to_fetch(fetch_items_message_received.item_type, item_hash);
        try
        {
          message requested_message = _delegate->get_item(item_to_fetch);
          dlog("received item request from peer ${endpoint}, returning the item from delegate with id ${id} size ${size}",
               ("id", requested_message.id())
               ("size", requested_message.size)
               ("endpoint", originating_peer->get_remote_endpoint()));
          reply_messages.push_back(requested_message);
          if (fetch_items_message_received.item_type == block_message_type)
            last_block_message_sent = requested_message;
          continue;
        }
        catch (fc::key_not_found_exception&)
        {
          reply_messages.push_back(item_not_available_message(item_to_fetch));
          dlog("received item request from peer ${endpoint} but we don't have it",
               ("endpoint", originating_peer->get_remote_endpoint()));
        }
      }

      // if we sent them a block, update our record of the last block they've seen accordingly
      if (last_block_message_sent)
      {
        graphene::net::block_message block = last_block_message_sent->as<graphene::net::block_message>();
        originating_peer->last_block_delegate_has_seen = block.block_id;
        originating_peer->last_block_time_delegate_has_seen = _delegate->get_block_time(block.block_id);
      }

      for (const message& reply : reply_messages)
      {
        if (reply.msg_type.value() == block_message_type)
          originating_peer->send_item(item_id(block_message_type, reply.as<graphene::net::block_message>().block_id));
        else
          originating_peer->send_message(reply);
      }
    }

    void node_impl::on_item_not_available_message( peer_connection* originating_peer, const item_not_available_message& item_not_available_message_received )
    {
      VERIFY_CORRECT_THREAD();
      const item_id& requested_item = item_not_available_message_received.requested_item;
      auto regular_item_iter = originating_peer->items_requested_from_peer.find(requested_item);
      if (regular_item_iter != originating_peer->items_requested_from_peer.end())
      {
        originating_peer->items_requested_from_peer.erase( regular_item_iter );
        originating_peer->inventory_peer_advertised_to_us.erase( requested_item );
        if (is_item_in_any_peers_inventory(requested_item))
          _items_to_fetch.insert(prioritized_item_id(requested_item, _items_to_fetch_sequence_counter++));
        wlog("Peer doesn't have the requested item.");
        trigger_fetch_items_loop();
        return;
      }

      auto sync_item_iter = originating_peer->sync_items_requested_from_peer.find(requested_item.item_hash);
      if (sync_item_iter != originating_peer->sync_items_requested_from_peer.end())
      {
        originating_peer->sync_items_requested_from_peer.erase(sync_item_iter);

        if (originating_peer->peer_needs_sync_items_from_us)
          originating_peer->inhibit_fetching_sync_blocks = true;
        else
          disconnect_from_peer(originating_peer, "You are missing a sync item you claim to have, your database is probably corrupted. Try --rebuild-index.",true,
                               fc::exception(FC_LOG_MESSAGE(error,"You are missing a sync item you claim to have, your database is probably corrupted. Try --rebuild-index.",
                               ("item_id", requested_item))));
        wlog("Peer doesn't have the requested sync item.  This really shouldn't happen");
        trigger_fetch_sync_items_loop();
        return;
      }

      dlog("Peer doesn't have an item we're looking for, which is fine because we weren't looking for it");
    }

    void node_impl::on_item_ids_inventory_message(peer_connection* originating_peer, const item_ids_inventory_message& item_ids_inventory_message_received)
    {
      VERIFY_CORRECT_THREAD();

      // expire old inventory so we'll be making decisions our about whether to fetch blocks below based only on recent inventory
      originating_peer->clear_old_inventory();

      dlog( "received inventory of ${count} items from peer ${endpoint}",
           ( "count", item_ids_inventory_message_received.item_hashes_available.size() )("endpoint", originating_peer->get_remote_endpoint() ) );
      for( const item_hash_t& item_hash : item_ids_inventory_message_received.item_hashes_available )
      {
        item_id advertised_item_id(item_ids_inventory_message_received.item_type, item_hash);
        bool we_advertised_this_item_to_a_peer = false;
        bool we_requested_this_item_from_a_peer = false;
        {
           fc::scoped_lock<fc::mutex> lock(_active_connections.get_mutex());
            for (const peer_connection_ptr peer : _active_connections)
            {
               if (peer->inventory_advertised_to_peer.find(advertised_item_id) != peer->inventory_advertised_to_peer.end())
               {
                  we_advertised_this_item_to_a_peer = true;
                  break;
               }
               if (peer->items_requested_from_peer.find(advertised_item_id) != peer->items_requested_from_peer.end())
                  we_requested_this_item_from_a_peer = true;
            }
        }

        // if we have already advertised it to a peer, we must have it, no need to do anything else
        if (!we_advertised_this_item_to_a_peer)
        {
          // if the peer has flooded us with transactions, don't add these to the inventory to prevent our
          // inventory list from growing without bound.  We try to allow fetching blocks even when
          // we've stopped fetching transactions.
          if ((item_ids_inventory_message_received.item_type == graphene::net::trx_message_type &&
               originating_peer->is_inventory_advertised_to_us_list_full_for_transactions()) ||
              originating_peer->is_inventory_advertised_to_us_list_full())
            break;
          originating_peer->inventory_peer_advertised_to_us.insert(peer_connection::timestamped_item_id(advertised_item_id, fc::time_point::now()));
          if (!we_requested_this_item_from_a_peer)
          {
            if (_recently_failed_items.find(item_id(item_ids_inventory_message_received.item_type, item_hash)) != _recently_failed_items.end())
            {
              dlog("not adding ${item_hash} to our list of items to fetch because we've recently fetched a copy and it failed to push",
                   ("item_hash", item_hash));
            }
            else
            {
              auto items_to_fetch_iter = _items_to_fetch.get<item_id_index>().find(advertised_item_id);
              if (items_to_fetch_iter == _items_to_fetch.get<item_id_index>().end())
              {
                // it's new to us
                _items_to_fetch.insert(prioritized_item_id(advertised_item_id, _items_to_fetch_sequence_counter++));
                dlog("adding item ${item_hash} from inventory message to our list of items to fetch",
                     ("item_hash", item_hash));
                trigger_fetch_items_loop();
              }
              else
              {
                // another peer has told us about this item already, but this peer just told us it has the item
                // too, we can expect it to be around in this peer's cache for longer, so update its timestamp
                _items_to_fetch.get<item_id_index>().modify(items_to_fetch_iter,
                                                            [](prioritized_item_id& item) { item.timestamp = fc::time_point::now(); });
              } 
            }
          }
        }
      }

    }

    void node_impl::on_closing_connection_message( peer_connection* originating_peer,
          const closing_connection_message& closing_connection_message_received )
    {
      VERIFY_CORRECT_THREAD();
      originating_peer->they_have_requested_close = true;

      if( closing_connection_message_received.closing_due_to_error )
      {
        wlog( "Peer ${peer} is disconnecting us because of an error: ${msg}, exception: ${error}",
             ( "peer", originating_peer->get_remote_endpoint() )
             ( "msg", closing_connection_message_received.reason_for_closing )
             ( "error", closing_connection_message_received.error ) );
        std::ostringstream message;
        message << "Peer " << fc::variant( originating_peer->get_remote_endpoint(),
                                           GRAPHENE_NET_MAX_NESTED_OBJECTS ).as_string() <<
                  " disconnected us: " << closing_connection_message_received.reason_for_closing;
        fc::exception detailed_error(FC_LOG_MESSAGE(warn,
              "Peer ${peer} is disconnecting us because of an error: ${msg}, exception: ${error}",
              ( "peer", originating_peer->get_remote_endpoint() )
              ( "msg", closing_connection_message_received.reason_for_closing )
              ( "error", closing_connection_message_received.error ) ));
        _delegate->error_encountered( message.str(),
                                      detailed_error );
      }
      else
      {
        wlog( "Peer ${peer} is disconnecting us because: ${msg}",
             ( "peer", originating_peer->get_remote_endpoint() )
             ( "msg", closing_connection_message_received.reason_for_closing ) );
      }
      if( originating_peer->we_have_requested_close )
        originating_peer->close_connection();
      }

    void node_impl::on_connection_closed(peer_connection* originating_peer)
    {
      VERIFY_CORRECT_THREAD();
      peer_connection_ptr originating_peer_ptr = originating_peer->shared_from_this();
      _rate_limiter.remove_tcp_socket( &originating_peer->get_socket() );

      // if we closed the connection (due to timeout or handshake failure), we should have recorded an
      // error message to store in the peer database when we closed the connection
      fc::optional<fc::ip::endpoint> inbound_endpoint = originating_peer->get_endpoint_for_connecting();
      if (originating_peer->connection_closed_error && inbound_endpoint)
      {
        fc::optional<potential_peer_record> updated_peer_record = _potential_peer_db.lookup_entry_for_endpoint(*inbound_endpoint);
        if (updated_peer_record)
        {
          updated_peer_record->last_error = *originating_peer->connection_closed_error;
          _potential_peer_db.update_entry(*updated_peer_record);
        }
      }

      _closing_connections.erase(originating_peer_ptr);
      _handshaking_connections.erase(originating_peer_ptr);
      _terminating_connections.erase(originating_peer_ptr);
      if (_active_connections.find(originating_peer_ptr) != _active_connections.end())
      {
        _active_connections.erase(originating_peer_ptr);

        if (inbound_endpoint && originating_peer_ptr->get_remote_endpoint())
        {
          fc::optional<potential_peer_record> updated_peer_record = _potential_peer_db.lookup_entry_for_endpoint(*inbound_endpoint);
          if (updated_peer_record)
          {
            updated_peer_record->last_seen_time = fc::time_point::now();
            _potential_peer_db.update_entry(*updated_peer_record);
          }
        }
      }

      ilog("Remote peer ${endpoint} closed their connection to us", ("endpoint", originating_peer->get_remote_endpoint()));
      display_current_connections();
      trigger_p2p_network_connect_loop();

      // notify the node delegate so it can update the display
      if( _active_connections.size() != _last_reported_number_of_connections )
      {
        _last_reported_number_of_connections = (uint32_t)_active_connections.size();
        _delegate->connection_count_changed( _last_reported_number_of_connections );
      }

      // if we had delegated a firewall check to this peer, send it to another peer
      if (originating_peer->firewall_check_state)
      {
        if (originating_peer->firewall_check_state->requesting_peer != node_id_t())
        {
          // it's a check we're doing for another node
          firewall_check_state_data* firewall_check_state = originating_peer->firewall_check_state;
          originating_peer->firewall_check_state = nullptr;
          forward_firewall_check_to_next_available_peer(firewall_check_state);
        }
        else
        {
          // we were asking them to check whether we're firewalled.  we'll just let it
          // go for now
          delete originating_peer->firewall_check_state;
        }
      }

      // if we had requested any sync or regular items from this peer that we haven't
      // received yet, reschedule them to be fetched from another peer
      if (!originating_peer->sync_items_requested_from_peer.empty())
      {
        for (auto sync_item : originating_peer->sync_items_requested_from_peer)
          _active_sync_requests.erase(sync_item);
        trigger_fetch_sync_items_loop();
      }

      if (!originating_peer->items_requested_from_peer.empty())
      {
        for (auto item_and_time : originating_peer->items_requested_from_peer)
        {
          if (is_item_in_any_peers_inventory(item_and_time.first))
            _items_to_fetch.insert(prioritized_item_id(item_and_time.first, _items_to_fetch_sequence_counter++));
        }
        trigger_fetch_items_loop();
      }

      schedule_peer_for_deletion(originating_peer_ptr);
    }

    void node_impl::send_sync_block_to_node_delegate(const graphene::net::block_message& block_message_to_send)
    {
      dlog("in send_sync_block_to_node_delegate()");
      bool client_accepted_block = false;
      bool discontinue_fetching_blocks_from_peer = false;

      fc::oexception handle_message_exception;

      try
      {
        std::vector<fc::uint160_t> contained_transaction_message_ids;
        _delegate->handle_block(block_message_to_send, true, contained_transaction_message_ids);
        ilog("Successfully pushed sync block ${num} (id:${id})",
             ("num", block_message_to_send.block.block_num())
             ("id", block_message_to_send.block_id));
        _most_recent_blocks_accepted.push_back(block_message_to_send.block_id);

        client_accepted_block = true;
      }
      catch (const block_older_than_undo_history& e)
      {
        wlog("Failed to push sync block ${num} (id:${id}): block is on a fork older than our undo history would "
             "allow us to switch to: ${e}",
             ("num", block_message_to_send.block.block_num())
             ("id", block_message_to_send.block_id)
             ("e", (fc::exception)e));
        handle_message_exception = e;
        discontinue_fetching_blocks_from_peer = true;
      }
      catch (const fc::canceled_exception&)
      {
        throw;
      }
      catch (const fc::exception& e)
      {
        auto block_num = block_message_to_send.block.block_num();
        wlog("Failed to push sync block ${num} (id:${id}): client rejected sync block sent by peer: ${e}",
             ("num", block_num)
             ("id", block_message_to_send.block_id)
             ("e", e));
        if( e.code() == block_timestamp_in_future_exception::code_enum::code_value )
        {
           handle_message_exception = block_timestamp_in_future_exception( FC_LOG_MESSAGE( warn, "",
                ("block_header", static_cast<graphene::protocol::block_header>(block_message_to_send.block))
                ("block_num", block_num)
                ("block_id", block_message_to_send.block_id) ) );
        }
        else
           handle_message_exception = e;
      }

      // build up lists for any potentially-blocking operations we need to do, then do them
      // at the end of this function
      std::set<peer_connection_ptr> peers_with_newly_empty_item_lists;
      std::set<peer_connection_ptr> peers_we_need_to_sync_to;
      std::map<peer_connection_ptr, std::pair<std::string, fc::oexception> > peers_to_disconnect; // map peer -> pair<reason_string, exception>

      if( client_accepted_block )
      {
         --_total_number_of_unfetched_items;
         dlog("sync: client accpted the block, we now have only ${count} items left to fetch before we're in sync",
               ("count", _total_number_of_unfetched_items));
         bool is_fork_block = is_hard_fork_block(block_message_to_send.block.block_num());
         {
            fc::scoped_lock<fc::mutex> lock(_active_connections.get_mutex());

            for (const peer_connection_ptr& peer : _active_connections)
            {
               bool disconnecting_this_peer = false;
               if (is_fork_block)
               {
                  // we just pushed a hard fork block.  Find out if this peer is running a client
                  // that will be unable to process future blocks
                  if (peer->last_known_fork_block_number != 0)
                  {
                     uint32_t next_fork_block_number = get_next_known_hard_fork_block_number(peer->last_known_fork_block_number);
                     if (next_fork_block_number != 0 &&
                           next_fork_block_number <= block_message_to_send.block.block_num())
                     {
                        std::ostringstream disconnect_reason_stream;
                        disconnect_reason_stream << "You need to upgrade your client due to hard fork at block " << block_message_to_send.block.block_num();
                        peers_to_disconnect[peer] = std::make_pair(disconnect_reason_stream.str(),
                              fc::oexception(fc::exception(FC_LOG_MESSAGE(error, "You need to upgrade your client due to hard fork at block ${block_number}",
                              ("block_number", block_message_to_send.block.block_num())))));
#ifdef ENABLE_DEBUG_ULOGS
                        ulog("Disconnecting from peer during sync because their version is too old.  Their version date: ${date}", ("date", peer->graphene_git_revision_unix_timestamp));
#endif
                        disconnecting_this_peer = true;
                     }
                  }
               }
               if (!disconnecting_this_peer &&
                     peer->ids_of_items_to_get.empty() && peer->ids_of_items_being_processed.empty())
               {
                  dlog( "Cannot pop first element off peer ${peer}'s list, its list is empty", ("peer", peer->get_remote_endpoint() ) );
                  // we don't know for sure that this peer has the item we just received.
                  // If peer is still syncing to us, we know they will ask us for
                  // sync item ids at least one more time and we'll notify them about
                  // the item then, so there's no need to do anything.  If we still need items
                  // from them, we'll be asking them for more items at some point, and
                  // that will clue them in that they are out of sync.  If we're fully in sync
                  // we need to kick off another round of synchronization with them so they can
                  // find out about the new item.
                  if (!peer->peer_needs_sync_items_from_us && !peer->we_need_sync_items_from_peer)
                  {
                     dlog("We will be restarting synchronization with peer ${peer}", ("peer", peer->get_remote_endpoint()));
                     peers_we_need_to_sync_to.insert(peer);
                  }
               }
               else if (!disconnecting_this_peer)
               {
                  auto items_being_processed_iter = peer->ids_of_items_being_processed.find(block_message_to_send.block_id);
                  if (items_being_processed_iter != peer->ids_of_items_being_processed.end())
                  {
                     peer->last_block_delegate_has_seen = block_message_to_send.block_id;
                     peer->last_block_time_delegate_has_seen = block_message_to_send.block.timestamp;

                     peer->ids_of_items_being_processed.erase(items_being_processed_iter);
                     dlog("Removed item from ${endpoint}'s list of items being processed, still processing ${len} blocks",
                           ("endpoint", peer->get_remote_endpoint())("len", peer->ids_of_items_being_processed.size()));

                     // if we just received the last item in our list from this peer, we will want to
                     // send another request to find out if we are in sync, but we can't do this yet
                     // (we don't want to allow a fiber swap in the middle of popping items off the list)
                     if (peer->ids_of_items_to_get.empty() &&
                           peer->number_of_unfetched_item_ids == 0 &&
                           peer->ids_of_items_being_processed.empty())
                     peers_with_newly_empty_item_lists.insert(peer);

                     // in this case, we know the peer was offering us this exact item, no need to
                     // try to inform them of its existence
                  }
               }
            } // for
         } // lock_guard
      }
      else
      {
        // invalid message received
        fc::scoped_lock<fc::mutex> lock(_active_connections.get_mutex());
        for (const peer_connection_ptr& peer : _active_connections)
        {
          if (peer->ids_of_items_being_processed.find(block_message_to_send.block_id)
                 != peer->ids_of_items_being_processed.end())
          {
            if (discontinue_fetching_blocks_from_peer)
            {
              wlog("inhibiting fetching sync blocks from peer ${endpoint} because it is on a fork that's too old",
                   ("endpoint", peer->get_remote_endpoint()));
              peer->inhibit_fetching_sync_blocks = true;
            }
            else
              peers_to_disconnect[peer] = std::make_pair(
                    std::string("You offered us a block that we reject as invalid"),
                    fc::oexception(handle_message_exception));
          }
        }
      }

      for (auto& peer_to_disconnect : peers_to_disconnect)
      {
        const peer_connection_ptr& peer = peer_to_disconnect.first;
        std::string reason_string;
        fc::oexception reason_exception;
        std::tie(reason_string, reason_exception) = peer_to_disconnect.second;
        wlog("disconnecting client ${endpoint} because it offered us the rejected block",
             ("endpoint", peer->get_remote_endpoint()));
        disconnect_from_peer(peer.get(), reason_string, true, reason_exception);
      }
      for (const peer_connection_ptr& peer : peers_with_newly_empty_item_lists)
        fetch_next_batch_of_item_ids_from_peer(peer.get());

      for (const peer_connection_ptr& peer : peers_we_need_to_sync_to)
        start_synchronizing_with_peer(peer);

      dlog("Leaving send_sync_block_to_node_delegate");

      if (// _suspend_fetching_sync_blocks && <-- you can use this if "maximum_number_of_blocks_to_handle_at_one_time" == "maximum_number_of_sync_blocks_to_prefetch"
          !_node_is_shutting_down &&
          (!_process_backlog_of_sync_blocks_done.valid() || _process_backlog_of_sync_blocks_done.ready()))
        _process_backlog_of_sync_blocks_done = fc::async([=](){ process_backlog_of_sync_blocks(); },
                                                         "process_backlog_of_sync_blocks");
    }

    void node_impl::process_backlog_of_sync_blocks()
    {
      VERIFY_CORRECT_THREAD();
      // garbage-collect the list of async tasks here for lack of a better place
      for (auto calls_iter = _handle_message_calls_in_progress.begin();
            calls_iter != _handle_message_calls_in_progress.end();)
      {
        if (calls_iter->ready())
          calls_iter = _handle_message_calls_in_progress.erase(calls_iter);
        else
          ++calls_iter;
      }

      dlog("in process_backlog_of_sync_blocks");
      if (_handle_message_calls_in_progress.size() >= _maximum_number_of_blocks_to_handle_at_one_time)
      {
        dlog("leaving process_backlog_of_sync_blocks because we're already processing too many blocks");
        return; // we will be rescheduled when the next block finishes its processing
      }
      dlog("currently ${count} blocks in the process of being handled", ("count", _handle_message_calls_in_progress.size()));


      if (_suspend_fetching_sync_blocks)
      {
        dlog("resuming processing sync block backlog because we only ${count} blocks in progress",
             ("count", _handle_message_calls_in_progress.size()));
        _suspend_fetching_sync_blocks = false;
      }


      // when syncing with multiple peers, it's possible that we'll have hundreds of blocks ready to push
      // to the client at once.  This can be slow, and we need to limit the number we push at any given
      // time to allow network traffic to continue so we don't end up disconnecting from peers
      //fc::time_point start_time = fc::time_point::now();
      //fc::time_point when_we_should_yield = start_time + fc::seconds(1);

      bool block_processed_this_iteration;
      unsigned blocks_processed = 0;

      std::set<peer_connection_ptr> peers_with_newly_empty_item_lists;
      std::set<peer_connection_ptr> peers_we_need_to_sync_to;
      std::map<peer_connection_ptr, fc::oexception> peers_with_rejected_block;

      do
      {
        std::copy(std::make_move_iterator(_new_received_sync_items.begin()),
                  std::make_move_iterator(_new_received_sync_items.end()),
                  std::front_inserter(_received_sync_items));
        _new_received_sync_items.clear();
        dlog("currently ${count} sync items to consider", ("count", _received_sync_items.size()));

        block_processed_this_iteration = false;
        for (auto received_block_iter = _received_sync_items.begin();
             received_block_iter != _received_sync_items.end();
             ++received_block_iter)
        {

          // find out if this block is the next block on the active chain or one of the forks
          bool potential_first_block = false;
          {
            fc::scoped_lock<fc::mutex> lock(_active_connections.get_mutex());
            for (const peer_connection_ptr& peer : _active_connections)
            {
               if (!peer->ids_of_items_to_get.empty() &&
                     peer->ids_of_items_to_get.front() == received_block_iter->block_id)
               {
                  potential_first_block = true;
                  peer->ids_of_items_to_get.pop_front();
                  peer->ids_of_items_being_processed.insert(received_block_iter->block_id);
               }
            }
          }

          // if it is, process it, remove it from all sync peers lists
          if (potential_first_block)
          {
            // we can get into an interesting situation near the end of synchronization.  We can be in
            // sync with one peer who is sending us the last block on the chain via a regular inventory
            // message, while at the same time still be synchronizing with a peer who is sending us the
            // block through the sync mechanism.  Further, we must request both blocks because
            // we don't know they're the same (for the peer in normal operation, it has only told us the
            // message id, for the peer in the sync case we only known the block_id).
            if (std::find(_most_recent_blocks_accepted.begin(), _most_recent_blocks_accepted.end(),
                          received_block_iter->block_id) == _most_recent_blocks_accepted.end())
            {
              graphene::net::block_message block_message_to_process = *received_block_iter;
              _received_sync_items.erase(received_block_iter);
              _handle_message_calls_in_progress.emplace_back(fc::async([this, block_message_to_process](){
                send_sync_block_to_node_delegate(block_message_to_process);
              }, "send_sync_block_to_node_delegate"));
              ++blocks_processed;
              block_processed_this_iteration = true;
            }
            else
            {
              dlog("Already received and accepted this block (presumably through normal inventory mechanism), treating it as accepted");
              std::vector< peer_connection_ptr > peers_needing_next_batch;
              fc::scoped_lock<fc::mutex> lock(_active_connections.get_mutex());
              for (const peer_connection_ptr& peer : _active_connections)
              {
                auto items_being_processed_iter = peer->ids_of_items_being_processed.find(received_block_iter->block_id);
                if (items_being_processed_iter != peer->ids_of_items_being_processed.end())
                {
                  peer->ids_of_items_being_processed.erase(items_being_processed_iter);
                  dlog("Removed item from ${endpoint}'s list of items being processed, still processing ${len} blocks",
                       ("endpoint", peer->get_remote_endpoint())("len", peer->ids_of_items_being_processed.size()));

                  // if we just processed the last item in our list from this peer, we will want to
                  // send another request to find out if we are now in sync (this is normally handled in
                  // send_sync_block_to_node_delegate)
                  if (peer->ids_of_items_to_get.empty() &&
                      peer->number_of_unfetched_item_ids == 0 &&
                      peer->ids_of_items_being_processed.empty())
                  {
                    dlog("We received last item in our list for peer ${endpoint}, setup to do a sync check", ("endpoint", peer->get_remote_endpoint()));
                    peers_needing_next_batch.push_back( peer );
                  }
                }
              }
              for( const peer_connection_ptr& peer : peers_needing_next_batch )
                fetch_next_batch_of_item_ids_from_peer(peer.get());
            }

            break; // start iterating _received_sync_items from the beginning
          } // end if potential_first_block
        } // end for each block in _received_sync_items

        if (_handle_message_calls_in_progress.size() >= _maximum_number_of_blocks_to_handle_at_one_time)
        {
          dlog("stopping processing sync block backlog because we have ${count} blocks in progress",
               ("count", _handle_message_calls_in_progress.size()));
          //ulog("stopping processing sync block backlog because we have ${count} blocks in progress, total on hand: ${received}",
          //     ("count", _handle_message_calls_in_progress.size())("received", _received_sync_items.size()));
          if (_received_sync_items.size() >= _maximum_number_of_sync_blocks_to_prefetch)
            _suspend_fetching_sync_blocks = true;
          break;
        }
      } while (block_processed_this_iteration);

      dlog("leaving process_backlog_of_sync_blocks, ${count} processed", ("count", blocks_processed));

      if (!_suspend_fetching_sync_blocks)
        trigger_fetch_sync_items_loop();
    }

    void node_impl::trigger_process_backlog_of_sync_blocks()
    {
      if (!_node_is_shutting_down &&
          (!_process_backlog_of_sync_blocks_done.valid() || _process_backlog_of_sync_blocks_done.ready()))
        _process_backlog_of_sync_blocks_done = fc::async([=](){ process_backlog_of_sync_blocks(); }, "process_backlog_of_sync_blocks");
    }

    void node_impl::process_block_during_sync( peer_connection* originating_peer,
                                               const graphene::net::block_message& block_message_to_process, const message_hash_type& message_hash )
    {
      VERIFY_CORRECT_THREAD();
      dlog( "received a sync block from peer ${endpoint}", ("endpoint", originating_peer->get_remote_endpoint() ) );

      // add it to the front of _received_sync_items, then process _received_sync_items to try to
      // pass as many messages as possible to the client.
      _new_received_sync_items.push_front( block_message_to_process );
      trigger_process_backlog_of_sync_blocks();
    }

    void node_impl::process_block_during_normal_operation( peer_connection* originating_peer,
                                                           const graphene::net::block_message& block_message_to_process,
                                                           const message_hash_type& message_hash )
    {
      fc::time_point message_receive_time = fc::time_point::now();

      dlog( "received a block from peer ${endpoint}, passing it to client", ("endpoint", originating_peer->get_remote_endpoint() ) );
      std::set<peer_connection_ptr> peers_to_disconnect;
      std::string disconnect_reason;
      fc::oexception disconnect_exception;
      fc::oexception restart_sync_exception;
      try
      {
        // we can get into an intersting situation near the end of synchronization.  We can be in
        // sync with one peer who is sending us the last block on the chain via a regular inventory
        // message, while at the same time still be synchronizing with a peer who is sending us the
        // block through the sync mechanism.  Further, we must request both blocks because
        // we don't know they're the same (for the peer in normal operation, it has only told us the
        // message id, for the peer in the sync case we only known the block_id).
        fc::time_point message_validated_time;
        if (std::find(_most_recent_blocks_accepted.begin(), _most_recent_blocks_accepted.end(),
                      block_message_to_process.block_id) == _most_recent_blocks_accepted.end())
        {
          std::vector<fc::uint160_t> contained_transaction_message_ids;
          _delegate->handle_block(block_message_to_process, false, contained_transaction_message_ids);
          message_validated_time = fc::time_point::now();
          ilog("Successfully pushed block ${num} (id:${id})",
                ("num", block_message_to_process.block.block_num())
                ("id", block_message_to_process.block_id));
          _most_recent_blocks_accepted.push_back(block_message_to_process.block_id);

          bool new_transaction_discovered = false;
          for (const item_hash_t& transaction_message_hash : contained_transaction_message_ids)
          {
            /*size_t items_erased =*/ _items_to_fetch.get<item_id_index>().erase(item_id(trx_message_type, transaction_message_hash));
            // there are two ways we could behave here: we could either act as if we received
            // the transaction outside the block and offer it to our peers, or we could just
            // forget about it (we would still advertise this block to our peers so they should
            // get the transaction through that mechanism).
            // We take the second approach, bring in the next if block to try the first approach
            //if (items_erased)
            //{
            //  new_transaction_discovered = true;
            //  _new_inventory.insert(item_id(trx_message_type, transaction_message_hash));
            //}
          }
          if (new_transaction_discovered)
            trigger_advertise_inventory_loop();
        }
        else
          dlog( "Already received and accepted this block (presumably through sync mechanism), treating it as accepted" );

        dlog( "client validated the block, advertising it to other peers" );

        item_id block_message_item_id(core_message_type_enum::block_message_type, message_hash);
        uint32_t block_number = block_message_to_process.block.block_num();
        fc::time_point_sec block_time = block_message_to_process.block.timestamp;
        {
         fc::scoped_lock<fc::mutex> lock(_active_connections.get_mutex());
         for (const peer_connection_ptr& peer : _active_connections)
         {
            auto iter = peer->inventory_peer_advertised_to_us.find(block_message_item_id);
            if (iter != peer->inventory_peer_advertised_to_us.end())
            {
               // this peer offered us the item.  It will eventually expire from the peer's
               // inventory_peer_advertised_to_us list after some time has passed (currently 2 minutes).
               // For now, it will remain there, which will prevent us from offering the peer this
               // block back when we rebroadcast the block below
               peer->last_block_delegate_has_seen = block_message_to_process.block_id;
               peer->last_block_time_delegate_has_seen = block_time;
            }
            peer->clear_old_inventory();
         }
        }
        message_propagation_data propagation_data{message_receive_time, message_validated_time, originating_peer->node_id};
        broadcast( block_message_to_process, propagation_data );
        _message_cache.block_accepted();

        if (is_hard_fork_block(block_number))
        {
          // we just pushed a hard fork block.  Find out if any of our peers are running clients
          // that will be unable to process future blocks
          fc::scoped_lock<fc::mutex> lock(_active_connections.get_mutex());
          for (const peer_connection_ptr& peer : _active_connections)
          {
            if (peer->last_known_fork_block_number != 0)
            {
              uint32_t next_fork_block_number = get_next_known_hard_fork_block_number(peer->last_known_fork_block_number);
              if (next_fork_block_number != 0 &&
                  next_fork_block_number <= block_number)
              {
                peers_to_disconnect.insert(peer);
#ifdef ENABLE_DEBUG_ULOGS
                ulog("Disconnecting from peer because their version is too old.  Their version date: ${date}", ("date", peer->graphene_git_revision_unix_timestamp));
#endif
              }
            }
          }
          if (!peers_to_disconnect.empty())
          {
            std::ostringstream disconnect_reason_stream;
            disconnect_reason_stream << "You need to upgrade your client due to hard fork at block " << block_number;
            disconnect_reason = disconnect_reason_stream.str();
            disconnect_exception = fc::exception(FC_LOG_MESSAGE(error, "You need to upgrade your client due to hard fork at block ${block_number}",
                                                                ("block_number", block_number)));
          }
        }
      }
      catch (const fc::canceled_exception&)
      {
        throw;
      }
      catch (const unlinkable_block_exception& e) 
      {
        restart_sync_exception = e;
      }
      catch (const fc::exception& e)
      {
        // client rejected the block.  Disconnect the client and any other clients that offered us this block
        auto block_num = block_message_to_process.block.block_num();
        wlog("Failed to push block ${num} (id:${id}), client rejected block sent by peer: ${e}",
              ("num", block_num)
              ("id", block_message_to_process.block_id)
              ("e",e));

        if( e.code() == block_timestamp_in_future_exception::code_enum::code_value )
        {
           disconnect_exception = block_timestamp_in_future_exception( FC_LOG_MESSAGE( warn, "",
                ("block_header", static_cast<graphene::protocol::block_header>(block_message_to_process.block))
                ("block_num", block_num)
                ("block_id", block_message_to_process.block_id) ) );
        }
        else
           disconnect_exception = e;
        disconnect_reason = "You offered me a block that I have deemed to be invalid";

        peers_to_disconnect.insert( originating_peer->shared_from_this() );
        fc::scoped_lock<fc::mutex> lock(_active_connections.get_mutex());
        for (const peer_connection_ptr& peer : _active_connections)
          if (!peer->ids_of_items_to_get.empty() && peer->ids_of_items_to_get.front() == block_message_to_process.block_id)
            peers_to_disconnect.insert(peer);
      }

      if (restart_sync_exception)
      {
        wlog("Peer ${peer} sent me a block that didn't link to our blockchain.  Restarting sync mode with them to get the missing block. "
             "Error pushing block was: ${e}",
             ("peer", originating_peer->get_remote_endpoint())
             ("e", *restart_sync_exception));
        start_synchronizing_with_peer(originating_peer->shared_from_this());
      }

      for (const peer_connection_ptr& peer : peers_to_disconnect)
      {
        wlog("disconnecting client ${endpoint} because it offered us the rejected block", ("endpoint", peer->get_remote_endpoint()));
        disconnect_from_peer(peer.get(), disconnect_reason, true, *disconnect_exception);
      }
    }
    void node_impl::process_block_message(peer_connection* originating_peer,
                                          const message& message_to_process,
                                          const message_hash_type& message_hash)
    {
      VERIFY_CORRECT_THREAD();
      // find out whether we requested this item while we were synchronizing or during normal operation
      // (it's possible that we request an item during normal operation and then get kicked into sync
      // mode before we receive and process the item.  In that case, we should process the item as a normal
      // item to avoid confusing the sync code)
      graphene::net::block_message block_message_to_process(message_to_process.as<graphene::net::block_message>());
      auto item_iter = originating_peer->items_requested_from_peer.find(item_id(graphene::net::block_message_type, message_hash));
      if (item_iter != originating_peer->items_requested_from_peer.end())
      {
        originating_peer->items_requested_from_peer.erase(item_iter);
        process_block_during_normal_operation(originating_peer, block_message_to_process, message_hash);
        if (originating_peer->idle())
          trigger_fetch_items_loop();
        return;
      }
      else
      {
        // not during normal operation.  see if we requested it during sync
        auto sync_item_iter = originating_peer->sync_items_requested_from_peer.find( block_message_to_process.block_id);
        if (sync_item_iter != originating_peer->sync_items_requested_from_peer.end())
        {
          originating_peer->sync_items_requested_from_peer.erase(sync_item_iter);
          // if exceptions are throw here after removing the sync item from the list (above),
          // it could leave our sync in a stalled state.  Wrap a try/catch around the rest
          // of the function so we can log if this ever happens.
          try
          {
            originating_peer->last_sync_item_received_time = fc::time_point::now();
            _active_sync_requests.erase(block_message_to_process.block_id);
            process_block_during_sync(originating_peer, block_message_to_process, message_hash);
            if (originating_peer->idle())
            {
              // we have finished fetching a batch of items, so we either need to grab another batch of items
              // or we need to get another list of item ids.
              if (originating_peer->number_of_unfetched_item_ids > 0 &&
                  originating_peer->ids_of_items_to_get.size() < GRAPHENE_NET_MIN_BLOCK_IDS_TO_PREFETCH)
                fetch_next_batch_of_item_ids_from_peer(originating_peer);
              else
                trigger_fetch_sync_items_loop();
            }
            return;
          }
          catch (const fc::canceled_exception& e)
          {
            throw;
          }
          catch (const fc::exception& e)
          {
            elog("Caught unexpected exception: ${e}", ("e", e));
            assert(false && "exceptions not expected here");
          }
          catch (const std::exception& e)
          {
            elog("Caught unexpected exception: ${e}", ("e", e.what()));
            assert(false && "exceptions not expected here");
          }
          catch (...)
          {
            elog("Caught unexpected exception, could break sync operation");
          }
        }
      }

      // if we get here, we didn't request the message, we must have a misbehaving peer
      wlog("received a block ${block_id} I didn't ask for from peer ${endpoint}, disconnecting from peer",
           ("endpoint", originating_peer->get_remote_endpoint())
           ("block_id", block_message_to_process.block_id));
      fc::exception detailed_error(FC_LOG_MESSAGE(error, "You sent me a block that I didn't ask for, block_id: ${block_id}",
                                                  ("block_id", block_message_to_process.block_id)
                                                  ("graphene_git_revision_sha", originating_peer->graphene_git_revision_sha)
                                                  ("graphene_git_revision_unix_timestamp", originating_peer->graphene_git_revision_unix_timestamp)
                                                  ("fc_git_revision_sha", originating_peer->fc_git_revision_sha)
                                                  ("fc_git_revision_unix_timestamp", originating_peer->fc_git_revision_unix_timestamp)));
      disconnect_from_peer(originating_peer, "You sent me a block that I didn't ask for", true, detailed_error);
    }

    void node_impl::on_current_time_request_message(peer_connection* originating_peer,
                                                    const current_time_request_message& current_time_request_message_received)
    {
      VERIFY_CORRECT_THREAD();
      fc::time_point request_received_time(fc::time_point::now());
      current_time_reply_message reply(current_time_request_message_received.request_sent_time,
                                       request_received_time);
      originating_peer->send_message(reply, offsetof(current_time_reply_message, reply_transmitted_time));
    }

    void node_impl::on_current_time_reply_message(peer_connection* originating_peer,
                                                  const current_time_reply_message& current_time_reply_message_received)
    {
      VERIFY_CORRECT_THREAD();
      fc::time_point reply_received_time = fc::time_point::now();
      originating_peer->clock_offset = fc::microseconds(((current_time_reply_message_received.request_received_time - current_time_reply_message_received.request_sent_time) +
                                                         (current_time_reply_message_received.reply_transmitted_time - reply_received_time)).count() / 2);
      originating_peer->round_trip_delay = (reply_received_time - current_time_reply_message_received.request_sent_time) -
                                           (current_time_reply_message_received.reply_transmitted_time - current_time_reply_message_received.request_received_time);
    }

    void node_impl::forward_firewall_check_to_next_available_peer(firewall_check_state_data* firewall_check_state)
    {
      {
         fc::scoped_lock<fc::mutex> lock(_active_connections.get_mutex());
         for (const peer_connection_ptr& peer : _active_connections)
         {
            if (firewall_check_state->expected_node_id != peer->node_id && // it's not the node who is asking us to test
                  !peer->firewall_check_state && // the peer isn't already performing a check for another node
                  firewall_check_state->nodes_already_tested.find(peer->node_id) == firewall_check_state->nodes_already_tested.end() &&
                  peer->core_protocol_version >= 106)
            {
               wlog("forwarding firewall check for node ${to_check} to peer ${checker}",
                     ("to_check", firewall_check_state->endpoint_to_test)
                     ("checker", peer->get_remote_endpoint()));
               firewall_check_state->nodes_already_tested.insert(peer->node_id);
               peer->firewall_check_state = firewall_check_state;
               check_firewall_message check_request;
               check_request.endpoint_to_check = firewall_check_state->endpoint_to_test;
               check_request.node_id = firewall_check_state->expected_node_id;
               peer->send_message(check_request);
               return;
            }
         }
      } // lock_guard
      wlog("Unable to forward firewall check for node ${to_check} to any other peers, returning 'unable'",
           ("to_check", firewall_check_state->endpoint_to_test));

      peer_connection_ptr originating_peer = get_peer_by_node_id(firewall_check_state->expected_node_id);
      if (originating_peer)
      {
        check_firewall_reply_message reply;
        reply.node_id = firewall_check_state->expected_node_id;
        reply.endpoint_checked = firewall_check_state->endpoint_to_test;
        reply.result = firewall_check_result::unable_to_check;
        originating_peer->send_message(reply);
      }
      delete firewall_check_state;
    }

    void node_impl::on_check_firewall_message(peer_connection* originating_peer,
                                              const check_firewall_message& check_firewall_message_received)
    {
      VERIFY_CORRECT_THREAD();

      if (check_firewall_message_received.node_id == node_id_t() &&
          check_firewall_message_received.endpoint_to_check == fc::ip::endpoint())
      {
        // originating_peer is asking us to test whether it is firewalled
        // we're not going to try to connect back to the originating peer directly,
        // instead, we're going to coordinate requests by asking some of our peers
        // to try to connect to the originating peer, and relay the results back
        wlog("Peer ${peer} wants us to check whether it is firewalled", ("peer", originating_peer->get_remote_endpoint()));
        firewall_check_state_data* firewall_check_state = new firewall_check_state_data;
        // if they are using the same inbound and outbound port, try connecting to their outbound endpoint.
        // if they are using a different inbound port, use their outbound address but the inbound port they reported
        fc::ip::endpoint endpoint_to_check = originating_peer->get_socket().remote_endpoint();
        if (originating_peer->inbound_port != originating_peer->outbound_port)
          endpoint_to_check = fc::ip::endpoint(endpoint_to_check.get_address(), originating_peer->inbound_port);
        firewall_check_state->endpoint_to_test = endpoint_to_check;
        firewall_check_state->expected_node_id = originating_peer->node_id;
        firewall_check_state->requesting_peer = originating_peer->node_id;

        forward_firewall_check_to_next_available_peer(firewall_check_state);
      }
      else
      {
        // we're being asked to check another node
        // first, find out if we're currently connected to that node.  If we are, we
        // can't perform the test
        if (is_already_connected_to_id(check_firewall_message_received.node_id) ||
            is_connection_to_endpoint_in_progress(check_firewall_message_received.endpoint_to_check))
        {
          check_firewall_reply_message reply;
          reply.node_id = check_firewall_message_received.node_id;
          reply.endpoint_checked = check_firewall_message_received.endpoint_to_check;
          reply.result = firewall_check_result::unable_to_check;
        }
        else
        {
          // we're not connected to them, so we need to set up a connection to them
          // to test.
          peer_connection_ptr peer_for_testing(peer_connection::make_shared(this));
          peer_for_testing->firewall_check_state = new firewall_check_state_data;
          peer_for_testing->firewall_check_state->endpoint_to_test = check_firewall_message_received.endpoint_to_check;
          peer_for_testing->firewall_check_state->expected_node_id = check_firewall_message_received.node_id;
          peer_for_testing->firewall_check_state->requesting_peer = originating_peer->node_id;
          peer_for_testing->set_remote_endpoint(check_firewall_message_received.endpoint_to_check);
          initiate_connect_to(peer_for_testing);
        }
      }
    }

    void node_impl::on_check_firewall_reply_message(peer_connection* originating_peer,
                                                    const check_firewall_reply_message& check_firewall_reply_message_received)
    {
      VERIFY_CORRECT_THREAD();

      if (originating_peer->firewall_check_state &&
          originating_peer->firewall_check_state->requesting_peer != node_id_t())
      {
        // then this is a peer that is helping us check the firewalled state of one of our other peers
        // and they're reporting back
        // if they got a result, return it to the original peer.  if they were unable to check,
        // we'll try another peer.
        wlog("Peer ${reporter} reports firewall check status ${status} for ${peer}",
             ("reporter", originating_peer->get_remote_endpoint())
             ("status", check_firewall_reply_message_received.result)
             ("peer", check_firewall_reply_message_received.endpoint_checked));

        if (check_firewall_reply_message_received.result == firewall_check_result::unable_to_connect ||
            check_firewall_reply_message_received.result == firewall_check_result::connection_successful)
        {
          peer_connection_ptr original_peer = get_peer_by_node_id(originating_peer->firewall_check_state->requesting_peer);
          if (original_peer)
          {
            if (check_firewall_reply_message_received.result == firewall_check_result::connection_successful)
            {
              // if we previously thought this peer was firewalled, mark them as not firewalled
              if (original_peer->is_firewalled != firewalled_state::not_firewalled)
              {

                original_peer->is_firewalled = firewalled_state::not_firewalled;
                // there should be no old entry if we thought they were firewalled, so just create a new one
                fc::optional<fc::ip::endpoint> inbound_endpoint = originating_peer->get_endpoint_for_connecting();
                if (inbound_endpoint)
                {
                  potential_peer_record updated_peer_record = _potential_peer_db.lookup_or_create_entry_for_endpoint(*inbound_endpoint);
                  updated_peer_record.last_seen_time = fc::time_point::now();
                  _potential_peer_db.update_entry(updated_peer_record);
                }
              }
            }
            original_peer->send_message(check_firewall_reply_message_received);
          }
          delete originating_peer->firewall_check_state;
          originating_peer->firewall_check_state = nullptr;
        }
        else
        {
          // they were unable to check for us, ask another peer
          firewall_check_state_data* firewall_check_state = originating_peer->firewall_check_state;
          originating_peer->firewall_check_state = nullptr;
          forward_firewall_check_to_next_available_peer(firewall_check_state);
        }
      }
      else if (originating_peer->firewall_check_state)
      {
        // this is a reply to a firewall check we initiated.
        wlog("Firewall check we initiated has returned with result: ${result}, endpoint = ${endpoint}",
             ("result", check_firewall_reply_message_received.result)
             ("endpoint", check_firewall_reply_message_received.endpoint_checked));
        if (check_firewall_reply_message_received.result == firewall_check_result::connection_successful)
        {
          _is_firewalled = firewalled_state::not_firewalled;
          _publicly_visible_listening_endpoint = check_firewall_reply_message_received.endpoint_checked;
        }
        else if (check_firewall_reply_message_received.result == firewall_check_result::unable_to_connect)
        {
          _is_firewalled = firewalled_state::firewalled;
          _publicly_visible_listening_endpoint = fc::optional<fc::ip::endpoint>();
        }
        delete originating_peer->firewall_check_state;
        originating_peer->firewall_check_state = nullptr;
      }
      else
      {
        wlog("Received a firewall check reply to a request I never sent");
      }

    }

    void node_impl::on_get_current_connections_request_message(peer_connection* originating_peer,
                                                               const get_current_connections_request_message& get_current_connections_request_message_received)
    {
      VERIFY_CORRECT_THREAD();
      get_current_connections_reply_message reply;

      if (!_average_network_read_speed_minutes.empty())
      {
        reply.upload_rate_one_minute = _average_network_write_speed_minutes.back();
        reply.download_rate_one_minute = _average_network_read_speed_minutes.back();

        size_t minutes_to_average = std::min(_average_network_write_speed_minutes.size(), (size_t)15);
        boost::circular_buffer<uint32_t>::iterator start_iter = _average_network_write_speed_minutes.end() - minutes_to_average;
        reply.upload_rate_fifteen_minutes = std::accumulate(start_iter, _average_network_write_speed_minutes.end(), 0) / (uint32_t)minutes_to_average;
        start_iter = _average_network_read_speed_minutes.end() - minutes_to_average;
        reply.download_rate_fifteen_minutes = std::accumulate(start_iter, _average_network_read_speed_minutes.end(), 0) / (uint32_t)minutes_to_average;

        minutes_to_average = std::min(_average_network_write_speed_minutes.size(), (size_t)60);
        start_iter = _average_network_write_speed_minutes.end() - minutes_to_average;
        reply.upload_rate_one_hour = std::accumulate(start_iter, _average_network_write_speed_minutes.end(), 0) / (uint32_t)minutes_to_average;
        start_iter = _average_network_read_speed_minutes.end() - minutes_to_average;
        reply.download_rate_one_hour = std::accumulate(start_iter, _average_network_read_speed_minutes.end(), 0) / (uint32_t)minutes_to_average;
      }

      fc::time_point now = fc::time_point::now();
      fc::scoped_lock<fc::mutex> lock(_active_connections.get_mutex());
      for (const peer_connection_ptr& peer : _active_connections)
      {
        current_connection_data data_for_this_peer;
        data_for_this_peer.connection_duration = now.sec_since_epoch() - peer->connection_initiation_time.sec_since_epoch();
        if (peer->get_remote_endpoint()) // should always be set for anyone we're actively connected to
          data_for_this_peer.remote_endpoint = *peer->get_remote_endpoint();
        data_for_this_peer.clock_offset = peer->clock_offset;
        data_for_this_peer.round_trip_delay = peer->round_trip_delay;
        data_for_this_peer.node_id = peer->node_id;
        data_for_this_peer.connection_direction = peer->direction;
        data_for_this_peer.firewalled = peer->is_firewalled;
        fc::mutable_variant_object user_data;
        if (peer->graphene_git_revision_sha)
          user_data["graphene_git_revision_sha"] = *peer->graphene_git_revision_sha;
        if (peer->graphene_git_revision_unix_timestamp)
          user_data["graphene_git_revision_unix_timestamp"] = *peer->graphene_git_revision_unix_timestamp;
        if (peer->fc_git_revision_sha)
          user_data["fc_git_revision_sha"] = *peer->fc_git_revision_sha;
        if (peer->fc_git_revision_unix_timestamp)
          user_data["fc_git_revision_unix_timestamp"] = *peer->fc_git_revision_unix_timestamp;
        if (peer->platform)
          user_data["platform"] = *peer->platform;
        if (peer->bitness)
          user_data["bitness"] = *peer->bitness;
        user_data["user_agent"] = peer->user_agent;

        user_data["last_known_block_hash"] = fc::variant( peer->last_block_delegate_has_seen, 1 );
        user_data["last_known_block_number"] = _delegate->get_block_number(peer->last_block_delegate_has_seen);
        user_data["last_known_block_time"] = peer->last_block_time_delegate_has_seen;

        data_for_this_peer.user_data = user_data;
        reply.current_connections.emplace_back(data_for_this_peer);
      }
      originating_peer->send_message(reply);
    }

    void node_impl::on_get_current_connections_reply_message(peer_connection* originating_peer,
          const get_current_connections_reply_message& get_current_connections_reply_message_received)
    {
      VERIFY_CORRECT_THREAD();
    }


    // this handles any message we get that doesn't require any special processing.
    // currently, this is any message other than block messages and p2p-specific
    // messages.  (transaction messages would be handled here, for example)
    // this just passes the message to the client, and does the bookkeeping
    // related to requesting and rebroadcasting the message.
    void node_impl::process_ordinary_message( peer_connection* originating_peer,
                                              const message& message_to_process,
                                              const message_hash_type& message_hash )
    {
      VERIFY_CORRECT_THREAD();
      fc::time_point message_receive_time = fc::time_point::now();

      // only process it if we asked for it
      auto iter = originating_peer->items_requested_from_peer.find(
                        item_id(message_to_process.msg_type.value(), message_hash) );
      if( iter == originating_peer->items_requested_from_peer.end() )
      {
        wlog( "received a message I didn't ask for from peer ${endpoint}, disconnecting from peer",
             ( "endpoint", originating_peer->get_remote_endpoint() ) );
        fc::exception detailed_error( FC_LOG_MESSAGE(error,
                            "You sent me a message that I didn't ask for, message_hash: ${message_hash}",
                            ( "message_hash", message_hash ) ) );
        disconnect_from_peer( originating_peer, "You sent me a message that I didn't request", true, detailed_error );
        return;
      }
      else
      {
        originating_peer->items_requested_from_peer.erase( iter );
        if (originating_peer->idle())
          trigger_fetch_items_loop();

        // Next: have the delegate process the message
        fc::time_point message_validated_time;
        try
        {
          if (message_to_process.msg_type.value() == trx_message_type)
          {
            trx_message transaction_message_to_process = message_to_process.as<trx_message>();
            dlog( "passing message containing transaction ${trx} to client",
                  ("trx", transaction_message_to_process.trx.id()) );
            _delegate->handle_transaction(transaction_message_to_process);
          }
          else
            _delegate->handle_message( message_to_process );
          message_validated_time = fc::time_point::now();
        }
        catch ( const fc::canceled_exception& )
        {
          throw;
        }
        catch ( const fc::exception& e )
        {
          switch( e.code() )
          {
          // log common exceptions in debug level
          case graphene::chain::duplicate_transaction::code_enum::code_value :
          case graphene::chain::limit_order_create_kill_unfilled::code_enum::code_value :
          case graphene::chain::limit_order_create_market_not_whitelisted::code_enum::code_value :
          case graphene::chain::limit_order_create_market_blacklisted::code_enum::code_value :
          case graphene::chain::limit_order_create_selling_asset_unauthorized::code_enum::code_value :
          case graphene::chain::limit_order_create_receiving_asset_unauthorized::code_enum::code_value :
          case graphene::chain::limit_order_create_insufficient_balance::code_enum::code_value :
          case graphene::chain::limit_order_cancel_nonexist_order::code_enum::code_value :
          case graphene::chain::limit_order_cancel_owner_mismatch::code_enum::code_value :
             dlog( "client rejected message sent by peer ${peer}, ${e}",
                   ("peer", originating_peer->get_remote_endpoint() )("e", e) );
             break;
          // log rarer exceptions in warn level
          default:
             wlog( "client rejected message sent by peer ${peer}, ${e}",
                   ("peer", originating_peer->get_remote_endpoint() )("e", e) );
             break;
          }
          // record it so we don't try to fetch this item again
          _recently_failed_items.insert( peer_connection::timestamped_item_id(
                item_id( message_to_process.msg_type.value(), message_hash ), fc::time_point::now() ) );
          return;
        }

        // finally, if the delegate validated the message, broadcast it to our other peers
        message_propagation_data propagation_data { message_receive_time, message_validated_time,
                                                    originating_peer->node_id };
        broadcast( message_to_process, propagation_data );
      }
    }

    void node_impl::start_synchronizing_with_peer( const peer_connection_ptr& peer )
    {
      VERIFY_CORRECT_THREAD();
      peer->ids_of_items_to_get.clear();
      peer->number_of_unfetched_item_ids = 0;
      peer->we_need_sync_items_from_peer = true;
      peer->last_block_delegate_has_seen = item_hash_t();
      peer->last_block_time_delegate_has_seen = _delegate->get_block_time(item_hash_t());
      peer->inhibit_fetching_sync_blocks = false;
      fetch_next_batch_of_item_ids_from_peer( peer.get() );
    }

    void node_impl::start_synchronizing()
    {
      fc::scoped_lock<fc::mutex> lock(_active_connections.get_mutex());
      for( const peer_connection_ptr& peer : _active_connections )
        start_synchronizing_with_peer( peer );
    }

    void node_impl::new_peer_just_added( const peer_connection_ptr& peer )
    {
      VERIFY_CORRECT_THREAD();
      peer->send_message(current_time_request_message(),
                         offsetof(current_time_request_message, request_sent_time));
      start_synchronizing_with_peer( peer );
      if( _active_connections.size() != _last_reported_number_of_connections )
      {
        _last_reported_number_of_connections = (uint32_t)_active_connections.size();
        _delegate->connection_count_changed( _last_reported_number_of_connections );
      }
    }

    void node_impl::close()
    {
      VERIFY_CORRECT_THREAD();

      try
      {
        _potential_peer_db.close();
      }
      catch ( const fc::exception& e )
      {
        wlog( "Exception thrown while closing P2P peer database, ignoring: ${e}", ("e", e) );
      }
      catch (...)
      {
        wlog( "Exception thrown while closing P2P peer database, ignoring" );
      }

      // First, stop accepting incoming network connections
      try
      {
        _tcp_server.close();
        dlog("P2P TCP server closed");
      }
      catch ( const fc::exception& e )
      {
        wlog( "Exception thrown while closing P2P TCP server, ignoring: ${e}", ("e", e) );
      }
      catch (...)
      {
        wlog( "Exception thrown while closing P2P TCP server, ignoring" );
      }

      try
      {
        _accept_loop_complete.cancel_and_wait("node_impl::close()");
        dlog("P2P accept loop terminated");
      }
      catch ( const fc::exception& e )
      {
        wlog( "Exception thrown while terminating P2P accept loop, ignoring: ${e}", ("e", e) );
      }
      catch (...)
      {
        wlog( "Exception thrown while terminating P2P accept loop, ignoring" );
      }

      // terminate all of our long-running loops (these run continuously instead of rescheduling themselves)
      try
      {
        _p2p_network_connect_loop_done.cancel("node_impl::close()");
        // cancel() is currently broken, so we need to wake up the task to allow it to finish
        trigger_p2p_network_connect_loop();
        _p2p_network_connect_loop_done.wait();
        dlog("P2P connect loop terminated");
      }
      catch ( const fc::canceled_exception& )
      {
        dlog("P2P connect loop terminated");
      }
      catch ( const fc::exception& e )
      {
        wlog( "Exception thrown while terminating P2P connect loop, ignoring: ${e}", ("e", e) );
      }
      catch (...)
      {
        wlog( "Exception thrown while terminating P2P connect loop, ignoring" );
      }

      try
      {
        _process_backlog_of_sync_blocks_done.cancel_and_wait("node_impl::close()");
        dlog("Process backlog of sync items task terminated");
      }
      catch ( const fc::canceled_exception& )
      {
        dlog("Process backlog of sync items task terminated");
      }
      catch ( const fc::exception& e )
      {
        wlog( "Exception thrown while terminating Process backlog of sync items task, ignoring: ${e}", ("e", e) );
      }
      catch (...)
      {
        wlog( "Exception thrown while terminating Process backlog of sync items task, ignoring" );
      }

      unsigned handle_message_call_count = 0;
      while( true )
      {
        auto it = _handle_message_calls_in_progress.begin();
        if( it == _handle_message_calls_in_progress.end() )
           break;
        if( it->ready() || it->error() || it->canceled() )
        {
           _handle_message_calls_in_progress.erase( it );
           continue;
        }
        ++handle_message_call_count;
        try
        {
          it->cancel_and_wait("node_impl::close()");
          dlog("handle_message call #${count} task terminated", ("count", handle_message_call_count));
        }
        catch ( const fc::canceled_exception& )
        {
          dlog("handle_message call #${count} task terminated", ("count", handle_message_call_count));
        }
        catch ( const fc::exception& e )
        {
          wlog("Exception thrown while terminating handle_message call #${count} task, ignoring: ${e}", ("e", e)("count", handle_message_call_count));
        }
        catch (...)
        {
          wlog("Exception thrown while terminating handle_message call #${count} task, ignoring",("count", handle_message_call_count));
        }
      }

      try
      {
        _fetch_sync_items_loop_done.cancel("node_impl::close()");
        // cancel() is currently broken, so we need to wake up the task to allow it to finish
        trigger_fetch_sync_items_loop();
        _fetch_sync_items_loop_done.wait();
        dlog("Fetch sync items loop terminated");
      }
      catch ( const fc::canceled_exception& )
      {
        dlog("Fetch sync items loop terminated");
      }
      catch ( const fc::exception& e )
      {
        wlog( "Exception thrown while terminating Fetch sync items loop, ignoring: ${e}", ("e", e) );
      }
      catch (...)
      {
        wlog( "Exception thrown while terminating Fetch sync items loop, ignoring" );
      }

      try
      {
        _fetch_item_loop_done.cancel("node_impl::close()");
        // cancel() is currently broken, so we need to wake up the task to allow it to finish
        trigger_fetch_items_loop();
        _fetch_item_loop_done.wait();
        dlog("Fetch items loop terminated");
      }
      catch ( const fc::canceled_exception& )
      {
        dlog("Fetch items loop terminated");
      }
      catch ( const fc::exception& e )
      {
        wlog( "Exception thrown while terminating Fetch items loop, ignoring: ${e}", ("e", e) );
      }
      catch (...)
      {
        wlog( "Exception thrown while terminating Fetch items loop, ignoring" );
      }

      try
      {
        _advertise_inventory_loop_done.cancel("node_impl::close()");
        // cancel() is currently broken, so we need to wake up the task to allow it to finish
        trigger_advertise_inventory_loop();
        _advertise_inventory_loop_done.wait();
        dlog("Advertise inventory loop terminated");
      }
      catch ( const fc::canceled_exception& )
      {
        dlog("Advertise inventory loop terminated");
      }
      catch ( const fc::exception& e )
      {
        wlog( "Exception thrown while terminating Advertise inventory loop, ignoring: ${e}", ("e", e) );
      }
      catch (...)
      {
        wlog( "Exception thrown while terminating Advertise inventory loop, ignoring" );
      }


      // Next, terminate our existing connections.  First, close all of the connections nicely.
      // This will close the sockets and may result in calls to our "on_connection_closing"
      // method to inform us that the connection really closed (or may not if we manage to cancel
      // the read loop before it gets an EOF).
      // operate off copies of the lists in case they change during iteration
      std::list<peer_connection_ptr> all_peers;
      auto p_back = [&all_peers](const peer_connection_ptr& conn) { all_peers.push_back(conn); };
      {
         fc::scoped_lock<fc::mutex> lock(_active_connections.get_mutex());
         std::for_each(_active_connections.begin(), _active_connections.end(), p_back);
      }
      {
         fc::scoped_lock<fc::mutex> lock(_handshaking_connections.get_mutex());
         std::for_each(_handshaking_connections.begin(), _handshaking_connections.end(), p_back);
      }
      {
         fc::scoped_lock<fc::mutex> lock(_closing_connections.get_mutex());
         std::for_each(_closing_connections.begin(), _closing_connections.end(), p_back);
      }

      for (const peer_connection_ptr& peer : all_peers)
      {
        try
        {
          peer->destroy_connection();
        }
        catch ( const fc::exception& e )
        {
          wlog( "Exception thrown while closing peer connection, ignoring: ${e}", ("e", e) );
        }
        catch (...)
        {
          wlog( "Exception thrown while closing peer connection, ignoring" );
        }
      }

      // and delete all of the peer_connection objects
      _active_connections.clear();
      _handshaking_connections.clear();
      _closing_connections.clear();
      all_peers.clear();

      {
#ifdef USE_PEERS_TO_DELETE_MUTEX
        fc::scoped_lock<fc::mutex> lock(_peers_to_delete_mutex);
#endif
        try
        {
          _delayed_peer_deletion_task_done.cancel_and_wait("node_impl::close()");
          dlog("Delayed peer deletion task terminated");
        }
        catch ( const fc::exception& e )
        {
          wlog( "Exception thrown while terminating Delayed peer deletion task, ignoring: ${e}", ("e", e) );
        }
        catch (...)
        {
          wlog( "Exception thrown while terminating Delayed peer deletion task, ignoring" );
        }
        _peers_to_delete.clear();
      }

      // Now that there are no more peers that can call methods on us, there should be no
      // chance for one of our loops to be rescheduled, so we can safely terminate all of
      // our loops now
      try
      {
        _terminate_inactive_connections_loop_done.cancel_and_wait("node_impl::close()");
        dlog("Terminate inactive connections loop terminated");
      }
      catch ( const fc::exception& e )
      {
        wlog( "Exception thrown while terminating Terminate inactive connections loop, ignoring: ${e}", ("e", e) );
      }
      catch (...)
      {
        wlog( "Exception thrown while terminating Terminate inactive connections loop, ignoring" );
      }

      try
      {
        _fetch_updated_peer_lists_loop_done.cancel_and_wait("node_impl::close()");
        dlog("Fetch updated peer lists loop terminated");
      }
      catch ( const fc::exception& e )
      {
        wlog( "Exception thrown while terminating Fetch updated peer lists loop, ignoring: ${e}", ("e", e) );
      }
      catch (...)
      {
        wlog( "Exception thrown while terminating Fetch updated peer lists loop, ignoring" );
      }

      try
      {
        _update_seed_nodes_loop_done.cancel_and_wait("node_impl::close()");
        dlog("Update seed nodes loop terminated");
      }
      catch ( const fc::exception& e )
      {
        wlog( "Exception thrown while terminating Update seed nodes loop, ignoring: ${e}", ("e", e) );
      }
      catch (...)
      {
        wlog( "Exception thrown while terminating Update seed nodes loop, ignoring" );
      }

      try
      {
        _bandwidth_monitor_loop_done.cancel_and_wait("node_impl::close()");
        dlog("Bandwidth monitor loop terminated");
      }
      catch ( const fc::exception& e )
      {
        wlog( "Exception thrown while terminating Bandwidth monitor loop, ignoring: ${e}", ("e", e) );
      }
      catch (...)
      {
        wlog( "Exception thrown while terminating Bandwidth monitor loop, ignoring" );
      }

      try
      {
        _dump_node_status_task_done.cancel_and_wait("node_impl::close()");
        dlog("Dump node status task terminated");
      }
      catch ( const fc::exception& e )
      {
        wlog( "Exception thrown while terminating Dump node status task, ignoring: ${e}", ("e", e) );
      }
      catch (...)
      {
        wlog( "Exception thrown while terminating Dump node status task, ignoring" );
      }
    } // node_impl::close()

    void node_impl::accept_connection_task( peer_connection_ptr new_peer )
    {
      VERIFY_CORRECT_THREAD();
      new_peer->accept_connection(); // this blocks until the secure connection is fully negotiated
      send_hello_message(new_peer);
    }

    void node_impl::accept_loop()
    {
      VERIFY_CORRECT_THREAD();
      while ( !_accept_loop_complete.canceled() )
      {
        peer_connection_ptr new_peer(peer_connection::make_shared(this));

        try
        {
          _tcp_server.accept( new_peer->get_socket() );
          ilog( "accepted inbound connection from ${remote_endpoint}", ("remote_endpoint", new_peer->get_socket().remote_endpoint() ) );
          if (_node_is_shutting_down)
            return;
          new_peer->connection_initiation_time = fc::time_point::now();
          _handshaking_connections.insert( new_peer );
          _rate_limiter.add_tcp_socket( &new_peer->get_socket() );
          std::weak_ptr<peer_connection> new_weak_peer(new_peer);
          new_peer->accept_or_connect_task_done = fc::async( [this, new_weak_peer]() {
            peer_connection_ptr new_peer(new_weak_peer.lock());
            assert(new_peer);
            if (!new_peer)
              return;
            accept_connection_task(new_peer);
          }, "accept_connection_task" );

          // limit the rate at which we accept connections to mitigate DOS attacks
          fc::usleep( fc::milliseconds(10) );
        } FC_CAPTURE_AND_LOG( (0) )
      }
    } // accept_loop()

    void node_impl::send_hello_message(const peer_connection_ptr& peer)
    {
      VERIFY_CORRECT_THREAD();
      peer->negotiation_status = peer_connection::connection_negotiation_status::hello_sent;

      fc::sha256::encoder shared_secret_encoder;
      fc::sha512 shared_secret = peer->get_shared_secret();
      shared_secret_encoder.write(shared_secret.data(), sizeof(shared_secret));
      fc::ecc::compact_signature signature = _node_configuration.private_key.sign_compact(shared_secret_encoder.result());

      // in the hello messsage, we send three things:
      //  ip address
      //  outbound port
      //  inbound port
      // The peer we're connecting to will assume we're firewalled if the
      // ip address and outbound port we send don't match the values it sees on its remote endpoint
      //
      // if we know that we're behind a NAT that will allow incoming connections because our firewall
      // detection figured it out, send those values instead.

      fc::ip::endpoint local_endpoint(peer->get_socket().local_endpoint());
      uint16_t listening_port = _node_configuration.accept_incoming_connections ? _actual_listening_endpoint.port() : 0;

      if (_is_firewalled == firewalled_state::not_firewalled &&
          _publicly_visible_listening_endpoint)
      {
        local_endpoint = *_publicly_visible_listening_endpoint;
        listening_port = _publicly_visible_listening_endpoint->port();
      }

      hello_message hello(_user_agent_string,
                          core_protocol_version,
                          local_endpoint.get_address(),
                          listening_port,
                          local_endpoint.port(),
                          _node_public_key,
                          signature,
                          _chain_id,
                          generate_hello_user_data());

      peer->send_message(message(hello));
    }

    void node_impl::connect_to_task(peer_connection_ptr new_peer,
                                    const fc::ip::endpoint& remote_endpoint)
    {
      VERIFY_CORRECT_THREAD();

      if (!new_peer->performing_firewall_check())
      {
        // create or find the database entry for the new peer
        // if we're connecting to them, we believe they're not firewalled
        potential_peer_record updated_peer_record = _potential_peer_db.lookup_or_create_entry_for_endpoint(remote_endpoint);
        updated_peer_record.last_connection_disposition = last_connection_failed;
        updated_peer_record.last_connection_attempt_time = fc::time_point::now();;
        _potential_peer_db.update_entry(updated_peer_record);
      }
      else
      {
        wlog("connecting to peer ${peer} for firewall check", ("peer", new_peer->get_remote_endpoint()));
      }

      fc::oexception connect_failed_exception;

      try
      {
        new_peer->connect_to(remote_endpoint, _actual_listening_endpoint);  // blocks until the connection is established and secure connection is negotiated

        // we connected to the peer.  guess they're not firewalled....
        new_peer->is_firewalled = firewalled_state::not_firewalled;

        // connection succeeded, we've started handshaking.  record that in our database
        potential_peer_record updated_peer_record = _potential_peer_db.lookup_or_create_entry_for_endpoint(remote_endpoint);
        updated_peer_record.last_connection_disposition = last_connection_handshaking_failed;
        updated_peer_record.number_of_successful_connection_attempts++;
        updated_peer_record.last_seen_time = fc::time_point::now();
        _potential_peer_db.update_entry(updated_peer_record);
      }
      catch (const fc::exception& except)
      {
        connect_failed_exception = except;
      }

      if (connect_failed_exception && !new_peer->performing_firewall_check())
      {
        // connection failed.  record that in our database
        potential_peer_record updated_peer_record = _potential_peer_db.lookup_or_create_entry_for_endpoint(remote_endpoint);
        updated_peer_record.last_connection_disposition = last_connection_failed;
        updated_peer_record.number_of_failed_connection_attempts++;
        if (new_peer->connection_closed_error)
          updated_peer_record.last_error = *new_peer->connection_closed_error;
        else
          updated_peer_record.last_error = *connect_failed_exception;
        _potential_peer_db.update_entry(updated_peer_record);
      }

      if (new_peer->performing_firewall_check())
      {
        // we were connecting to test whether the node is firewalled, and we now know the result.
        // send a message back to the requester
        peer_connection_ptr requesting_peer = get_peer_by_node_id(new_peer->firewall_check_state->requesting_peer);
        if (requesting_peer)
        {
          check_firewall_reply_message reply;
          reply.endpoint_checked = new_peer->firewall_check_state->endpoint_to_test;
          reply.node_id = new_peer->firewall_check_state->expected_node_id;
          reply.result = connect_failed_exception ?
                           firewall_check_result::unable_to_connect :
                           firewall_check_result::connection_successful;
          wlog("firewall check of ${peer_checked} ${success_or_failure}, sending reply to ${requester}",
                ("peer_checked", new_peer->get_remote_endpoint())
                ("success_or_failure", connect_failed_exception ? "failed" : "succeeded" )
                ("requester", requesting_peer->get_remote_endpoint()));

          requesting_peer->send_message(reply);
        }
      }

      if (connect_failed_exception || new_peer->performing_firewall_check())
      {
        // if the connection failed or if this connection was just intended to check
        // whether the peer is firewalled, we want to disconnect now.
        _handshaking_connections.erase(new_peer);
        _terminating_connections.erase(new_peer);
        assert(_active_connections.find(new_peer) == _active_connections.end());
        _active_connections.erase(new_peer);
        assert(_closing_connections.find(new_peer) == _closing_connections.end());
        _closing_connections.erase(new_peer);

        display_current_connections();
        trigger_p2p_network_connect_loop();
        schedule_peer_for_deletion(new_peer);

        if (connect_failed_exception)
          throw *connect_failed_exception;
      }
      else
      {
        // connection was successful and we want to stay connected
        fc::ip::endpoint local_endpoint = new_peer->get_local_endpoint();
        new_peer->inbound_address = local_endpoint.get_address();
        new_peer->inbound_port = _node_configuration.accept_incoming_connections ? _actual_listening_endpoint.port() : 0;
        new_peer->outbound_port = local_endpoint.port();

        new_peer->our_state = peer_connection::our_connection_state::just_connected;
        new_peer->their_state = peer_connection::their_connection_state::just_connected;
        send_hello_message(new_peer);
        dlog("Sent \"hello\" to peer ${peer}", ("peer", new_peer->get_remote_endpoint()));
      }
    }

    // methods implementing node's public interface
    void node_impl::set_node_delegate(node_delegate* del, fc::thread* thread_for_delegate_calls)
    {
      VERIFY_CORRECT_THREAD();
      _delegate.reset();
      if (del)
        _delegate.reset(new statistics_gathering_node_delegate_wrapper(del, thread_for_delegate_calls));
      if( _delegate )
        _chain_id = del->get_chain_id();
    }

    void node_impl::load_configuration( const fc::path& configuration_directory )
    {
      VERIFY_CORRECT_THREAD();
      _node_configuration_directory = configuration_directory;
      fc::path configuration_file_name( _node_configuration_directory / NODE_CONFIGURATION_FILENAME );
      bool node_configuration_loaded = false;
      if( fc::exists(configuration_file_name ) )
      {
        try
        {
          _node_configuration = fc::json::from_file( configuration_file_name ).as<detail::node_configuration>(GRAPHENE_NET_MAX_NESTED_OBJECTS);
          ilog( "Loaded configuration from file ${filename}", ("filename", configuration_file_name ) );

          if( _node_configuration.private_key == fc::ecc::private_key() )
            _node_configuration.private_key = fc::ecc::private_key::generate();

          node_configuration_loaded = true;
        }
        catch ( fc::parse_error_exception& parse_error )
        {
          elog( "malformed node configuration file ${filename}: ${error}",
               ( "filename", configuration_file_name )("error", parse_error.to_detail_string() ) );
        }
        catch ( fc::exception& except )
        {
          elog( "unexpected exception while reading configuration file ${filename}: ${error}",
               ( "filename", configuration_file_name )("error", except.to_detail_string() ) );
        }
      }

      if( !node_configuration_loaded )
      {
        _node_configuration = detail::node_configuration();

#ifdef GRAPHENE_TEST_NETWORK
        uint32_t port = GRAPHENE_NET_TEST_P2P_PORT;
#else
        uint32_t port = GRAPHENE_NET_DEFAULT_P2P_PORT;
#endif
        _node_configuration.listen_endpoint.set_port( port );
        _node_configuration.accept_incoming_connections = true;
        _node_configuration.wait_if_endpoint_is_busy = false;

        ilog( "generating new private key for this node" );
        _node_configuration.private_key = fc::ecc::private_key::generate();
      }

      _node_public_key = _node_configuration.private_key.get_public_key().serialize();

      fc::path potential_peer_database_file_name(_node_configuration_directory / POTENTIAL_PEER_DATABASE_FILENAME);
      try
      {
        _potential_peer_db.open(potential_peer_database_file_name);

        // push back the time on all peers loaded from the database so we will be able to retry them immediately
        for (peer_database::iterator itr = _potential_peer_db.begin(); itr != _potential_peer_db.end(); ++itr)
        {
          potential_peer_record updated_peer_record = *itr;
          updated_peer_record.last_connection_attempt_time = std::min<fc::time_point_sec>(updated_peer_record.last_connection_attempt_time,
                                                                                          fc::time_point::now() - fc::seconds(_peer_connection_retry_timeout));
          _potential_peer_db.update_entry(updated_peer_record);
        }

        trigger_p2p_network_connect_loop();
      }
      catch (fc::exception& except)
      {
        elog("unable to open peer database ${filename}: ${error}",
             ("filename", potential_peer_database_file_name)("error", except.to_detail_string()));
        throw;
      }
    }

    void node_impl::listen_to_p2p_network()
    {
      VERIFY_CORRECT_THREAD();
      if (!_node_configuration.accept_incoming_connections)
      {
        wlog("accept_incoming_connections is false, p2p network will not accept any incoming connections");
        return;
      }

      assert(_node_public_key != fc::ecc::public_key_data());

      fc::ip::endpoint listen_endpoint = _node_configuration.listen_endpoint;
      if( listen_endpoint.port() != 0 )
      {
        // if the user specified a port, we only want to bind to it if it's not already
        // being used by another application.  During normal operation, we set the
        // SO_REUSEADDR/SO_REUSEPORT flags so that we can bind outbound sockets to the
        // same local endpoint as we're listening on here.  On some platforms, setting
        // those flags will prevent us from detecting that other applications are
        // listening on that port.  We'd like to detect that, so we'll set up a temporary
        // tcp server without that flag to see if we can listen on that port.
        bool first = true;
        for( ;; )
        {
          bool listen_failed = false;

          try
          {
            fc::tcp_server temporary_server;
            if( listen_endpoint.get_address() != fc::ip::address() )
              temporary_server.listen( listen_endpoint );
            else
              temporary_server.listen( listen_endpoint.port() );
            break;
          }
          catch ( const fc::exception&)
          {
            listen_failed = true;
          }

          if (listen_failed)
          {
            if( _node_configuration.wait_if_endpoint_is_busy )
            {
              std::ostringstream error_message_stream;
              if( first )
              {
                error_message_stream << "Unable to listen for connections on port " << listen_endpoint.port()
                                     << ", retrying in a few seconds\n";
                error_message_stream << "You can wait for it to become available, or restart this program using\n";
                error_message_stream << "the --p2p-endpoint option to specify another port\n";
                first = false;
              }
              else
              {
                error_message_stream << "\nStill waiting for port " << listen_endpoint.port() << " to become available\n";
              }
              std::string error_message = error_message_stream.str();
              wlog(error_message);
              std::cout << "\033[31m" << error_message;  
              _delegate->error_encountered( error_message, fc::oexception() );
              fc::usleep( fc::seconds(5 ) );
            }
            else // don't wait, just find a random port
            {
              wlog( "unable to bind on the requested endpoint ${endpoint}, which probably means that endpoint is already in use",
                   ( "endpoint", listen_endpoint ) );
              listen_endpoint.set_port( 0 );
            }
          } // if (listen_failed)
        } // for(;;)
      } // if (listen_endpoint.port() != 0)
      else // port is 0
      {
        // if they requested a random port, we'll just assume it's available
        // (it may not be due to ip address, but we'll detect that in the next step)
      }

      _tcp_server.set_reuse_address();
      try
      {
        if( listen_endpoint.get_address() != fc::ip::address() )
          _tcp_server.listen( listen_endpoint );
        else
          _tcp_server.listen( listen_endpoint.port() );
        _actual_listening_endpoint = _tcp_server.get_local_endpoint();
        ilog( "listening for connections on endpoint ${endpoint} (our first choice)",
              ( "endpoint", _actual_listening_endpoint ) );
      }
      catch ( fc::exception& e )
      {
        FC_RETHROW_EXCEPTION( e, error, "unable to listen on ${endpoint}", ("endpoint",listen_endpoint ) );
      }
    }

    void node_impl::connect_to_p2p_network()
    {
      VERIFY_CORRECT_THREAD();
      assert(_node_public_key != fc::ecc::public_key_data());

      assert(!_accept_loop_complete.valid() &&
             !_p2p_network_connect_loop_done.valid() &&
             !_update_seed_nodes_loop_done.valid() &&
             !_fetch_sync_items_loop_done.valid() &&
             !_fetch_item_loop_done.valid() &&
             !_advertise_inventory_loop_done.valid() &&
             !_terminate_inactive_connections_loop_done.valid() &&
             !_fetch_updated_peer_lists_loop_done.valid() &&
             !_bandwidth_monitor_loop_done.valid() &&
             !_dump_node_status_task_done.valid());
      if (_node_configuration.accept_incoming_connections)
        _accept_loop_complete = fc::async( [=](){ accept_loop(); }, "accept_loop");
      _p2p_network_connect_loop_done = fc::async( [=]() { p2p_network_connect_loop(); }, "p2p_network_connect_loop" );
      _fetch_sync_items_loop_done = fc::async( [=]() { fetch_sync_items_loop(); }, "fetch_sync_items_loop" );
      _fetch_item_loop_done = fc::async( [=]() { fetch_items_loop(); }, "fetch_items_loop" );
      _advertise_inventory_loop_done = fc::async( [=]() { advertise_inventory_loop(); }, "advertise_inventory_loop" );
      _terminate_inactive_connections_loop_done = fc::async( [=]() { terminate_inactive_connections_loop(); }, "terminate_inactive_connections_loop" );
      _fetch_updated_peer_lists_loop_done = fc::async([=](){ fetch_updated_peer_lists_loop(); }, "fetch_updated_peer_lists_loop");
      _bandwidth_monitor_loop_done = fc::async([=](){ bandwidth_monitor_loop(); }, "bandwidth_monitor_loop");
      _dump_node_status_task_done = fc::async([=](){ dump_node_status_task(); }, "dump_node_status_task");
      schedule_next_update_seed_nodes_task();
    }

    void node_impl::add_node(const fc::ip::endpoint& ep)
    {
      VERIFY_CORRECT_THREAD();
      // if we're connecting to them, we believe they're not firewalled
      potential_peer_record updated_peer_record = _potential_peer_db.lookup_or_create_entry_for_endpoint(ep);

      // if we've recently connected to this peer, reset the last_connection_attempt_time to allow
      // us to immediately retry this peer
      updated_peer_record.last_connection_attempt_time = std::min<fc::time_point_sec>(updated_peer_record.last_connection_attempt_time,
                                                                                      fc::time_point::now() - fc::seconds(_peer_connection_retry_timeout));
      _add_once_node_list.push_back(updated_peer_record);
      _potential_peer_db.update_entry(updated_peer_record);
      trigger_p2p_network_connect_loop();
    }

   void node_impl::add_seed_node(const std::string& endpoint_string)
   {
      VERIFY_CORRECT_THREAD();
      _seed_nodes.insert( endpoint_string );
      resolve_seed_node_and_add( endpoint_string );
   }

   void node_impl::resolve_seed_node_and_add(const std::string& endpoint_string)
   {
      VERIFY_CORRECT_THREAD();
      std::vector<fc::ip::endpoint> endpoints;
      ilog("Resolving seed node ${endpoint}", ("endpoint", endpoint_string));
      try
      {
         endpoints = graphene::net::node::resolve_string_to_ip_endpoints(endpoint_string);
      }
      catch(...)
      {
         wlog( "Unable to resolve endpoint during attempt to add seed node ${ep}", ("ep", endpoint_string) );
      }
      for (const fc::ip::endpoint& endpoint : endpoints)
      {
         ilog("Adding seed node ${endpoint}", ("endpoint", endpoint));
         add_node(endpoint);
      }
   }

    void node_impl::initiate_connect_to(const peer_connection_ptr& new_peer)
    {
      new_peer->get_socket().open();
      new_peer->get_socket().set_reuse_address();
      new_peer->connection_initiation_time = fc::time_point::now();
      _handshaking_connections.insert(new_peer);
      _rate_limiter.add_tcp_socket(&new_peer->get_socket());

      if (_node_is_shutting_down)
        return;

      std::weak_ptr<peer_connection> new_weak_peer(new_peer);
      new_peer->accept_or_connect_task_done = fc::async([this, new_weak_peer](){
        peer_connection_ptr new_peer(new_weak_peer.lock());
        assert(new_peer);
        if (!new_peer)
          return;
        connect_to_task(new_peer, *new_peer->get_remote_endpoint());
      }, "connect_to_task");
    }

    void node_impl::connect_to_endpoint(const fc::ip::endpoint& remote_endpoint)
    {
      VERIFY_CORRECT_THREAD();
      if (is_connection_to_endpoint_in_progress(remote_endpoint))
        FC_THROW_EXCEPTION(already_connected_to_requested_peer, "already connected to requested endpoint ${endpoint}",
                           ("endpoint", remote_endpoint));

      dlog("node_impl::connect_to_endpoint(${endpoint})", ("endpoint", remote_endpoint));
      peer_connection_ptr new_peer(peer_connection::make_shared(this));
      new_peer->set_remote_endpoint(remote_endpoint);
      initiate_connect_to(new_peer);
    }

    peer_connection_ptr node_impl::get_connection_to_endpoint( const fc::ip::endpoint& remote_endpoint )
    {
      VERIFY_CORRECT_THREAD();
      {
         fc::scoped_lock<fc::mutex> lock(_active_connections.get_mutex());
         for( const peer_connection_ptr& active_peer : _active_connections )
         {
            fc::optional<fc::ip::endpoint> endpoint_for_this_peer( active_peer->get_remote_endpoint() );
            if( endpoint_for_this_peer && *endpoint_for_this_peer == remote_endpoint )
               return active_peer;
         }
      }
      {
         fc::scoped_lock<fc::mutex> lock(_handshaking_connections.get_mutex());
         for( const peer_connection_ptr& handshaking_peer : _handshaking_connections )
         {
            fc::optional<fc::ip::endpoint> endpoint_for_this_peer( handshaking_peer->get_remote_endpoint() );
            if( endpoint_for_this_peer && *endpoint_for_this_peer == remote_endpoint )
               return handshaking_peer;
         }
      }
      return peer_connection_ptr();
    }

    bool node_impl::is_connection_to_endpoint_in_progress( const fc::ip::endpoint& remote_endpoint )
    {
      VERIFY_CORRECT_THREAD();
      return get_connection_to_endpoint( remote_endpoint ) != peer_connection_ptr();
    }

    void node_impl::move_peer_to_active_list(const peer_connection_ptr& peer)
    {
      VERIFY_CORRECT_THREAD();
      _active_connections.insert(peer);
      _handshaking_connections.erase(peer);
      _closing_connections.erase(peer);
      _terminating_connections.erase(peer);
    }

    void node_impl::move_peer_to_closing_list(const peer_connection_ptr& peer)
    {
      VERIFY_CORRECT_THREAD();
      _active_connections.erase(peer);
      _handshaking_connections.erase(peer);
      _closing_connections.insert(peer);
      _terminating_connections.erase(peer);
    }

    void node_impl::move_peer_to_terminating_list(const peer_connection_ptr& peer)
    {
      VERIFY_CORRECT_THREAD();
      _active_connections.erase(peer);
      _handshaking_connections.erase(peer);
      _closing_connections.erase(peer);
      _terminating_connections.insert(peer);
    }

    void node_impl::dump_node_status()
    {
      VERIFY_CORRECT_THREAD();
      ilog( "----------------- PEER STATUS UPDATE --------------------" );
      ilog( " number of peers: ${active} active, ${handshaking}, ${closing} closing.  attempting to maintain ${desired} - ${maximum} peers",
           ( "active", _active_connections.size() )("handshaking", _handshaking_connections.size() )("closing",_closing_connections.size() )
           ( "desired", _desired_number_of_connections )("maximum", _maximum_number_of_connections ) );
      {
         fc::scoped_lock<fc::mutex> lock(_active_connections.get_mutex());
         for( const peer_connection_ptr& peer : _active_connections )
         {
            ilog( "       active peer ${endpoint} peer_is_in_sync_with_us:${in_sync_with_us} we_are_in_sync_with_peer:${in_sync_with_them}",
                  ( "endpoint", peer->get_remote_endpoint() )
                  ( "in_sync_with_us", !peer->peer_needs_sync_items_from_us )("in_sync_with_them", !peer->we_need_sync_items_from_peer ) );
            if( peer->we_need_sync_items_from_peer )
               ilog( "              above peer has ${count} sync items we might need", ("count", peer->ids_of_items_to_get.size() ) );
            if (peer->inhibit_fetching_sync_blocks)
               ilog( "              we are not fetching sync blocks from the above peer (inhibit_fetching_sync_blocks == true)" );

         }
      }
      {
         fc::scoped_lock<fc::mutex> lock(_handshaking_connections.get_mutex());
         for( const peer_connection_ptr& peer : _handshaking_connections )
         {
            ilog( "  handshaking peer ${endpoint} in state ours(${our_state}) theirs(${their_state})",
                  ( "endpoint", peer->get_remote_endpoint() )("our_state", peer->our_state )("their_state", peer->their_state ) );
         }
      }
      ilog( "--------- MEMORY USAGE ------------" );
      ilog( "node._active_sync_requests size: ${size}", ("size", _active_sync_requests.size() ) );
      ilog( "node._received_sync_items size: ${size}", ("size", _received_sync_items.size() ) );
      ilog( "node._new_received_sync_items size: ${size}", ("size", _new_received_sync_items.size() ) );
      ilog( "node._items_to_fetch size: ${size}", ("size", _items_to_fetch.size() ) );
      ilog( "node._new_inventory size: ${size}", ("size", _new_inventory.size() ) );
      ilog( "node._message_cache size: ${size}", ("size", _message_cache.size() ) );
      fc::scoped_lock<fc::mutex> lock(_active_connections.get_mutex());
      for( const peer_connection_ptr& peer : _active_connections )
      {
        ilog( "  peer ${endpoint}", ("endpoint", peer->get_remote_endpoint() ) );
        ilog( "    peer.ids_of_items_to_get size: ${size}", ("size", peer->ids_of_items_to_get.size() ) );
        ilog( "    peer.inventory_peer_advertised_to_us size: ${size}", ("size", peer->inventory_peer_advertised_to_us.size() ) );
        ilog( "    peer.inventory_advertised_to_peer size: ${size}", ("size", peer->inventory_advertised_to_peer.size() ) );
        ilog( "    peer.items_requested_from_peer size: ${size}", ("size", peer->items_requested_from_peer.size() ) );
        ilog( "    peer.sync_items_requested_from_peer size: ${size}", ("size", peer->sync_items_requested_from_peer.size() ) );
      }
      ilog( "--------- END MEMORY USAGE ------------" );
    }

    void node_impl::disconnect_from_peer( peer_connection* peer_to_disconnect,
                                          const std::string& reason_for_disconnect,
                                          bool caused_by_error /* = false */,
                                          const fc::oexception& error /* = fc::oexception() */ )
    {
      VERIFY_CORRECT_THREAD();
      move_peer_to_closing_list(peer_to_disconnect->shared_from_this());

      if (peer_to_disconnect->they_have_requested_close)
      {
        // the peer has already told us that it's ready to close the connection, so just close the connection
        peer_to_disconnect->close_connection();
      }
      else
      {
        // we're the first to try to want to close the connection
        fc::optional<fc::ip::endpoint> inbound_endpoint = peer_to_disconnect->get_endpoint_for_connecting();
        if (inbound_endpoint)
        {
          fc::optional<potential_peer_record> updated_peer_record = _potential_peer_db.lookup_entry_for_endpoint(*inbound_endpoint);
          if (updated_peer_record)
          {
            updated_peer_record->last_seen_time = fc::time_point::now();
            if (error)
              updated_peer_record->last_error = error;
            else
              updated_peer_record->last_error = fc::exception(FC_LOG_MESSAGE(info, reason_for_disconnect.c_str()));
            _potential_peer_db.update_entry(*updated_peer_record);
          }
        }
        peer_to_disconnect->we_have_requested_close = true;
        peer_to_disconnect->connection_closed_time = fc::time_point::now();

        closing_connection_message closing_message( reason_for_disconnect, caused_by_error, error );
        peer_to_disconnect->send_message( closing_message );
      }

      // notify the user.  This will be useful in testing, but we might want to remove it later.
      // It makes good sense to notify the user if other nodes think she is behaving badly, but
      // if we're just detecting and dissconnecting other badly-behaving nodes, they don't really care.
      if (caused_by_error)
      {
        std::ostringstream error_message;
        error_message << "I am disconnecting peer " << fc::variant( peer_to_disconnect->get_remote_endpoint(), GRAPHENE_NET_MAX_NESTED_OBJECTS ).as_string() <<
                         " for reason: " << reason_for_disconnect;
        _delegate->error_encountered(error_message.str(), fc::oexception());
        dlog(error_message.str());
      }
      else
        dlog("Disconnecting from ${peer} for ${reason}", ("peer",peer_to_disconnect->get_remote_endpoint()) ("reason",reason_for_disconnect));
    }

    void node_impl::listen_on_endpoint( const fc::ip::endpoint& ep, bool wait_if_not_available )
    {
      VERIFY_CORRECT_THREAD();
      _node_configuration.listen_endpoint = ep;
      _node_configuration.wait_if_endpoint_is_busy = wait_if_not_available;
      save_node_configuration();
    }

    void node_impl::accept_incoming_connections(bool accept)
    {
      VERIFY_CORRECT_THREAD();
      _node_configuration.accept_incoming_connections = accept;
      save_node_configuration();
    }

    void node_impl::listen_on_port( uint16_t port, bool wait_if_not_available )
    {
      VERIFY_CORRECT_THREAD();
      _node_configuration.listen_endpoint = fc::ip::endpoint( fc::ip::address(), port );
      _node_configuration.wait_if_endpoint_is_busy = wait_if_not_available;
      save_node_configuration();
    }

    fc::ip::endpoint node_impl::get_actual_listening_endpoint() const
    {
      VERIFY_CORRECT_THREAD();
      return _actual_listening_endpoint;
    }

    std::vector<peer_status> node_impl::get_connected_peers() const
    {
      VERIFY_CORRECT_THREAD();
      std::vector<peer_status> statuses;
      fc::scoped_lock<fc::mutex> lock(_active_connections.get_mutex());
      for (const peer_connection_ptr& peer : _active_connections)
      {
        peer_status this_peer_status;
        this_peer_status.version = 0;
        fc::optional<fc::ip::endpoint> endpoint = peer->get_remote_endpoint();
        if (endpoint)
          this_peer_status.host = *endpoint;
        fc::mutable_variant_object peer_details;
        peer_details["addr"] = endpoint ? (std::string)*endpoint : std::string();
        peer_details["addrlocal"] = (std::string)peer->get_local_endpoint();
        peer_details["services"] = "00000001";
        peer_details["lastsend"] = peer->get_last_message_sent_time().sec_since_epoch();
        peer_details["lastrecv"] = peer->get_last_message_received_time().sec_since_epoch();
        peer_details["bytessent"] = peer->get_total_bytes_sent();
        peer_details["bytesrecv"] = peer->get_total_bytes_received();
        peer_details["conntime"] = peer->get_connection_time();
        peer_details["pingtime"] = "";
        peer_details["pingwait"] = "";
        peer_details["version"] = "";
        peer_details["subver"] = peer->user_agent;
        peer_details["inbound"] = peer->direction == peer_connection_direction::inbound;
        peer_details["firewall_status"] = fc::variant( peer->is_firewalled, 1 );
        peer_details["startingheight"] = "";
        peer_details["banscore"] = "";
        peer_details["syncnode"] = "";

        if (peer->fc_git_revision_sha)
        {
          std::string revision_string = *peer->fc_git_revision_sha;
          if (*peer->fc_git_revision_sha == fc::git_revision_sha)
            revision_string += " (same as ours)";
          else
            revision_string += " (different from ours)";
          peer_details["fc_git_revision_sha"] = revision_string;

        }
        if (peer->fc_git_revision_unix_timestamp)
        {
          peer_details["fc_git_revision_unix_timestamp"] = *peer->fc_git_revision_unix_timestamp;
          std::string age_string = fc::get_approximate_relative_time_string( *peer->fc_git_revision_unix_timestamp);
          if (*peer->fc_git_revision_unix_timestamp == fc::time_point_sec(fc::git_revision_unix_timestamp))
            age_string += " (same as ours)";
          else if (*peer->fc_git_revision_unix_timestamp > fc::time_point_sec(fc::git_revision_unix_timestamp))
            age_string += " (newer than ours)";
          else
            age_string += " (older than ours)";
          peer_details["fc_git_revision_age"] = age_string;
        }

        if (peer->platform)
          peer_details["platform"] = *peer->platform;

        // provide these for debugging
        // warning: these are just approximations, if the peer is "downstream" of us, they may
        // have received blocks from other peers that we are unaware of
        peer_details["current_head_block"] = fc::variant( peer->last_block_delegate_has_seen, 1 );
        peer_details["current_head_block_number"] = _delegate->get_block_number(peer->last_block_delegate_has_seen);
        peer_details["current_head_block_time"] = peer->last_block_time_delegate_has_seen;

        this_peer_status.info = peer_details;
        statuses.push_back(this_peer_status);
      }
      return statuses;
    }

    uint32_t node_impl::get_connection_count() const
    {
      VERIFY_CORRECT_THREAD();
      return (uint32_t)_active_connections.size();
    }

    void node_impl::broadcast( const message& item_to_broadcast, const message_propagation_data& propagation_data )
    {
      VERIFY_CORRECT_THREAD();
      fc::uint160_t hash_of_message_contents;
      if( item_to_broadcast.msg_type.value() == graphene::net::block_message_type )
      {
        graphene::net::block_message block_message_to_broadcast = item_to_broadcast.as<graphene::net::block_message>();
        hash_of_message_contents = block_message_to_broadcast.block_id; // for debugging
        _most_recent_blocks_accepted.push_back( block_message_to_broadcast.block_id );
      }
      else if( item_to_broadcast.msg_type.value() == graphene::net::trx_message_type )
      {
        graphene::net::trx_message transaction_message_to_broadcast = item_to_broadcast.as<graphene::net::trx_message>();
        hash_of_message_contents = transaction_message_to_broadcast.trx.id(); // for debugging
        dlog( "broadcasting trx: ${trx}", ("trx", transaction_message_to_broadcast) );
      }
      message_hash_type hash_of_item_to_broadcast = item_to_broadcast.id();

      _message_cache.cache_message( item_to_broadcast, hash_of_item_to_broadcast, propagation_data, hash_of_message_contents );
      _new_inventory.insert( item_id(item_to_broadcast.msg_type.value(), hash_of_item_to_broadcast ) );
      trigger_advertise_inventory_loop();
    }

    void node_impl::broadcast( const message& item_to_broadcast )
    {
      VERIFY_CORRECT_THREAD();
      // this version is called directly from the client
      message_propagation_data propagation_data{fc::time_point::now(), fc::time_point::now(), _node_id};
      broadcast( item_to_broadcast, propagation_data );
    }

    void node_impl::sync_from(const item_id& current_head_block, const std::vector<uint32_t>& hard_fork_block_numbers)
    {
      VERIFY_CORRECT_THREAD();
      _most_recent_blocks_accepted.clear();
      _sync_item_type = current_head_block.item_type;
      _most_recent_blocks_accepted.push_back(current_head_block.item_hash);
      _hard_fork_block_numbers = hard_fork_block_numbers;
    }

    bool node_impl::is_connected() const
    {
      VERIFY_CORRECT_THREAD();
      return !_active_connections.empty();
    }

    std::vector<potential_peer_record> node_impl::get_potential_peers() const
    {
      VERIFY_CORRECT_THREAD();
      std::vector<potential_peer_record> result;
      // use explicit iterators here, for some reason the mac compiler can't used ranged-based for loops here
      for (peer_database::iterator itr = _potential_peer_db.begin(); itr != _potential_peer_db.end(); ++itr)
        result.push_back(*itr);
      return result;
    }

    void node_impl::set_advanced_node_parameters(const fc::variant_object& params)
    {
      VERIFY_CORRECT_THREAD();
      if (params.contains("peer_connection_retry_timeout"))
        _peer_connection_retry_timeout = params["peer_connection_retry_timeout"].as<uint32_t>(1);
      if (params.contains("desired_number_of_connections"))
        _desired_number_of_connections = params["desired_number_of_connections"].as<uint32_t>(1);
      if (params.contains("maximum_number_of_connections"))
        _maximum_number_of_connections = params["maximum_number_of_connections"].as<uint32_t>(1);
      if (params.contains("maximum_number_of_blocks_to_handle_at_one_time"))
        _maximum_number_of_blocks_to_handle_at_one_time = params["maximum_number_of_blocks_to_handle_at_one_time"].as<uint32_t>(1);
      if (params.contains("maximum_number_of_sync_blocks_to_prefetch"))
        _maximum_number_of_sync_blocks_to_prefetch = params["maximum_number_of_sync_blocks_to_prefetch"].as<uint32_t>(1);
      if (params.contains("maximum_blocks_per_peer_during_syncing"))
        _maximum_blocks_per_peer_during_syncing = params["maximum_blocks_per_peer_during_syncing"].as<uint32_t>(1);

      _desired_number_of_connections = std::min(_desired_number_of_connections, _maximum_number_of_connections);

      while (_active_connections.size() > _maximum_number_of_connections)
        disconnect_from_peer(_active_connections.begin()->get(),
                             "I have too many connections open");
      trigger_p2p_network_connect_loop();
    }

    fc::variant_object node_impl::get_advanced_node_parameters()
    {
      VERIFY_CORRECT_THREAD();
      fc::mutable_variant_object result;
      result["peer_connection_retry_timeout"] = _peer_connection_retry_timeout;
      result["desired_number_of_connections"] = _desired_number_of_connections;
      result["maximum_number_of_connections"] = _maximum_number_of_connections;
      result["maximum_number_of_blocks_to_handle_at_one_time"] = _maximum_number_of_blocks_to_handle_at_one_time;
      result["maximum_number_of_sync_blocks_to_prefetch"] = _maximum_number_of_sync_blocks_to_prefetch;
      result["maximum_blocks_per_peer_during_syncing"] = _maximum_blocks_per_peer_during_syncing;
      return result;
    }

    message_propagation_data node_impl::get_transaction_propagation_data( const graphene::net::transaction_id_type& transaction_id )
    {
      VERIFY_CORRECT_THREAD();
      return _message_cache.get_message_propagation_data( transaction_id );
    }

    message_propagation_data node_impl::get_block_propagation_data( const graphene::net::block_id_type& block_id )
    {
      VERIFY_CORRECT_THREAD();
      return _message_cache.get_message_propagation_data( block_id );
    }

    node_id_t node_impl::get_node_id() const
    {
      VERIFY_CORRECT_THREAD();
      return _node_id;
    }
    void node_impl::set_allowed_peers(const std::vector<node_id_t>& allowed_peers)
    {
      VERIFY_CORRECT_THREAD();
#ifdef ENABLE_P2P_DEBUGGING_API
      _allowed_peers.clear();
      _allowed_peers.insert(allowed_peers.begin(), allowed_peers.end());
      std::list<peer_connection_ptr> peers_to_disconnect;
      if (!_allowed_peers.empty())
      {
         fc::scoped_lock<fc::mutex> lock(_active_connections.get_mutex());
         for (const peer_connection_ptr& peer : _active_connections)
            if (_allowed_peers.find(peer->node_id) == _allowed_peers.end())
               peers_to_disconnect.push_back(peer);
      }
      for (const peer_connection_ptr& peer : peers_to_disconnect)
        disconnect_from_peer(peer.get(), "My allowed_peers list has changed, and you're no longer allowed.  Bye.");
#endif // ENABLE_P2P_DEBUGGING_API
    }
    void node_impl::clear_peer_database()
    {
      VERIFY_CORRECT_THREAD();
      _potential_peer_db.clear();
    }

    void node_impl::set_total_bandwidth_limit( uint32_t upload_bytes_per_second, uint32_t download_bytes_per_second )
    {
      VERIFY_CORRECT_THREAD();
      _rate_limiter.set_upload_limit( upload_bytes_per_second );
      _rate_limiter.set_download_limit( download_bytes_per_second );
    }

    void node_impl::disable_peer_advertising()
    {
      VERIFY_CORRECT_THREAD();
      _peer_advertising_disabled = true;
    }

    fc::variant_object node_impl::get_call_statistics() const
    {
      VERIFY_CORRECT_THREAD();
      return _delegate->get_call_statistics();
    }

    fc::variant_object node_impl::network_get_info() const
    {
      VERIFY_CORRECT_THREAD();
      fc::mutable_variant_object info;
      info["listening_on"] = _actual_listening_endpoint;
      info["node_public_key"] = fc::variant( _node_public_key, 1 );
      info["node_id"] = fc::variant( _node_id, 1 );
      info["firewalled"] = fc::variant( _is_firewalled, 1 );
      return info;
    }
    fc::variant_object node_impl::network_get_usage_stats() const
    {
      VERIFY_CORRECT_THREAD();
      std::vector<uint32_t> network_usage_by_second;
      network_usage_by_second.reserve(_average_network_read_speed_seconds.size());
      std::transform(_average_network_read_speed_seconds.begin(), _average_network_read_speed_seconds.end(),
                     _average_network_write_speed_seconds.begin(),
                     std::back_inserter(network_usage_by_second),
                     std::plus<uint32_t>());

      std::vector<uint32_t> network_usage_by_minute;
      network_usage_by_minute.reserve(_average_network_read_speed_minutes.size());
      std::transform(_average_network_read_speed_minutes.begin(), _average_network_read_speed_minutes.end(),
                     _average_network_write_speed_minutes.begin(),
                     std::back_inserter(network_usage_by_minute),
                     std::plus<uint32_t>());

      std::vector<uint32_t> network_usage_by_hour;
      network_usage_by_hour.reserve(_average_network_read_speed_hours.size());
      std::transform(_average_network_read_speed_hours.begin(), _average_network_read_speed_hours.end(),
                     _average_network_write_speed_hours.begin(),
                     std::back_inserter(network_usage_by_hour),
                     std::plus<uint32_t>());

      fc::mutable_variant_object result;
      result["usage_by_second"] = fc::variant( network_usage_by_second, 2 );
      result["usage_by_minute"] = fc::variant( network_usage_by_minute, 2 );
      result["usage_by_hour"]   = fc::variant( network_usage_by_hour, 2 );
      return result;
    }

    bool node_impl::is_hard_fork_block(uint32_t block_number) const
    {
      return std::binary_search(_hard_fork_block_numbers.begin(), _hard_fork_block_numbers.end(), block_number);
    }
    uint32_t node_impl::get_next_known_hard_fork_block_number(uint32_t block_number) const
    {
      auto iter = std::upper_bound(_hard_fork_block_numbers.begin(), _hard_fork_block_numbers.end(),
                                   block_number);
      return iter != _hard_fork_block_numbers.end() ? *iter : 0;
    }

  }  // end namespace detail



  /////////////////////////////////////////////////////////////////////////////////////////////////////////////
  // implement node functions, they call the matching function in to detail::node_impl in the correct thread //

#ifdef P2P_IN_DEDICATED_THREAD
# define INVOKE_IN_IMPL(method_name, ...) \
    return my->_thread->async([&](){ return my->method_name(__VA_ARGS__); }, "thread invoke for method " BOOST_PP_STRINGIZE(method_name)).wait()
#else
# define INVOKE_IN_IMPL(method_name, ...) \
    return my->method_name(__VA_ARGS__)
#endif // P2P_IN_DEDICATED_THREAD

  node::node(const std::string& user_agent) :
    my(new detail::node_impl(user_agent))
  {
  }

  node::~node()
  {
  }

  void node::set_node_delegate( node_delegate* del )
  {
    fc::thread* delegate_thread = &fc::thread::current();
    INVOKE_IN_IMPL(set_node_delegate, del, delegate_thread);
  }

  void node::load_configuration( const fc::path& configuration_directory )
  {
    INVOKE_IN_IMPL(load_configuration, configuration_directory);
  }

  void node::listen_to_p2p_network()
  {
    INVOKE_IN_IMPL(listen_to_p2p_network);
  }

  void node::connect_to_p2p_network()
  {
    INVOKE_IN_IMPL(connect_to_p2p_network);
  }

  void node::add_node( const fc::ip::endpoint& ep )
  {
    INVOKE_IN_IMPL(add_node, ep);
  }

  void node::connect_to_endpoint( const fc::ip::endpoint& remote_endpoint )
  {
    INVOKE_IN_IMPL(connect_to_endpoint, remote_endpoint);
  }

  void node::listen_on_endpoint(const fc::ip::endpoint& ep , bool wait_if_not_available)
  {
    INVOKE_IN_IMPL(listen_on_endpoint, ep, wait_if_not_available);
  }

  void node::accept_incoming_connections(bool accept)
  {
    INVOKE_IN_IMPL(accept_incoming_connections, accept);
  }

  void node::listen_on_port( uint16_t port, bool wait_if_not_available )
  {
    INVOKE_IN_IMPL(listen_on_port, port, wait_if_not_available);
  }

  fc::ip::endpoint node::get_actual_listening_endpoint() const
  {
    INVOKE_IN_IMPL(get_actual_listening_endpoint);
  }

  std::vector<peer_status> node::get_connected_peers() const
  {
    INVOKE_IN_IMPL(get_connected_peers);
  }

  uint32_t node::get_connection_count() const
  {
    INVOKE_IN_IMPL(get_connection_count);
  }

  void node::broadcast( const message& msg )
  {
    INVOKE_IN_IMPL(broadcast, msg);
  }

  void node::sync_from(const item_id& current_head_block, const std::vector<uint32_t>& hard_fork_block_numbers)
  {
    INVOKE_IN_IMPL(sync_from, current_head_block, hard_fork_block_numbers);
  }

  bool node::is_connected() const
  {
    INVOKE_IN_IMPL(is_connected);
  }

  std::vector<potential_peer_record> node::get_potential_peers()const
  {
    INVOKE_IN_IMPL(get_potential_peers);
  }

  void node::set_advanced_node_parameters( const fc::variant_object& params )
  {
    INVOKE_IN_IMPL(set_advanced_node_parameters, params);
  }

  fc::variant_object node::get_advanced_node_parameters()
  {
    INVOKE_IN_IMPL(get_advanced_node_parameters);
  }

  message_propagation_data node::get_transaction_propagation_data( const graphene::net::transaction_id_type& transaction_id )
  {
    INVOKE_IN_IMPL(get_transaction_propagation_data, transaction_id);
  }

  message_propagation_data node::get_block_propagation_data( const graphene::net::block_id_type& block_id )
  {
    INVOKE_IN_IMPL(get_block_propagation_data, block_id);
  }

  node_id_t node::get_node_id() const
  {
    INVOKE_IN_IMPL(get_node_id);
  }

  void node::set_allowed_peers( const std::vector<node_id_t>& allowed_peers )
  {
    INVOKE_IN_IMPL(set_allowed_peers, allowed_peers);
  }

  void node::clear_peer_database()
  {
    INVOKE_IN_IMPL(clear_peer_database);
  }

  void node::set_total_bandwidth_limit(uint32_t upload_bytes_per_second,
                                       uint32_t download_bytes_per_second)
  {
    INVOKE_IN_IMPL(set_total_bandwidth_limit, upload_bytes_per_second, download_bytes_per_second);
  }

  void node::disable_peer_advertising()
  {
    INVOKE_IN_IMPL(disable_peer_advertising);
  }

  fc::variant_object node::get_call_statistics() const
  {
    INVOKE_IN_IMPL(get_call_statistics);
  }

  fc::variant_object node::network_get_info() const
  {
    INVOKE_IN_IMPL(network_get_info);
  }

  fc::variant_object node::network_get_usage_stats() const
  {
    INVOKE_IN_IMPL(network_get_usage_stats);
  }

  void node::close()
  {
    INVOKE_IN_IMPL(close);
  }

  struct simulated_network::node_info
  {
    node_delegate* delegate;
    fc::future<void> message_sender_task_done;
    std::queue<message> messages_to_deliver;
    node_info(node_delegate* delegate) : delegate(delegate) {}
  };

  simulated_network::~simulated_network()
  {
    for( node_info* network_node_info : network_nodes )
    {
      network_node_info->message_sender_task_done.cancel_and_wait("~simulated_network()");
      delete network_node_info;
    }
  }

  void simulated_network::message_sender(node_info* destination_node)
  {
    while (!destination_node->messages_to_deliver.empty())
    {
      try
      {
        const message& message_to_deliver = destination_node->messages_to_deliver.front();
        if (message_to_deliver.msg_type.value() == trx_message_type)
          destination_node->delegate->handle_transaction(message_to_deliver.as<trx_message>());
        else if (message_to_deliver.msg_type.value() == block_message_type)
        {
          std::vector<fc::uint160_t> contained_transaction_message_ids;
          destination_node->delegate->handle_block(message_to_deliver.as<block_message>(), false, contained_transaction_message_ids);
        }
        else
          destination_node->delegate->handle_message(message_to_deliver);
      }
      catch ( const fc::exception& e )
      {
        elog( "${r}", ("r",e) );
      }
      destination_node->messages_to_deliver.pop();
    }
  }

  void simulated_network::broadcast( const message& item_to_broadcast  )
  {
    for (node_info* network_node_info : network_nodes)
    {
      network_node_info->messages_to_deliver.emplace(item_to_broadcast);
      if (!network_node_info->message_sender_task_done.valid() || network_node_info->message_sender_task_done.ready())
        network_node_info->message_sender_task_done = fc::async([=](){ message_sender(network_node_info); }, "simulated_network_sender");
    }
  }

  void simulated_network::add_node_delegate( node_delegate* node_delegate_to_add )
  {
    network_nodes.push_back(new node_info(node_delegate_to_add));
  }

  namespace detail
  {
#define ROLLING_WINDOW_SIZE 1000
#define INITIALIZE_ACCUMULATOR(r, data, method_name) \
      , BOOST_PP_CAT(_, BOOST_PP_CAT(method_name, _execution_accumulator))(boost::accumulators::tag::rolling_window::window_size = ROLLING_WINDOW_SIZE) \
      , BOOST_PP_CAT(_, BOOST_PP_CAT(method_name, _delay_before_accumulator))(boost::accumulators::tag::rolling_window::window_size = ROLLING_WINDOW_SIZE) \
      , BOOST_PP_CAT(_, BOOST_PP_CAT(method_name, _delay_after_accumulator))(boost::accumulators::tag::rolling_window::window_size = ROLLING_WINDOW_SIZE)


    statistics_gathering_node_delegate_wrapper::statistics_gathering_node_delegate_wrapper(node_delegate* delegate, fc::thread* thread_for_delegate_calls) :
      _node_delegate(delegate),
      _thread(thread_for_delegate_calls)
      BOOST_PP_SEQ_FOR_EACH(INITIALIZE_ACCUMULATOR, unused, NODE_DELEGATE_METHOD_NAMES)
    {}
#undef INITIALIZE_ACCUMULATOR

    fc::variant_object statistics_gathering_node_delegate_wrapper::get_call_statistics()
    {
      fc::mutable_variant_object statistics;
      std::ostringstream note;
      note << "All times are in microseconds, mean is the average of the last " << ROLLING_WINDOW_SIZE << " call times";
      statistics["_note"] = note.str();

#define ADD_STATISTICS_FOR_METHOD(r, data, method_name) \
      fc::mutable_variant_object BOOST_PP_CAT(method_name, _stats); \
      BOOST_PP_CAT(method_name, _stats)["min"] = boost::accumulators::min(BOOST_PP_CAT(_, BOOST_PP_CAT(method_name, _execution_accumulator))); \
      BOOST_PP_CAT(method_name, _stats)["mean"] = boost::accumulators::rolling_mean(BOOST_PP_CAT(_, BOOST_PP_CAT(method_name, _execution_accumulator))); \
      BOOST_PP_CAT(method_name, _stats)["max"] = boost::accumulators::max(BOOST_PP_CAT(_, BOOST_PP_CAT(method_name, _execution_accumulator))); \
      BOOST_PP_CAT(method_name, _stats)["sum"] = boost::accumulators::sum(BOOST_PP_CAT(_, BOOST_PP_CAT(method_name, _execution_accumulator))); \
      BOOST_PP_CAT(method_name, _stats)["delay_before_min"] = boost::accumulators::min(BOOST_PP_CAT(_, BOOST_PP_CAT(method_name, _delay_before_accumulator))); \
      BOOST_PP_CAT(method_name, _stats)["delay_before_mean"] = boost::accumulators::rolling_mean(BOOST_PP_CAT(_, BOOST_PP_CAT(method_name, _delay_before_accumulator))); \
      BOOST_PP_CAT(method_name, _stats)["delay_before_max"] = boost::accumulators::max(BOOST_PP_CAT(_, BOOST_PP_CAT(method_name, _delay_before_accumulator))); \
      BOOST_PP_CAT(method_name, _stats)["delay_before_sum"] = boost::accumulators::sum(BOOST_PP_CAT(_, BOOST_PP_CAT(method_name, _delay_before_accumulator))); \
      BOOST_PP_CAT(method_name, _stats)["delay_after_min"] = boost::accumulators::min(BOOST_PP_CAT(_, BOOST_PP_CAT(method_name, _delay_after_accumulator))); \
      BOOST_PP_CAT(method_name, _stats)["delay_after_mean"] = boost::accumulators::rolling_mean(BOOST_PP_CAT(_, BOOST_PP_CAT(method_name, _delay_after_accumulator))); \
      BOOST_PP_CAT(method_name, _stats)["delay_after_max"] = boost::accumulators::max(BOOST_PP_CAT(_, BOOST_PP_CAT(method_name, _delay_after_accumulator))); \
      BOOST_PP_CAT(method_name, _stats)["delay_after_sum"] = boost::accumulators::sum(BOOST_PP_CAT(_, BOOST_PP_CAT(method_name, _delay_after_accumulator))); \
      BOOST_PP_CAT(method_name, _stats)["count"] = boost::accumulators::count(BOOST_PP_CAT(_, BOOST_PP_CAT(method_name, _execution_accumulator))); \
      statistics[BOOST_PP_STRINGIZE(method_name)] = BOOST_PP_CAT(method_name, _stats);

      BOOST_PP_SEQ_FOR_EACH(ADD_STATISTICS_FOR_METHOD, unused, NODE_DELEGATE_METHOD_NAMES)
#undef ADD_STATISTICS_FOR_METHOD

      return statistics;
    }

// define VERBOSE_NODE_DELEGATE_LOGGING to log whenever the node delegate throws exceptions
//#define VERBOSE_NODE_DELEGATE_LOGGING
#ifdef VERBOSE_NODE_DELEGATE_LOGGING
#  define INVOKE_AND_COLLECT_STATISTICS(method_name, ...) \
    try \
    { \
      std::shared_ptr<call_statistics_collector> statistics_collector = std::make_shared<call_statistics_collector>( \
                                                     #method_name, \
                                                     &_ ## method_name ## _execution_accumulator, \
                                                     &_ ## method_name ## _delay_before_accumulator, \
                                                     &_ ## method_name ## _delay_after_accumulator); \
      if (_thread->is_current()) \
      { \
        call_statistics_collector::actual_execution_measurement_helper helper(statistics_collector); \
        return _node_delegate->method_name(__VA_ARGS__); \
      } \
      else \
        return _thread->async([&, statistics_collector](){ \
          call_statistics_collector::actual_execution_measurement_helper helper(statistics_collector); \
          return _node_delegate->method_name(__VA_ARGS__); \
        }, "invoke " BOOST_STRINGIZE(method_name)).wait(); \
    } \
    catch (const fc::exception& e) \
    { \
      dlog("node_delegate threw fc::exception: ${e}", ("e", e)); \
      throw; \
    } \
    catch (const std::exception& e) \
    { \
      dlog("node_delegate threw std::exception: ${e}", ("e", e.what())); \
      throw; \
    } \
    catch (...) \
    { \
      dlog("node_delegate threw unrecognized exception"); \
      throw; \
    }
#else
#  define INVOKE_AND_COLLECT_STATISTICS(method_name, ...) \
    std::shared_ptr<call_statistics_collector> statistics_collector = std::make_shared<call_statistics_collector>( \
                                                   #method_name, \
                                                   &_ ## method_name ## _execution_accumulator, \
                                                   &_ ## method_name ## _delay_before_accumulator, \
                                                   &_ ## method_name ## _delay_after_accumulator); \
    if (_thread->is_current()) \
    { \
      call_statistics_collector::actual_execution_measurement_helper helper(statistics_collector); \
      return _node_delegate->method_name(__VA_ARGS__); \
    } \
    else \
      return _thread->async([&, statistics_collector](){ \
        call_statistics_collector::actual_execution_measurement_helper helper(statistics_collector); \
        return _node_delegate->method_name(__VA_ARGS__); \
      }, "invoke " BOOST_STRINGIZE(method_name)).wait()
#endif

    bool statistics_gathering_node_delegate_wrapper::has_item( const net::item_id& id )
    {
      INVOKE_AND_COLLECT_STATISTICS(has_item, id);
    }

    void statistics_gathering_node_delegate_wrapper::handle_message( const message& message_to_handle )
    {
      INVOKE_AND_COLLECT_STATISTICS(handle_message, message_to_handle);
    }

    bool statistics_gathering_node_delegate_wrapper::handle_block( const graphene::net::block_message& block_message, bool sync_mode, std::vector<fc::uint160_t>& contained_transaction_message_ids)
    {
      INVOKE_AND_COLLECT_STATISTICS(handle_block, block_message, sync_mode, contained_transaction_message_ids);
    }

    void statistics_gathering_node_delegate_wrapper::handle_transaction( const graphene::net::trx_message& transaction_message )
    {
      INVOKE_AND_COLLECT_STATISTICS(handle_transaction, transaction_message);
    }

    std::vector<item_hash_t> statistics_gathering_node_delegate_wrapper::get_block_ids(const std::vector<item_hash_t>& blockchain_synopsis,
                                                                                       uint32_t& remaining_item_count,
                                                                                       uint32_t limit /* = 2000 */)
    {
      INVOKE_AND_COLLECT_STATISTICS(get_block_ids, blockchain_synopsis, remaining_item_count, limit);
    }

    message statistics_gathering_node_delegate_wrapper::get_item( const item_id& id )
    {
      INVOKE_AND_COLLECT_STATISTICS(get_item, id);
    }

    chain_id_type statistics_gathering_node_delegate_wrapper::get_chain_id() const
    {
      INVOKE_AND_COLLECT_STATISTICS(get_chain_id);
    }

    std::vector<item_hash_t> statistics_gathering_node_delegate_wrapper::get_blockchain_synopsis(const item_hash_t& reference_point, uint32_t number_of_blocks_after_reference_point)
    {
      INVOKE_AND_COLLECT_STATISTICS(get_blockchain_synopsis, reference_point, number_of_blocks_after_reference_point);
    }

    void statistics_gathering_node_delegate_wrapper::sync_status( uint32_t item_type, uint32_t item_count )
    {
      INVOKE_AND_COLLECT_STATISTICS(sync_status, item_type, item_count);
    }

    void statistics_gathering_node_delegate_wrapper::connection_count_changed( uint32_t c )
    {
      INVOKE_AND_COLLECT_STATISTICS(connection_count_changed, c);
    }

    uint32_t statistics_gathering_node_delegate_wrapper::get_block_number(const item_hash_t& block_id)
    {
      // this function doesn't need to block,
      ASSERT_TASK_NOT_PREEMPTED();
      return _node_delegate->get_block_number(block_id);
    }

    fc::time_point_sec statistics_gathering_node_delegate_wrapper::get_block_time(const item_hash_t& block_id)
    {
      INVOKE_AND_COLLECT_STATISTICS(get_block_time, block_id);
    }

    item_hash_t statistics_gathering_node_delegate_wrapper::get_head_block_id() const
    {
      INVOKE_AND_COLLECT_STATISTICS(get_head_block_id);
    }

    uint32_t statistics_gathering_node_delegate_wrapper::estimate_last_known_fork_from_git_revision_timestamp(uint32_t unix_timestamp) const
    {
      INVOKE_AND_COLLECT_STATISTICS(estimate_last_known_fork_from_git_revision_timestamp, unix_timestamp);
    }

    void statistics_gathering_node_delegate_wrapper::error_encountered(const std::string& message, const fc::oexception& error)
    {
      INVOKE_AND_COLLECT_STATISTICS(error_encountered, message, error);
    }

    uint8_t statistics_gathering_node_delegate_wrapper::get_current_block_interval_in_seconds() const
    {
      INVOKE_AND_COLLECT_STATISTICS(get_current_block_interval_in_seconds);
    }

#undef INVOKE_AND_COLLECT_STATISTICS

  } // end namespace detail

   // TODO move this function to impl class
   std::vector<fc::ip::endpoint> node::resolve_string_to_ip_endpoints(const std::string& in)
   {
      try
      {
         std::string::size_type colon_pos = in.find(':');
         if (colon_pos == std::string::npos)
            FC_THROW("Missing required port number in endpoint string \"${endpoint_string}\"",
                  ("endpoint_string", in));
         std::string port_string = in.substr(colon_pos + 1);
         try
         {
            uint16_t port = boost::lexical_cast<uint16_t>(port_string);

            std::string hostname = in.substr(0, colon_pos);
            std::vector<fc::ip::endpoint> endpoints = fc::resolve(hostname, port);
            if (endpoints.empty())
               FC_THROW_EXCEPTION( fc::unknown_host_exception,
                     "The host name can not be resolved: ${hostname}",
                     ("hostname", hostname) );
            return endpoints;
         }
         catch (const boost::bad_lexical_cast&)
         {
            FC_THROW("Bad port: ${port}", ("port", port_string));
         }
      }
      FC_CAPTURE_AND_RETHROW((in))
   }

   void node::add_seed_nodes(std::vector<std::string> seeds)
   {
      for(const std::string& endpoint_string : seeds )
      {
         try {
            add_seed_node(endpoint_string);
         } catch( const fc::exception& e ) {
            wlog( "caught exception ${e} while adding seed node ${endpoint}",
                  ("e", e.to_detail_string())("endpoint", endpoint_string) );
         }
      }
   }

   void node::add_seed_node(const std::string& in)
   {
      INVOKE_IN_IMPL(add_seed_node, in);
   }

} } // end namespace graphene::net<|MERGE_RESOLUTION|>--- conflicted
+++ resolved
@@ -872,67 +872,6 @@
       // them (but they won't have sent us anything since they aren't getting blocks either).
       // This might not be so bad because it could make us initiate more connections and
       // reconnect with the rest of the network, or it might just futher isolate us.
-<<<<<<< HEAD
-      {
-        // As usual, the first step is to walk through all our peers and figure out which
-        // peers need action (disconneting, sending keepalives, etc), then we walk through 
-        // those lists yielding at our leisure later.
-        ASSERT_TASK_NOT_PREEMPTED();
-
-        uint32_t handshaking_timeout = _peer_inactivity_timeout;
-        fc::time_point handshaking_disconnect_threshold = fc::time_point::now() - fc::seconds(handshaking_timeout);
-        for( const peer_connection_ptr handshaking_peer : _handshaking_connections )
-          if( handshaking_peer->connection_initiation_time < handshaking_disconnect_threshold &&
-              handshaking_peer->get_last_message_received_time() < handshaking_disconnect_threshold &&
-              handshaking_peer->get_last_message_sent_time() < handshaking_disconnect_threshold )
-          {
-            wlog( "Forcibly disconnecting from handshaking peer ${peer} due to inactivity of at least ${timeout} seconds",
-                  ( "peer", handshaking_peer->get_remote_endpoint() )("timeout", handshaking_timeout ) );
-            wlog("Peer's negotiating status: ${status}, bytes sent: ${sent}, bytes received: ${received}",
-                  ("status", handshaking_peer->negotiation_status)
-                  ("sent", handshaking_peer->get_total_bytes_sent())
-                  ("received", handshaking_peer->get_total_bytes_received()));
-            handshaking_peer->connection_closed_error = fc::exception(FC_LOG_MESSAGE(warn, "Terminating handshaking connection due to inactivity of ${timeout} seconds.  Negotiating status: ${status}, bytes sent: ${sent}, bytes received: ${received}",
-                                                                                      ("peer", handshaking_peer->get_remote_endpoint())
-                                                                                      ("timeout", handshaking_timeout)
-                                                                                      ("status", handshaking_peer->negotiation_status)
-                                                                                      ("sent", handshaking_peer->get_total_bytes_sent())
-                                                                                      ("received", handshaking_peer->get_total_bytes_received())));
-            peers_to_disconnect_forcibly.push_back( handshaking_peer );
-          }
-
-        // timeout for any active peers is two block intervals
-        uint32_t active_disconnect_timeout = 10 * _recent_block_interval_in_seconds;
-        uint32_t active_send_keepalive_timeout = active_disconnect_timeout / 2;
-
-        // set the ignored request time out to 6 second.  When we request a block
-        // or transaction from a peer, this timeout determines how long we wait for them
-        // to reply before we give up and ask another peer for the item.
-        // Ideally this should be significantly shorter than the block interval, because
-        // we'd like to realize the block isn't coming and fetch it from a different
-        // peer before the next block comes in.
-        // Increased to 6 from 1 in #1660 due to heavy load. May need to adjust further
-        // Note: #1660 is https://github.com/steemit/steem/issues/1660
-        fc::microseconds active_ignored_request_timeout = fc::seconds(6);
-
-        fc::time_point active_disconnect_threshold = fc::time_point::now() - fc::seconds(active_disconnect_timeout);
-        fc::time_point active_send_keepalive_threshold = fc::time_point::now() - fc::seconds(active_send_keepalive_timeout);
-        fc::time_point active_ignored_request_threshold = fc::time_point::now() - active_ignored_request_timeout;
-        for( const peer_connection_ptr& active_peer : _active_connections )
-        {
-          if( active_peer->connection_initiation_time < active_disconnect_threshold &&
-              active_peer->get_last_message_received_time() < active_disconnect_threshold )
-          {
-            wlog( "Closing connection with peer ${peer} due to inactivity of at least ${timeout} seconds",
-                  ( "peer", active_peer->get_remote_endpoint() )("timeout", active_disconnect_timeout ) );
-            peers_to_disconnect_gently.push_back( active_peer );
-          }
-          else
-          {
-            bool disconnect_due_to_request_timeout = false;
-            if (!active_peer->sync_items_requested_from_peer.empty() &&
-                active_peer->last_sync_item_received_time < active_ignored_request_threshold)
-=======
       // As usual, the first step is to walk through all our peers and figure out which
       // peers need action (disconneting, sending keepalives, etc), then we walk through 
       // those lists yielding at our leisure later.
@@ -946,7 +885,6 @@
             if( handshaking_peer->connection_initiation_time < handshaking_disconnect_threshold &&
                   handshaking_peer->get_last_message_received_time() < handshaking_disconnect_threshold &&
                handshaking_peer->get_last_message_sent_time() < handshaking_disconnect_threshold )
->>>>>>> 1db00cb7
             {
                wlog( "Forcibly disconnecting from handshaking peer ${peer} due to inactivity of at least ${timeout} seconds",
                      ( "peer", handshaking_peer->get_remote_endpoint() )("timeout", handshaking_timeout ) );
@@ -968,17 +906,16 @@
       // timeout for any active peers is two block intervals
       uint32_t active_disconnect_timeout = 10 * _recent_block_interval_in_seconds;
       uint32_t active_send_keepalive_timeout = active_disconnect_timeout / 2;
-      
-      // set the ignored request time out to 1 second.  When we request a block
+
+      // set the ignored request time out to 6 second.  When we request a block
       // or transaction from a peer, this timeout determines how long we wait for them
       // to reply before we give up and ask another peer for the item.
       // Ideally this should be significantly shorter than the block interval, because
-      // we'd like to realize the block isn't coming and fetch it from a different 
-      // peer before the next block comes in.  At the current target of 3 second blocks,
-      // 1 second seems reasonable.  When we get closer to our eventual target of 1 second 
-      // blocks, this will need to be re-evaluated (i.e., can we set the timeout to 500ms
-      // and still handle normal network & processing delays without excessive disconnects)
-      fc::microseconds active_ignored_request_timeout = fc::seconds(1);
+      // we'd like to realize the block isn't coming and fetch it from a different
+      // peer before the next block comes in.
+      // Increased to 6 from 1 in #1660 due to heavy load. May need to adjust further
+      // Note: #1660 is https://github.com/steemit/steem/issues/1660
+      fc::microseconds active_ignored_request_timeout = fc::seconds(6);
 
       fc::time_point active_disconnect_threshold = fc::time_point::now() - fc::seconds(active_disconnect_timeout);
       fc::time_point active_send_keepalive_threshold = fc::time_point::now() - fc::seconds(active_send_keepalive_timeout);
