--- conflicted
+++ resolved
@@ -281,13 +281,8 @@
 {
    cli.add_options()
          ("track-account", boost::program_options::value<std::vector<std::string>>()->composing()->multitoken(), "Account ID to track history for (may specify multiple times)")
-<<<<<<< HEAD
-         ("partial-operations", boost::program_options::value<bool>()->default_value(true), "Keep only those operations in memory that are related to account history tracking (defaults to true)")
-         ("max-ops-per-account", boost::program_options::value<uint32_t>()->default_value(1000), "Maximum number of operations per account will be kept in memory (defaults to 1000)")
-=======
          ("partial-operations", boost::program_options::value<bool>(), "Keep only those operations in memory that are related to account history tracking")
          ("max-ops-per-account", boost::program_options::value<uint64_t>(), "Maximum number of operations per account will be kept in memory")
->>>>>>> 481ad2fc
          ;
    cfg.add(cli);
 }
