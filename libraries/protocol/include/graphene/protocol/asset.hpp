--- conflicted
+++ resolved
@@ -224,10 +224,6 @@
        */
       price max_short_squeeze_price_before_hf_1270()const;
 
-<<<<<<< HEAD
-      /// Call orders with collateralization (aka collateral/debt) not greater than this value are in margin call
-      /// territory.
-=======
       /**
        * Compute price at which margin calls offer to sell collateral.
        *
@@ -285,8 +281,8 @@
        */
       ratio_type margin_call_pays_ratio(const fc::optional<uint16_t> margin_call_fee_ratio)const;
 
-      /// Call orders with collateralization (aka collateral/debt) not greater than this value are in margin call territory.
->>>>>>> 5323174a
+      /// Call orders with collateralization (aka collateral/debt) not greater than this value are in margin call
+      /// territory.
       /// Calculation: ~settlement_price * maintenance_collateral_ratio / GRAPHENE_COLLATERAL_RATIO_DENOM
       price maintenance_collateralization()const;
 
