--- conflicted
+++ resolved
@@ -59,3211 +59,7 @@
 #include <fc/thread/mutex.hpp>
 #include <fc/thread/scoped_lock.hpp>
 #include <fc/crypto/base58.hpp>
-<<<<<<< HEAD
-#include <fc/popcount.hpp>
-
-#include <graphene/app/api.hpp>
-#include <graphene/app/util.hpp>
-#include <graphene/chain/asset_object.hpp>
-#include <graphene/protocol/fee_schedule.hpp>
-#include <graphene/protocol/pts_address.hpp>
-#include <graphene/chain/hardfork.hpp>
-#include <graphene/utilities/git_revision.hpp>
-#include <graphene/utilities/key_conversion.hpp>
-#include <graphene/utilities/words.hpp>
-#include <graphene/wallet/wallet.hpp>
-#include <graphene/wallet/api_documentation.hpp>
-#include <graphene/wallet/reflect_util.hpp>
-#include <graphene/debug_witness/debug_api.hpp>
-
 #include <fc/crypto/aes.hpp>
-
-#ifndef WIN32
-# include <sys/types.h>
-# include <sys/stat.h>
-#endif
-
-// explicit instantiation for later use
-namespace fc {
-	template class api<graphene::wallet::wallet_api, identity_member_with_optionals>;
-}
-
-#define BRAIN_KEY_WORD_COUNT 16
-#define RANGE_PROOF_MANTISSA 49 // Minimum mantissa bits to "hide" in the range proof.
-                                // If this number is set too low, then for large value
-                                // commitments the length of the range proof will hint
-                                // strongly at the value amount that is being hidden.
-
-namespace graphene { namespace wallet {
-
-using std::ostream;
-using std::stringstream;
-using std::to_string;
-using std::setprecision;
-using std::fixed;
-using std::ios;
-using std::setiosflags;
-using std::setw;
-using std::endl;
-
-namespace detail {
-
-static const string ENC_HEADER( "-----BEGIN BITSHARES SIGNED MESSAGE-----\n" );
-static const string ENC_META(   "-----BEGIN META-----\n" );
-static const string ENC_SIG(    "-----BEGIN SIGNATURE-----\n" );
-static const string ENC_FOOTER( "-----END BITSHARES SIGNED MESSAGE-----" );
-
-struct operation_result_printer
-{
-public:
-   explicit operation_result_printer( const wallet_api_impl& w )
-      : _wallet(w) {}
-   const wallet_api_impl& _wallet;
-   typedef std::string result_type;
-
-   std::string operator()(const void_result& x) const;
-   std::string operator()(const object_id_type& oid);
-   std::string operator()(const asset& a);
-};
-
-// BLOCK  TRX  OP  VOP
-struct operation_printer
-{
-private:
-   ostream& out;
-   const wallet_api_impl& wallet;
-   operation_result result;
-   operation_history_object hist;
-
-   std::string fee(const asset& a) const;
-
-public:
-   operation_printer( ostream& out, const wallet_api_impl& wallet, const operation_history_object& obj )
-      : out(out),
-        wallet(wallet),
-        result(obj.result),
-        hist(obj)
-   {}
-   typedef std::string result_type;
-
-   template<typename T>
-   std::string operator()(const T& op)const;
-
-   std::string operator()(const transfer_operation& op)const;
-   std::string operator()(const transfer_from_blind_operation& op)const;
-   std::string operator()(const transfer_to_blind_operation& op)const;
-   std::string operator()(const account_create_operation& op)const;
-   std::string operator()(const account_update_operation& op)const;
-   std::string operator()(const asset_create_operation& op)const;
-   std::string operator()(const htlc_create_operation& op)const;
-   std::string operator()(const htlc_redeem_operation& op)const;
-   std::string operator()(const htlc_redeemed_operation& op)const;
-};
-
-template<class T>
-optional<T> maybe_id( const string& name_or_id )
-{
-   if( std::isdigit( name_or_id.front() ) )
-   {
-      try
-      {
-         return fc::variant(name_or_id, 1).as<T>(1);
-      }
-      catch (const fc::exception&)
-      { // not an ID
-      }
-   }
-   return optional<T>();
-}
-
-string address_to_shorthash( const address& addr )
-{
-   uint32_t x = addr.addr._hash[0].value();
-   static const char hd[] = "0123456789abcdef";
-   string result;
-
-   result += hd[(x >> 0x1c) & 0x0f];
-   result += hd[(x >> 0x18) & 0x0f];
-   result += hd[(x >> 0x14) & 0x0f];
-   result += hd[(x >> 0x10) & 0x0f];
-   result += hd[(x >> 0x0c) & 0x0f];
-   result += hd[(x >> 0x08) & 0x0f];
-   result += hd[(x >> 0x04) & 0x0f];
-   result += hd[(x        ) & 0x0f];
-
-   return result;
-}
-
-fc::ecc::private_key derive_private_key( const std::string& prefix_string,
-                                         int sequence_number )
-{
-   std::string sequence_string = std::to_string(sequence_number);
-   fc::sha512 h = fc::sha512::hash(prefix_string + " " + sequence_string);
-   fc::ecc::private_key derived_key = fc::ecc::private_key::regenerate(fc::sha256::hash(h));
-   return derived_key;
-}
-
-string normalize_brain_key( string s )
-{
-   size_t i = 0, n = s.length();
-   std::string result;
-   char c;
-   result.reserve( n );
-
-   bool preceded_by_whitespace = false;
-   bool non_empty = false;
-   while( i < n )
-   {
-      c = s[i++];
-      switch( c )
-      {
-      case ' ':  case '\t': case '\r': case '\n': case '\v': case '\f':
-         preceded_by_whitespace = true;
-         continue;
-
-      case 'a': c = 'A'; break;
-      case 'b': c = 'B'; break;
-      case 'c': c = 'C'; break;
-      case 'd': c = 'D'; break;
-      case 'e': c = 'E'; break;
-      case 'f': c = 'F'; break;
-      case 'g': c = 'G'; break;
-      case 'h': c = 'H'; break;
-      case 'i': c = 'I'; break;
-      case 'j': c = 'J'; break;
-      case 'k': c = 'K'; break;
-      case 'l': c = 'L'; break;
-      case 'm': c = 'M'; break;
-      case 'n': c = 'N'; break;
-      case 'o': c = 'O'; break;
-      case 'p': c = 'P'; break;
-      case 'q': c = 'Q'; break;
-      case 'r': c = 'R'; break;
-      case 's': c = 'S'; break;
-      case 't': c = 'T'; break;
-      case 'u': c = 'U'; break;
-      case 'v': c = 'V'; break;
-      case 'w': c = 'W'; break;
-      case 'x': c = 'X'; break;
-      case 'y': c = 'Y'; break;
-      case 'z': c = 'Z'; break;
-
-      default:
-         break;
-      }
-      if( preceded_by_whitespace && non_empty )
-         result.push_back(' ');
-      result.push_back(c);
-      preceded_by_whitespace = false;
-      non_empty = true;
-   }
-   return result;
-}
-
-struct op_prototype_visitor
-{
-   typedef void result_type;
-
-   int t = 0;
-   flat_map< std::string, operation >& name2op;
-
-   op_prototype_visitor(
-      int _t,
-      flat_map< std::string, operation >& _prototype_ops
-      ):t(_t), name2op(_prototype_ops) {}
-
-   template<typename Type>
-   result_type operator()( const Type& op )const
-   {
-      string name = fc::get_typename<Type>::name();
-      size_t p = name.rfind(':');
-      if( p != string::npos )
-         name = name.substr( p+1 );
-      name2op[ name ] = Type();
-   }
-};
-
-class htlc_hash_to_string_visitor
-{
-public:
-   typedef std::string result_type;
-
-   result_type operator()( const fc::ripemd160& hash )const
-   {
-      return "RIPEMD160 " + hash.str();
-   }
-
-   result_type operator()( const fc::sha1& hash )const
-   {
-      return "SHA1 " + hash.str();
-   }
-
-   result_type operator()( const fc::sha256& hash )const
-   {
-      return "SHA256 " + hash.str();
-   }
-
-   result_type operator()( const fc::hash160& hash )const
-   {
-      return "HASH160 " + hash.str();
-   }
-};
-
-/* meta contains lines of the form "key=value".
- * Returns the value for the corresponding key, throws if key is not present. */
-static string meta_extract( const string& meta, const string& key )
-{
-   FC_ASSERT( meta.size() > key.size(), "Key '${k}' not found!", ("k",key) );
-   size_t start;
-   if( meta.substr( 0, key.size() ) == key && meta[key.size()] == '=' )
-      start = 0;
-   else
-   {
-      start = meta.find( "\n" + key + "=" );
-      FC_ASSERT( start != string::npos, "Key '${k}' not found!", ("k",key) );
-      ++start;
-   }
-   start += key.size() + 1;
-   size_t lf = meta.find( "\n", start );
-   if( lf == string::npos ) lf = meta.size();
-   return meta.substr( start, lf - start );
-}
-
-class wallet_api_impl
-{
-public:
-   api_documentation method_documentation;
-private:
-   void claim_registered_account(const account_object& account)
-   {
-      bool import_keys = false;
-      auto it = _wallet.pending_account_registrations.find( account.name );
-      FC_ASSERT( it != _wallet.pending_account_registrations.end() );
-      for (const std::string& wif_key : it->second) {
-         if( !import_key( account.name, wif_key ) )
-         {
-            // somebody else beat our pending registration, there is
-            //    nothing we can do except log it and move on
-            elog( "account ${name} registered by someone else first!",
-                  ("name", account.name) );
-            // might as well remove it from pending regs,
-            //    because there is now no way this registration
-            //    can become valid (even in the extremely rare
-            //    possibility of migrating to a fork where the
-            //    name is available, the user can always
-            //    manually re-register)
-         } else {
-            import_keys = true;
-         }
-      }
-      _wallet.pending_account_registrations.erase( it );
-
-      if( import_keys ) {
-         save_wallet_file();
-      }
-   }
-
-   // after a witness registration succeeds, this saves the private key in the wallet permanently
-   //
-   void claim_registered_witness(const std::string& witness_name)
-   {
-      auto iter = _wallet.pending_witness_registrations.find(witness_name);
-      FC_ASSERT(iter != _wallet.pending_witness_registrations.end());
-      std::string wif_key = iter->second;
-
-      // get the list key id this key is registered with in the chain
-      fc::optional<fc::ecc::private_key> witness_private_key = wif_to_key(wif_key);
-      FC_ASSERT(witness_private_key);
-
-      auto pub_key = witness_private_key->get_public_key();
-      _keys[pub_key] = wif_key;
-      _wallet.pending_witness_registrations.erase(iter);
-   }
-
-   fc::mutex _resync_mutex;
-   void resync()
-   {
-      fc::scoped_lock<fc::mutex> lock(_resync_mutex);
-      // this method is used to update wallet_data annotations
-      //   e.g. wallet has been restarted and was not notified
-      //   of events while it was down
-      //
-      // everything that is done "incremental style" when a push
-      //   notification is received, should also be done here
-      //   "batch style" by querying the blockchain
-
-      if( !_wallet.pending_account_registrations.empty() )
-      {
-         // make a vector of the account names pending registration
-         std::vector<string> pending_account_names =
-               boost::copy_range<std::vector<string> >(boost::adaptors::keys(_wallet.pending_account_registrations));
-
-         // look those up on the blockchain
-         std::vector<fc::optional<graphene::chain::account_object >>
-               pending_account_objects = _remote_db->lookup_account_names( pending_account_names );
-
-         // if any of them exist, claim them
-         for( const fc::optional<graphene::chain::account_object>& optional_account : pending_account_objects )
-            if( optional_account )
-               claim_registered_account(*optional_account);
-      }
-
-      if (!_wallet.pending_witness_registrations.empty())
-      {
-         // make a vector of the owner accounts for witnesses pending registration
-         std::vector<string> pending_witness_names =
-               boost::copy_range<std::vector<string> >(boost::adaptors::keys(_wallet.pending_witness_registrations));
-
-         // look up the owners on the blockchain
-         std::vector<fc::optional<graphene::chain::account_object>> owner_account_objects =
-               _remote_db->lookup_account_names(pending_witness_names);
-
-         // if any of them have registered witnesses, claim them
-         for( const fc::optional<graphene::chain::account_object>& optional_account : owner_account_objects )
-            if (optional_account)
-            {
-               std::string account_id = account_id_to_string(optional_account->id);
-               fc::optional<witness_object> witness_obj = _remote_db->get_witness_by_account(account_id);
-               if (witness_obj)
-                  claim_registered_witness(optional_account->name);
-            }
-      }
-   }
-
-   void enable_umask_protection()
-   {
-#ifdef __unix__
-      _old_umask = umask( S_IRWXG | S_IRWXO );
-#endif
-   }
-
-   void disable_umask_protection()
-   {
-#ifdef __unix__
-      umask( _old_umask );
-#endif
-   }
-
-   void init_prototype_ops()
-   {
-      operation op;
-      for( int t=0; t<op.count(); t++ )
-      {
-         op.set_which( t );
-         op.visit( op_prototype_visitor(t, _prototype_ops) );
-      }
-      return;
-   }
-
-   map<transaction_handle_type, signed_transaction> _builder_transactions;
-
-   // if the user executes the same command twice in quick succession,
-   // we might generate the same transaction id, and cause the second
-   // transaction to be rejected.  This can be avoided by altering the
-   // second transaction slightly (bumping up the expiration time by
-   // a second).  Keep track of recent transaction ids we've generated
-   // so we can know if we need to do this
-   struct recently_generated_transaction_record
-   {
-      fc::time_point_sec generation_time;
-      graphene::chain::transaction_id_type transaction_id;
-   };
-   struct timestamp_index{};
-   typedef boost::multi_index_container<
-         recently_generated_transaction_record,
-         boost::multi_index::indexed_by<
-            boost::multi_index::hashed_unique<
-               boost::multi_index::member<
-                  recently_generated_transaction_record,
-                  graphene::chain::transaction_id_type,
-                  &recently_generated_transaction_record::transaction_id
-               >,
-               std::hash<graphene::chain::transaction_id_type>
-            >,
-            boost::multi_index::ordered_non_unique<
-               boost::multi_index::tag<timestamp_index>,
-               boost::multi_index::member<
-                  recently_generated_transaction_record,
-                  fc::time_point_sec,
-                  &recently_generated_transaction_record::generation_time
-            >
-         >
-       >
-     > recently_generated_transaction_set_type;
-   recently_generated_transaction_set_type _recently_generated_transactions;
-
-public:
-   wallet_api& self;
-   wallet_api_impl( wallet_api& s, const wallet_data& initial_data, fc::api<login_api> rapi )
-      : self(s),
-        _chain_id(initial_data.chain_id),
-        _remote_api(rapi),
-        _remote_db(rapi->database()),
-        _remote_net_broadcast(rapi->network_broadcast()),
-        _remote_hist(rapi->history())
-   {
-      chain_id_type remote_chain_id = _remote_db->get_chain_id();
-      if( remote_chain_id != _chain_id )
-      {
-         FC_THROW( "Remote server gave us an unexpected chain_id",
-            ("remote_chain_id", remote_chain_id)
-            ("chain_id", _chain_id) );
-      }
-      init_prototype_ops();
-
-      _remote_db->set_block_applied_callback( [this](const variant& block_id )
-      {
-         on_block_applied( block_id );
-      } );
-
-      _wallet.chain_id = _chain_id;
-      _wallet.ws_server = initial_data.ws_server;
-      _wallet.ws_user = initial_data.ws_user;
-      _wallet.ws_password = initial_data.ws_password;
-   }
-   virtual ~wallet_api_impl()
-   {
-      try
-      {
-         _remote_db->cancel_all_subscriptions();
-      }
-      catch (const fc::exception& e)
-      {
-         // Right now the wallet_api has no way of knowing if the connection to the
-         // witness has already disconnected (via the witness node exiting first).
-         // If it has exited, cancel_all_subscriptsions() will throw and there's
-         // nothing we can do about it.
-         // dlog("Caught exception ${e} while canceling database subscriptions", ("e", e));
-      }
-   }
-
-   void encrypt_keys()
-   {
-      if( !is_locked() )
-      {
-         plain_keys data;
-         data.keys = _keys;
-         data.checksum = _checksum;
-         auto plain_txt = fc::raw::pack(data);
-         _wallet.cipher_keys = fc::aes_encrypt( data.checksum, plain_txt );
-      }
-   }
-
-   void on_block_applied( const variant& block_id )
-   {
-      fc::async([this]{resync();}, "Resync after block");
-   }
-
-   bool copy_wallet_file( string destination_filename )
-   {
-      fc::path src_path = get_wallet_filename();
-      if( !fc::exists( src_path ) )
-         return false;
-      fc::path dest_path = destination_filename + _wallet_filename_extension;
-      int suffix = 0;
-      while( fc::exists(dest_path) )
-      {
-         ++suffix;
-         dest_path = destination_filename + "-" + to_string( suffix ) + _wallet_filename_extension;
-      }
-      wlog( "backing up wallet ${src} to ${dest}",
-            ("src", src_path)
-            ("dest", dest_path) );
-
-      fc::path dest_parent = fc::absolute(dest_path).parent_path();
-      try
-      {
-         enable_umask_protection();
-         if( !fc::exists( dest_parent ) )
-            fc::create_directories( dest_parent );
-         fc::copy( src_path, dest_path );
-         disable_umask_protection();
-      }
-      catch(...)
-      {
-         disable_umask_protection();
-         throw;
-      }
-      return true;
-   }
-
-   bool is_locked()const
-   {
-      return _checksum == fc::sha512();
-   }
-
-   template<typename ID>
-   graphene::db::object_downcast_t<ID> get_object(ID id)const
-   {
-      auto ob = _remote_db->get_objects({id}, {}).front();
-      return ob.template as<graphene::db::object_downcast_t<ID>>( GRAPHENE_MAX_NESTED_OBJECTS );
-   }
-
-   void set_operation_fees( signed_transaction& tx, const fee_schedule& s  )
-   {
-      for( auto& op : tx.operations )
-         s.set_fee(op);
-   }
-
-   variant info() const
-   {
-      auto chain_props = get_chain_properties();
-      auto global_props = get_global_properties();
-      auto dynamic_props = get_dynamic_global_properties();
-      fc::mutable_variant_object result;
-      result["head_block_num"] = dynamic_props.head_block_number;
-      result["head_block_id"] = fc::variant(dynamic_props.head_block_id, 1);
-      result["head_block_age"] = fc::get_approximate_relative_time_string(dynamic_props.time,
-                                                                          time_point_sec(time_point::now()),
-                                                                          " old");
-      result["next_maintenance_time"] =
-            fc::get_approximate_relative_time_string(dynamic_props.next_maintenance_time);
-      result["chain_id"] = chain_props.chain_id;
-      stringstream participation;
-      participation << fixed << std::setprecision(2) << (100.0*fc::popcount(dynamic_props.recent_slots_filled)) / 128.0;
-      result["participation"] = participation.str();
-      result["active_witnesses"] = fc::variant(global_props.active_witnesses, GRAPHENE_MAX_NESTED_OBJECTS);
-      result["active_committee_members"] =
-            fc::variant(global_props.active_committee_members, GRAPHENE_MAX_NESTED_OBJECTS);
-      return result;
-   }
-
-   variant_object about() const
-   {
-      string client_version( graphene::utilities::git_revision_description );
-      const size_t pos = client_version.find( '/' );
-      if( pos != string::npos && client_version.size() > pos )
-         client_version = client_version.substr( pos + 1 );
-
-      fc::mutable_variant_object result;
-      //result["blockchain_name"]        = BLOCKCHAIN_NAME;
-      //result["blockchain_description"] = BTS_BLOCKCHAIN_DESCRIPTION;
-      result["client_version"]           = client_version;
-      result["graphene_revision"]        = graphene::utilities::git_revision_sha;
-      result["graphene_revision_age"]    = fc::get_approximate_relative_time_string( fc::time_point_sec(
-                                                 graphene::utilities::git_revision_unix_timestamp ) );
-      result["fc_revision"]              = fc::git_revision_sha;
-      result["fc_revision_age"]          = fc::get_approximate_relative_time_string( fc::time_point_sec(
-                                                 fc::git_revision_unix_timestamp ) );
-      result["compile_date"]             = "compiled on " __DATE__ " at " __TIME__;
-      result["boost_version"]            = boost::replace_all_copy(std::string(BOOST_LIB_VERSION), "_", ".");
-      result["openssl_version"]          = OPENSSL_VERSION_TEXT;
-
-      std::string bitness = boost::lexical_cast<std::string>(8 * sizeof(int*)) + "-bit";
-#if defined(__APPLE__)
-      std::string os = "osx";
-#elif defined(__linux__)
-      std::string os = "linux";
-#elif defined(_MSC_VER)
-      std::string os = "win32";
-#else
-      std::string os = "other";
-#endif
-      result["build"] = os + " " + bitness;
-
-      return result;
-   }
-
-   chain_property_object get_chain_properties() const
-   {
-      return _remote_db->get_chain_properties();
-   }
-   global_property_object get_global_properties() const
-   {
-      return _remote_db->get_global_properties();
-   }
-   dynamic_global_property_object get_dynamic_global_properties() const
-   {
-      return _remote_db->get_dynamic_global_properties();
-   }
-   std::string account_id_to_string(account_id_type id) const
-   {
-      std::string account_id = fc::to_string(id.space_id)
-                               + "." + fc::to_string(id.type_id)
-                               + "." + fc::to_string(id.instance.value);
-      return account_id;
-   }
-   account_object get_account(account_id_type id) const
-   {
-      std::string account_id = account_id_to_string(id);
-
-      auto rec = _remote_db->get_accounts({account_id}, {}).front();
-      FC_ASSERT(rec);
-      return *rec;
-   }
-   account_object get_account(string account_name_or_id) const
-   {
-      FC_ASSERT( account_name_or_id.size() > 0 );
-
-      if( auto id = maybe_id<account_id_type>(account_name_or_id) )
-      {
-         // It's an ID
-         return get_account(*id);
-      } else {
-         auto rec = _remote_db->lookup_account_names({account_name_or_id}).front();
-         FC_ASSERT( rec && rec->name == account_name_or_id );
-         return *rec;
-      }
-   }
-   account_id_type get_account_id(string account_name_or_id) const
-   {
-      return get_account(account_name_or_id).get_id();
-   }
-   std::string asset_id_to_string(asset_id_type id) const
-   {
-      std::string asset_id = fc::to_string(id.space_id) +
-                             "." + fc::to_string(id.type_id) +
-                             "." + fc::to_string(id.instance.value);
-      return asset_id;
-   }
-   optional<extended_asset_object> find_asset(asset_id_type id)const
-   {
-      auto rec = _remote_db->get_assets({asset_id_to_string(id)}, {}).front();
-      return rec;
-   }
-   optional<extended_asset_object> find_asset(string asset_symbol_or_id)const
-   {
-      FC_ASSERT( asset_symbol_or_id.size() > 0 );
-
-      if( auto id = maybe_id<asset_id_type>(asset_symbol_or_id) )
-      {
-         // It's an ID
-         return find_asset(*id);
-      } else {
-         // It's a symbol
-         auto rec = _remote_db->lookup_asset_symbols({asset_symbol_or_id}).front();
-         if( rec )
-         {
-            if( rec->symbol != asset_symbol_or_id )
-               return optional<asset_object>();
-         }
-         return rec;
-      }
-   }
-   extended_asset_object get_asset(asset_id_type id)const
-   {
-      auto opt = find_asset(id);
-      FC_ASSERT(opt);
-      return *opt;
-   }
-   extended_asset_object get_asset(string asset_symbol_or_id)const
-   {
-      auto opt = find_asset(asset_symbol_or_id);
-      FC_ASSERT(opt);
-      return *opt;
-   }
-
-   fc::optional<htlc_object> get_htlc(string htlc_id) const
-   {
-      htlc_id_type id;
-      fc::from_variant(htlc_id, id);
-      auto obj = _remote_db->get_objects( { id }, {}).front();
-      if ( !obj.is_null() )
-      {
-         return fc::optional<htlc_object>(obj.template as<htlc_object>(GRAPHENE_MAX_NESTED_OBJECTS));
-      }
-      return fc::optional<htlc_object>();
-   }
-
-   asset_id_type get_asset_id(string asset_symbol_or_id) const
-   {
-      FC_ASSERT( asset_symbol_or_id.size() > 0 );
-      vector<optional<extended_asset_object>> opt_asset;
-      if( std::isdigit( asset_symbol_or_id.front() ) )
-         return fc::variant(asset_symbol_or_id, 1).as<asset_id_type>( 1 );
-      opt_asset = _remote_db->lookup_asset_symbols( {asset_symbol_or_id} );
-      FC_ASSERT( (opt_asset.size() > 0) && (opt_asset[0].valid()) );
-      return opt_asset[0]->id;
-   }
-
-   string                            get_wallet_filename() const
-   {
-      return _wallet_filename;
-   }
-
-   fc::ecc::private_key              get_private_key(const public_key_type& id)const
-   {
-      auto it = _keys.find(id);
-      FC_ASSERT( it != _keys.end() );
-
-      fc::optional< fc::ecc::private_key > privkey = wif_to_key( it->second );
-      FC_ASSERT( privkey );
-      return *privkey;
-   }
-
-   fc::ecc::private_key get_private_key_for_account(const account_object& account)const
-   {
-      vector<public_key_type> active_keys = account.active.get_keys();
-      if (active_keys.size() != 1)
-         FC_THROW("Expecting a simple authority with one active key");
-      return get_private_key(active_keys.front());
-   }
-
-   // imports the private key into the wallet, and associate it in some way (?) with the
-   // given account name.
-   // @returns true if the key matches a current active/owner/memo key for the named
-   //          account, false otherwise (but it is stored either way)
-   bool import_key(string account_name_or_id, string wif_key)
-   {
-      fc::optional<fc::ecc::private_key> optional_private_key = wif_to_key(wif_key);
-      if (!optional_private_key)
-         FC_THROW("Invalid private key");
-      graphene::chain::public_key_type wif_pub_key = optional_private_key->get_public_key();
-
-      account_object account = get_account( account_name_or_id );
-
-      // make a list of all current public keys for the named account
-      flat_set<public_key_type> all_keys_for_account;
-      std::vector<public_key_type> active_keys = account.active.get_keys();
-      std::vector<public_key_type> owner_keys = account.owner.get_keys();
-      std::copy(active_keys.begin(), active_keys.end(),
-            std::inserter(all_keys_for_account, all_keys_for_account.end()));
-      std::copy(owner_keys.begin(), owner_keys.end(),
-            std::inserter(all_keys_for_account, all_keys_for_account.end()));
-      all_keys_for_account.insert(account.options.memo_key);
-
-      _keys[wif_pub_key] = wif_key;
-
-      _wallet.update_account(account);
-
-      _wallet.extra_keys[account.id].insert(wif_pub_key);
-
-      return all_keys_for_account.find(wif_pub_key) != all_keys_for_account.end();
-   }
-
-   vector< signed_transaction > import_balance( string name_or_id, const vector<string>& wif_keys, bool broadcast );
-
-   bool load_wallet_file(string wallet_filename = "")
-   {
-      // TODO:  Merge imported wallet with existing wallet,
-      //        instead of replacing it
-      if( wallet_filename == "" )
-         wallet_filename = _wallet_filename;
-
-      if( ! fc::exists( wallet_filename ) )
-         return false;
-
-      _wallet = fc::json::from_file( wallet_filename ).as< wallet_data >( 2 * GRAPHENE_MAX_NESTED_OBJECTS );
-      if( _wallet.chain_id != _chain_id )
-         FC_THROW( "Wallet chain ID does not match",
-            ("wallet.chain_id", _wallet.chain_id)
-            ("chain_id", _chain_id) );
-
-      size_t account_pagination = 100;
-      vector< std::string > account_ids_to_send;
-      size_t n = _wallet.my_accounts.size();
-      account_ids_to_send.reserve( std::min( account_pagination, n ) );
-      auto it = _wallet.my_accounts.begin();
-
-      for( size_t start=0; start<n; start+=account_pagination )
-      {
-         size_t end = std::min( start+account_pagination, n );
-         assert( end > start );
-         account_ids_to_send.clear();
-         std::vector< account_object > old_accounts;
-         for( size_t i=start; i<end; i++ )
-         {
-            assert( it != _wallet.my_accounts.end() );
-            old_accounts.push_back( *it );
-            std::string account_id = account_id_to_string(old_accounts.back().id);
-            account_ids_to_send.push_back( account_id );
-            ++it;
-         }
-         std::vector< optional< account_object > > accounts = _remote_db->get_accounts(account_ids_to_send, {});
-         // server response should be same length as request
-         FC_ASSERT( accounts.size() == account_ids_to_send.size() );
-         size_t i = 0;
-         for( const optional< account_object >& acct : accounts )
-         {
-            account_object& old_acct = old_accounts[i];
-            if( !acct.valid() )
-            {
-               elog( "Could not find account ${id} : \"${name}\" does not exist on the chain!",
-                     ("id", old_acct.id)("name", old_acct.name) );
-               i++;
-               continue;
-            }
-            // this check makes sure the server didn't send results
-            // in a different order, or accounts we didn't request
-            FC_ASSERT( acct->id == old_acct.id );
-            if( fc::json::to_string(*acct) != fc::json::to_string(old_acct) )
-            {
-               wlog( "Account ${id} : \"${name}\" updated on chain", ("id", acct->id)("name", acct->name) );
-            }
-            _wallet.update_account( *acct );
-            i++;
-         }
-      }
-
-      return true;
-   }
-
-   /**
-    * Get the required public keys to sign the transaction which had been
-    * owned by us
-    *
-    * NOTE, if `erase_existing_sigs` set to true, the original trasaction's
-    * signatures will be erased
-    *
-    * @param tx           The transaction to be signed
-    * @param erase_existing_sigs
-    *        The transaction could have been partially signed already,
-    *        if set to false, the corresponding public key of existing
-    *        signatures won't be returned.
-    *        If set to true, the existing signatures will be erased and
-    *        all required keys returned.
-   */
-   set<public_key_type> get_owned_required_keys( signed_transaction &tx,
-                                                    bool erase_existing_sigs = true)
-   {
-      set<public_key_type> pks = _remote_db->get_potential_signatures( tx );
-      flat_set<public_key_type> owned_keys;
-      owned_keys.reserve( pks.size() );
-      std::copy_if( pks.begin(), pks.end(),
-                    std::inserter( owned_keys, owned_keys.end() ),
-                    [this]( const public_key_type &pk ) {
-                       return _keys.find( pk ) != _keys.end();
-                    } );
-
-      if ( erase_existing_sigs )
-         tx.signatures.clear();
-
-      return _remote_db->get_required_signatures( tx, owned_keys );
-   }
-
-   signed_transaction add_transaction_signature( signed_transaction tx,
-                                                 bool broadcast )
-   {
-      set<public_key_type> approving_key_set = get_owned_required_keys(tx, false);
-
-      if ( ( ( tx.ref_block_num == 0 && tx.ref_block_prefix == 0 ) ||
-             tx.expiration == fc::time_point_sec() ) &&
-           tx.signatures.empty() )
-      {
-         auto dyn_props = get_dynamic_global_properties();
-         auto parameters = get_global_properties().parameters;
-         fc::time_point_sec now = dyn_props.time;
-         tx.set_reference_block( dyn_props.head_block_id );
-         tx.set_expiration( now + parameters.maximum_time_until_expiration );
-      }
-      for ( const public_key_type &key : approving_key_set )
-         tx.sign( get_private_key( key ), _chain_id );
-
-      if ( broadcast )
-      {
-         try
-         {
-            _remote_net_broadcast->broadcast_transaction( tx );
-         }
-         catch ( const fc::exception &e )
-         {
-            elog( "Caught exception while broadcasting tx ${id}:  ${e}",
-                  ( "id", tx.id().str() )( "e", e.to_detail_string() ) );
-            FC_THROW( "Caught exception while broadcasting tx" );
-         }
-      }
-
-      return tx;
-   }
-
-   void quit()
-   {
-      ilog( "Quitting Cli Wallet ..." );
-
-      throw fc::canceled_exception();
-   }
-
-   void save_wallet_file(string wallet_filename = "")
-   {
-      //
-      // Serialize in memory, then save to disk
-      //
-      // This approach lessens the risk of a partially written wallet
-      // if exceptions are thrown in serialization
-      //
-
-      encrypt_keys();
-
-      if( wallet_filename == "" )
-         wallet_filename = _wallet_filename;
-
-      wlog( "saving wallet to file ${fn}", ("fn", wallet_filename) );
-
-      string data = fc::json::to_pretty_string( _wallet );
-
-      try
-      {
-         enable_umask_protection();
-         //
-         // Parentheses on the following declaration fails to compile,
-         // due to the Most Vexing Parse.  Thanks, C++
-         //
-         // http://en.wikipedia.org/wiki/Most_vexing_parse
-         //
-         std::string tmp_wallet_filename = wallet_filename + ".tmp";
-         fc::ofstream outfile{ fc::path( tmp_wallet_filename ) };
-         outfile.write( data.c_str(), data.length() );
-         outfile.flush();
-         outfile.close();
-
-         wlog( "saved successfully wallet to tmp file ${fn}", ("fn", tmp_wallet_filename) );
-
-         std::string wallet_file_content;
-         fc::read_file_contents(tmp_wallet_filename, wallet_file_content);
-
-         if (wallet_file_content == data) {
-            wlog( "validated successfully tmp wallet file ${fn}", ("fn", tmp_wallet_filename) );
-
-            fc::rename( tmp_wallet_filename, wallet_filename );
-
-            wlog( "renamed successfully tmp wallet file ${fn}", ("fn", tmp_wallet_filename) );
-         }
-         else
-         {
-            FC_THROW("tmp wallet file cannot be validated ${fn}", ("fn", tmp_wallet_filename) );
-         }
-
-         wlog( "successfully saved wallet to file ${fn}", ("fn", wallet_filename) );
-
-         disable_umask_protection();
-      }
-      catch(...)
-      {
-         string ws_password = _wallet.ws_password;
-         _wallet.ws_password = "";
-         wlog("wallet file content is next: ${data}", ("data", fc::json::to_pretty_string( _wallet ) ) );
-         _wallet.ws_password = ws_password;
-
-         disable_umask_protection();
-         throw;
-      }
-   }
-
-   transaction_handle_type begin_builder_transaction()
-   {
-      int trx_handle = _builder_transactions.empty()? 0
-                                                    : (--_builder_transactions.end())->first + 1;
-      _builder_transactions[trx_handle];
-      return trx_handle;
-   }
-   void add_operation_to_builder_transaction(transaction_handle_type transaction_handle, const operation& op)
-   {
-      FC_ASSERT(_builder_transactions.count(transaction_handle));
-      _builder_transactions[transaction_handle].operations.emplace_back(op);
-   }
-   void replace_operation_in_builder_transaction(transaction_handle_type handle,
-                                                 uint32_t operation_index,
-                                                 const operation& new_op)
-   {
-      FC_ASSERT(_builder_transactions.count(handle));
-      signed_transaction& trx = _builder_transactions[handle];
-      FC_ASSERT( operation_index < trx.operations.size());
-      trx.operations[operation_index] = new_op;
-   }
-   asset set_fees_on_builder_transaction(transaction_handle_type handle, string fee_asset = GRAPHENE_SYMBOL)
-   {
-      FC_ASSERT(_builder_transactions.count(handle));
-
-      auto fee_asset_obj = get_asset(fee_asset);
-      asset total_fee = fee_asset_obj.amount(0);
-
-      auto gprops = _remote_db->get_global_properties().parameters;
-      if( fee_asset_obj.get_id() != asset_id_type() )
-      {
-         for( auto& op : _builder_transactions[handle].operations )
-            total_fee += gprops.get_current_fees().set_fee( op, fee_asset_obj.options.core_exchange_rate );
-
-         FC_ASSERT((total_fee * fee_asset_obj.options.core_exchange_rate).amount <=
-                   get_object(fee_asset_obj.dynamic_asset_data_id).fee_pool,
-                   "Cannot pay fees in ${asset}, as this asset's fee pool is insufficiently funded.",
-                   ("asset", fee_asset_obj.symbol));
-      } else {
-         for( auto& op : _builder_transactions[handle].operations )
-            total_fee += gprops.get_current_fees().set_fee( op );
-      }
-
-      return total_fee;
-   }
-   transaction preview_builder_transaction(transaction_handle_type handle)
-   {
-      FC_ASSERT(_builder_transactions.count(handle));
-      return _builder_transactions[handle];
-   }
-   signed_transaction sign_builder_transaction(transaction_handle_type transaction_handle, bool broadcast = true)
-   {
-      FC_ASSERT(_builder_transactions.count(transaction_handle));
-
-      return _builder_transactions[transaction_handle] =
-            sign_transaction(_builder_transactions[transaction_handle], broadcast);
-   }
-
-   pair<transaction_id_type,signed_transaction> broadcast_transaction(signed_transaction tx)
-   {
-       try {
-           _remote_net_broadcast->broadcast_transaction(tx);
-       }
-       catch (const fc::exception& e) {
-           elog("Caught exception while broadcasting tx ${id}:  ${e}",
-                ("id", tx.id().str())("e", e.to_detail_string()));
-           throw;
-       }
-       return std::make_pair(tx.id(),tx);
-   }
-
-   signed_transaction propose_builder_transaction(
-      transaction_handle_type handle,
-      time_point_sec expiration = time_point::now() + fc::minutes(1),
-      uint32_t review_period_seconds = 0, bool broadcast = true)
-   {
-      FC_ASSERT(_builder_transactions.count(handle));
-      proposal_create_operation op;
-      op.expiration_time = expiration;
-      signed_transaction& trx = _builder_transactions[handle];
-      std::transform(trx.operations.begin(), trx.operations.end(), std::back_inserter(op.proposed_ops),
-                     [](const operation& op) -> op_wrapper { return op; });
-      if( review_period_seconds )
-         op.review_period_seconds = review_period_seconds;
-      trx.operations = {op};
-      _remote_db->get_global_properties().parameters.get_current_fees().set_fee( trx.operations.front() );
-
-      return trx = sign_transaction(trx, broadcast);
-   }
-
-   signed_transaction propose_builder_transaction2(
-      transaction_handle_type handle,
-      string account_name_or_id,
-      time_point_sec expiration = time_point::now() + fc::minutes(1),
-      uint32_t review_period_seconds = 0, bool broadcast = true)
-   {
-      FC_ASSERT(_builder_transactions.count(handle));
-      proposal_create_operation op;
-      op.fee_paying_account = get_account(account_name_or_id).get_id();
-      op.expiration_time = expiration;
-      signed_transaction& trx = _builder_transactions[handle];
-      std::transform(trx.operations.begin(), trx.operations.end(), std::back_inserter(op.proposed_ops),
-                     [](const operation& op) -> op_wrapper { return op; });
-      if( review_period_seconds )
-         op.review_period_seconds = review_period_seconds;
-      trx.operations = {op};
-      _remote_db->get_global_properties().parameters.get_current_fees().set_fee( trx.operations.front() );
-
-      return trx = sign_transaction(trx, broadcast);
-   }
-
-   void remove_builder_transaction(transaction_handle_type handle)
-   {
-      _builder_transactions.erase(handle);
-   }
-
-   signed_transaction register_account(string name,
-                                       public_key_type owner,
-                                       public_key_type active,
-                                       string  registrar_account,
-                                       string  referrer_account,
-                                       uint32_t referrer_percent,
-                                       bool broadcast = false)
-   { try {
-      FC_ASSERT( !self.is_locked() );
-      FC_ASSERT( is_valid_name(name) );
-      account_create_operation account_create_op;
-
-      // #449 referrer_percent is on 0-100 scale, if user has larger
-      // number it means their script is using GRAPHENE_100_PERCENT scale
-      // instead of 0-100 scale.
-      FC_ASSERT( referrer_percent <= 100 );
-      // TODO:  process when pay_from_account is ID
-
-      account_object registrar_account_object =
-            this->get_account( registrar_account );
-      FC_ASSERT( registrar_account_object.is_lifetime_member() );
-
-      account_id_type registrar_account_id = registrar_account_object.id;
-
-      account_object referrer_account_object =
-            this->get_account( referrer_account );
-      account_create_op.referrer = referrer_account_object.id;
-      account_create_op.referrer_percent = uint16_t( referrer_percent * GRAPHENE_1_PERCENT );
-
-      account_create_op.registrar = registrar_account_id;
-      account_create_op.name = name;
-      account_create_op.owner = authority(1, owner, 1);
-      account_create_op.active = authority(1, active, 1);
-      account_create_op.options.memo_key = active;
-
-      signed_transaction tx;
-      tx.operations.push_back( account_create_op );
-      set_operation_fees( tx, _remote_db->get_global_properties().parameters.get_current_fees() );
-      tx.validate();
-
-      return sign_transaction(tx, broadcast);
-   } FC_CAPTURE_AND_RETHROW( (name)(owner)(active)(registrar_account)
-                             (referrer_account)(referrer_percent)(broadcast) ) }
-
-   signed_transaction upgrade_account(string name, bool broadcast)
-   { try {
-      FC_ASSERT( !self.is_locked() );
-      account_object account_obj = get_account(name);
-      FC_ASSERT( !account_obj.is_lifetime_member() );
-
-      signed_transaction tx;
-      account_upgrade_operation op;
-      op.account_to_upgrade = account_obj.get_id();
-      op.upgrade_to_lifetime_member = true;
-      tx.operations = {op};
-      set_operation_fees( tx, _remote_db->get_global_properties().parameters.get_current_fees() );
-      tx.validate();
-
-      return sign_transaction( tx, broadcast );
-   } FC_CAPTURE_AND_RETHROW( (name) ) }
-
-   // This function generates derived keys starting with index 0 and keeps incrementing
-   // the index until it finds a key that isn't registered in the block chain.  To be
-   // safer, it continues checking for a few more keys to make sure there wasn't a short gap
-   // caused by a failed registration or the like.
-   int find_first_unused_derived_key_index(const fc::ecc::private_key& parent_key)
-   {
-      int first_unused_index = 0;
-      int number_of_consecutive_unused_keys = 0;
-      for (int key_index = 0; ; ++key_index)
-      {
-         fc::ecc::private_key derived_private_key = derive_private_key(key_to_wif(parent_key), key_index);
-         graphene::chain::public_key_type derived_public_key = derived_private_key.get_public_key();
-         if( _keys.find(derived_public_key) == _keys.end() )
-         {
-            if (number_of_consecutive_unused_keys)
-            {
-               ++number_of_consecutive_unused_keys;
-               if (number_of_consecutive_unused_keys > 5)
-                  return first_unused_index;
-            }
-            else
-            {
-               first_unused_index = key_index;
-               number_of_consecutive_unused_keys = 1;
-            }
-         }
-         else
-         {
-            // key_index is used
-            first_unused_index = 0;
-            number_of_consecutive_unused_keys = 0;
-         }
-      }
-   }
-
-   signed_transaction create_account_with_private_key(fc::ecc::private_key owner_privkey,
-                                                      string account_name,
-                                                      string registrar_account,
-                                                      string referrer_account,
-                                                      bool broadcast = false,
-                                                      bool save_wallet = true)
-   { try {
-         int active_key_index = find_first_unused_derived_key_index(owner_privkey);
-         fc::ecc::private_key active_privkey = derive_private_key( key_to_wif(owner_privkey), active_key_index);
-
-         int memo_key_index = find_first_unused_derived_key_index(active_privkey);
-         fc::ecc::private_key memo_privkey = derive_private_key( key_to_wif(active_privkey), memo_key_index);
-
-         graphene::chain::public_key_type owner_pubkey = owner_privkey.get_public_key();
-         graphene::chain::public_key_type active_pubkey = active_privkey.get_public_key();
-         graphene::chain::public_key_type memo_pubkey = memo_privkey.get_public_key();
-
-         account_create_operation account_create_op;
-
-         // TODO:  process when pay_from_account is ID
-
-         account_object registrar_account_object = get_account( registrar_account );
-
-         account_id_type registrar_account_id = registrar_account_object.id;
-
-         account_object referrer_account_object = get_account( referrer_account );
-         account_create_op.referrer = referrer_account_object.id;
-         account_create_op.referrer_percent = referrer_account_object.referrer_rewards_percentage;
-
-         account_create_op.registrar = registrar_account_id;
-         account_create_op.name = account_name;
-         account_create_op.owner = authority(1, owner_pubkey, 1);
-         account_create_op.active = authority(1, active_pubkey, 1);
-         account_create_op.options.memo_key = memo_pubkey;
-
-         // current_fee_schedule()
-         // find_account(pay_from_account)
-
-         // account_create_op.fee = account_create_op.calculate_fee(db.current_fee_schedule());
-
-         signed_transaction tx;
-         tx.operations.push_back( account_create_op );
-         set_operation_fees( tx, _remote_db->get_global_properties().parameters.get_current_fees());
-         tx.validate();
-
-         // we do not insert owner_privkey here because
-         //    it is intended to only be used for key recovery
-         _wallet.pending_account_registrations[account_name].push_back(key_to_wif( active_privkey ));
-         _wallet.pending_account_registrations[account_name].push_back(key_to_wif( memo_privkey ));
-         if( save_wallet )
-            save_wallet_file();
-         return sign_transaction(tx, broadcast);
-   } FC_CAPTURE_AND_RETHROW( (account_name)(registrar_account)(referrer_account)(broadcast) ) }
-
-   signed_transaction create_account_with_brain_key(string brain_key,
-                                                    string account_name,
-                                                    string registrar_account,
-                                                    string referrer_account,
-                                                    bool broadcast = false,
-                                                    bool save_wallet = true)
-   { try {
-      FC_ASSERT( !self.is_locked() );
-      string normalized_brain_key = normalize_brain_key( brain_key );
-      // TODO:  scan blockchain for accounts that exist with same brain key
-      fc::ecc::private_key owner_privkey = derive_private_key( normalized_brain_key, 0 );
-      return create_account_with_private_key(owner_privkey, account_name, registrar_account,
-                                             referrer_account, broadcast, save_wallet);
-   } FC_CAPTURE_AND_RETHROW( (account_name)(registrar_account)(referrer_account) ) }
-
-
-   signed_transaction create_asset(string issuer,
-                                   string symbol,
-                                   uint8_t precision,
-                                   asset_options common,
-                                   fc::optional<bitasset_options> bitasset_opts,
-                                   bool broadcast = false)
-   { try {
-      account_object issuer_account = get_account( issuer );
-      FC_ASSERT(!find_asset(symbol).valid(), "Asset with that symbol already exists!");
-
-      asset_create_operation create_op;
-      create_op.issuer = issuer_account.id;
-      create_op.symbol = symbol;
-      create_op.precision = precision;
-      create_op.common_options = common;
-      create_op.bitasset_opts = bitasset_opts;
-
-      signed_transaction tx;
-      tx.operations.push_back( create_op );
-      set_operation_fees( tx, _remote_db->get_global_properties().parameters.get_current_fees());
-      tx.validate();
-
-      return sign_transaction( tx, broadcast );
-   } FC_CAPTURE_AND_RETHROW( (issuer)(symbol)(precision)(common)(bitasset_opts)(broadcast) ) }
-
-   signed_transaction update_asset(string symbol,
-                                   optional<string> new_issuer,
-                                   asset_options new_options,
-                                   bool broadcast /* = false */)
-   { try {
-      optional<asset_object> asset_to_update = find_asset(symbol);
-      if (!asset_to_update)
-         FC_THROW("No asset with that symbol exists!");
-      optional<account_id_type> new_issuer_account_id;
-      if (new_issuer)
-      {
-         FC_THROW( "The use of 'new_issuer' is no longer supported. Please use `update_asset_issuer' instead!" );
-      }
-
-      asset_update_operation update_op;
-      update_op.issuer = asset_to_update->issuer;
-      update_op.asset_to_update = asset_to_update->id;
-      update_op.new_issuer = new_issuer_account_id;
-      update_op.new_options = new_options;
-
-      signed_transaction tx;
-      tx.operations.push_back( update_op );
-      set_operation_fees( tx, _remote_db->get_global_properties().parameters.get_current_fees());
-      tx.validate();
-
-      return sign_transaction( tx, broadcast );
-   } FC_CAPTURE_AND_RETHROW( (symbol)(new_issuer)(new_options)(broadcast) ) }
-
-   signed_transaction update_asset_issuer(string symbol,
-                                   string new_issuer,
-                                   bool broadcast /* = false */)
-   { try {
-      optional<asset_object> asset_to_update = find_asset(symbol);
-      if (!asset_to_update)
-        FC_THROW("No asset with that symbol exists!");
-
-      account_object new_issuer_account = get_account(new_issuer);
-
-      asset_update_issuer_operation update_issuer;
-      update_issuer.issuer = asset_to_update->issuer;
-      update_issuer.asset_to_update = asset_to_update->id;
-      update_issuer.new_issuer = new_issuer_account.id;
-
-      signed_transaction tx;
-      tx.operations.push_back( update_issuer );
-      set_operation_fees( tx, _remote_db->get_global_properties().parameters.get_current_fees());
-      tx.validate();
-
-      return sign_transaction( tx, broadcast );
-   } FC_CAPTURE_AND_RETHROW( (symbol)(new_issuer)(broadcast) ) }
-
-   signed_transaction update_bitasset(string symbol,
-                                      bitasset_options new_options,
-                                      bool broadcast /* = false */)
-   { try {
-      optional<asset_object> asset_to_update = find_asset(symbol);
-      if (!asset_to_update)
-        FC_THROW("No asset with that symbol exists!");
-
-      asset_update_bitasset_operation update_op;
-      update_op.issuer = asset_to_update->issuer;
-      update_op.asset_to_update = asset_to_update->id;
-      update_op.new_options = new_options;
-
-      signed_transaction tx;
-      tx.operations.push_back( update_op );
-      set_operation_fees( tx, _remote_db->get_global_properties().parameters.get_current_fees());
-      tx.validate();
-
-      return sign_transaction( tx, broadcast );
-   } FC_CAPTURE_AND_RETHROW( (symbol)(new_options)(broadcast) ) }
-
-   signed_transaction update_asset_feed_producers(string symbol,
-                                                  flat_set<string> new_feed_producers,
-                                                  bool broadcast /* = false */)
-   { try {
-      optional<asset_object> asset_to_update = find_asset(symbol);
-      if (!asset_to_update)
-        FC_THROW("No asset with that symbol exists!");
-
-      asset_update_feed_producers_operation update_op;
-      update_op.issuer = asset_to_update->issuer;
-      update_op.asset_to_update = asset_to_update->id;
-      update_op.new_feed_producers.reserve(new_feed_producers.size());
-      std::transform(new_feed_producers.begin(), new_feed_producers.end(),
-                     std::inserter(update_op.new_feed_producers, update_op.new_feed_producers.end()),
-                     [this](const std::string& account_name_or_id){ return get_account_id(account_name_or_id); });
-
-      signed_transaction tx;
-      tx.operations.push_back( update_op );
-      set_operation_fees( tx, _remote_db->get_global_properties().parameters.get_current_fees());
-      tx.validate();
-
-      return sign_transaction( tx, broadcast );
-   } FC_CAPTURE_AND_RETHROW( (symbol)(new_feed_producers)(broadcast) ) }
-
-   signed_transaction publish_asset_feed(string publishing_account,
-                                         string symbol,
-                                         price_feed feed,
-                                         bool broadcast /* = false */)
-   { try {
-      optional<asset_object> asset_to_update = find_asset(symbol);
-      if (!asset_to_update)
-        FC_THROW("No asset with that symbol exists!");
-
-      asset_publish_feed_operation publish_op;
-      publish_op.publisher = get_account_id(publishing_account);
-      publish_op.asset_id = asset_to_update->id;
-      publish_op.feed = feed;
-
-      signed_transaction tx;
-      tx.operations.push_back( publish_op );
-      set_operation_fees( tx, _remote_db->get_global_properties().parameters.get_current_fees());
-      tx.validate();
-
-      return sign_transaction( tx, broadcast );
-   } FC_CAPTURE_AND_RETHROW( (publishing_account)(symbol)(feed)(broadcast) ) }
-
-   signed_transaction fund_asset_fee_pool(string from,
-                                          string symbol,
-                                          string amount,
-                                          bool broadcast /* = false */)
-   { try {
-      account_object from_account = get_account(from);
-      optional<asset_object> asset_to_fund = find_asset(symbol);
-      if (!asset_to_fund)
-        FC_THROW("No asset with that symbol exists!");
-      asset_object core_asset = get_asset(asset_id_type());
-
-      asset_fund_fee_pool_operation fund_op;
-      fund_op.from_account = from_account.id;
-      fund_op.asset_id = asset_to_fund->id;
-      fund_op.amount = core_asset.amount_from_string(amount).amount;
-
-      signed_transaction tx;
-      tx.operations.push_back( fund_op );
-      set_operation_fees( tx, _remote_db->get_global_properties().parameters.get_current_fees());
-      tx.validate();
-
-      return sign_transaction( tx, broadcast );
-   } FC_CAPTURE_AND_RETHROW( (from)(symbol)(amount)(broadcast) ) }
-
-   signed_transaction claim_asset_fee_pool(string symbol,
-                                           string amount,
-                                           bool broadcast /* = false */)
-   { try {
-      optional<asset_object> asset_pool_to_claim = find_asset(symbol);
-      if (!asset_pool_to_claim)
-        FC_THROW("No asset with that symbol exists!");
-      asset_object core_asset = get_asset(asset_id_type());
-
-      asset_claim_pool_operation claim_op;
-      claim_op.issuer = asset_pool_to_claim->issuer;
-      claim_op.asset_id = asset_pool_to_claim->id;
-      claim_op.amount_to_claim = core_asset.amount_from_string(amount).amount;
-
-      signed_transaction tx;
-      tx.operations.push_back( claim_op );
-      set_operation_fees( tx, _remote_db->get_global_properties().parameters.get_current_fees());
-      tx.validate();
-
-      return sign_transaction( tx, broadcast );
-   } FC_CAPTURE_AND_RETHROW( (symbol)(amount)(broadcast) ) }
-
-
-   signed_transaction reserve_asset(string from,
-                                 string amount,
-                                 string symbol,
-                                 bool broadcast /* = false */)
-   { try {
-      account_object from_account = get_account(from);
-      optional<asset_object> asset_to_reserve = find_asset(symbol);
-      if (!asset_to_reserve)
-        FC_THROW("No asset with that symbol exists!");
-
-      asset_reserve_operation reserve_op;
-      reserve_op.payer = from_account.id;
-      reserve_op.amount_to_reserve = asset_to_reserve->amount_from_string(amount);
-
-      signed_transaction tx;
-      tx.operations.push_back( reserve_op );
-      set_operation_fees( tx, _remote_db->get_global_properties().parameters.get_current_fees());
-      tx.validate();
-
-      return sign_transaction( tx, broadcast );
-   } FC_CAPTURE_AND_RETHROW( (from)(amount)(symbol)(broadcast) ) }
-
-   signed_transaction global_settle_asset(string symbol,
-                                          price settle_price,
-                                          bool broadcast /* = false */)
-   { try {
-      optional<asset_object> asset_to_settle = find_asset(symbol);
-      if (!asset_to_settle)
-        FC_THROW("No asset with that symbol exists!");
-
-      asset_global_settle_operation settle_op;
-      settle_op.issuer = asset_to_settle->issuer;
-      settle_op.asset_to_settle = asset_to_settle->id;
-      settle_op.settle_price = settle_price;
-
-      signed_transaction tx;
-      tx.operations.push_back( settle_op );
-      set_operation_fees( tx, _remote_db->get_global_properties().parameters.get_current_fees());
-      tx.validate();
-
-      return sign_transaction( tx, broadcast );
-   } FC_CAPTURE_AND_RETHROW( (symbol)(settle_price)(broadcast) ) }
-
-   signed_transaction settle_asset(string account_to_settle,
-                                   string amount_to_settle,
-                                   string symbol,
-                                   bool broadcast /* = false */)
-   { try {
-      optional<asset_object> asset_to_settle = find_asset(symbol);
-      if (!asset_to_settle)
-        FC_THROW("No asset with that symbol exists!");
-
-      asset_settle_operation settle_op;
-      settle_op.account = get_account_id(account_to_settle);
-      settle_op.amount = asset_to_settle->amount_from_string(amount_to_settle);
-
-      signed_transaction tx;
-      tx.operations.push_back( settle_op );
-      set_operation_fees( tx, _remote_db->get_global_properties().parameters.get_current_fees());
-      tx.validate();
-
-      return sign_transaction( tx, broadcast );
-   } FC_CAPTURE_AND_RETHROW( (account_to_settle)(amount_to_settle)(symbol)(broadcast) ) }
-
-   signed_transaction bid_collateral(string bidder_name,
-                                     string debt_amount, string debt_symbol,
-                                     string additional_collateral,
-                                     bool broadcast )
-   { try {
-      optional<asset_object> debt_asset = find_asset(debt_symbol);
-      if (!debt_asset)
-        FC_THROW("No asset with that symbol exists!");
-
-      FC_ASSERT(debt_asset->bitasset_data_id.valid(), "Not a bitasset, bidding not possible.");
-      const asset_object& collateral =
-            get_asset(get_object(*debt_asset->bitasset_data_id).options.short_backing_asset);
-
-      bid_collateral_operation op;
-      op.bidder = get_account_id(bidder_name);
-      op.debt_covered = debt_asset->amount_from_string(debt_amount);
-      op.additional_collateral = collateral.amount_from_string(additional_collateral);
-
-      signed_transaction tx;
-      tx.operations.push_back( op );
-      set_operation_fees( tx, _remote_db->get_global_properties().parameters.get_current_fees());
-      tx.validate();
-
-      return sign_transaction( tx, broadcast );
-   } FC_CAPTURE_AND_RETHROW( (bidder_name)(debt_amount)(debt_symbol)(additional_collateral)(broadcast) ) }
-
-   signed_transaction whitelist_account(string authorizing_account,
-                                        string account_to_list,
-                                        account_whitelist_operation::account_listing new_listing_status,
-                                        bool broadcast /* = false */)
-   { try {
-      account_whitelist_operation whitelist_op;
-      whitelist_op.authorizing_account = get_account_id(authorizing_account);
-      whitelist_op.account_to_list = get_account_id(account_to_list);
-      whitelist_op.new_listing = new_listing_status;
-
-      signed_transaction tx;
-      tx.operations.push_back( whitelist_op );
-      set_operation_fees( tx, _remote_db->get_global_properties().parameters.get_current_fees());
-      tx.validate();
-
-      return sign_transaction( tx, broadcast );
-   } FC_CAPTURE_AND_RETHROW( (authorizing_account)(account_to_list)(new_listing_status)(broadcast) ) }
-
-   signed_transaction create_committee_member(string owner_account, string url,
-                                      bool broadcast /* = false */)
-   { try {
-
-      committee_member_create_operation committee_member_create_op;
-      committee_member_create_op.committee_member_account = get_account_id(owner_account);
-      committee_member_create_op.url = url;
-      if (_remote_db->get_committee_member_by_account(owner_account))
-         FC_THROW("Account ${owner_account} is already a committee_member", ("owner_account", owner_account));
-
-      signed_transaction tx;
-      tx.operations.push_back( committee_member_create_op );
-      set_operation_fees( tx, _remote_db->get_global_properties().parameters.get_current_fees());
-      tx.validate();
-
-      return sign_transaction( tx, broadcast );
-   } FC_CAPTURE_AND_RETHROW( (owner_account)(broadcast) ) }
-
-   witness_object get_witness(string owner_account)
-   {
-      try
-      {
-         fc::optional<witness_id_type> witness_id = maybe_id<witness_id_type>(owner_account);
-         if (witness_id)
-         {
-            std::vector<witness_id_type> ids_to_get;
-            ids_to_get.push_back(*witness_id);
-            std::vector<fc::optional<witness_object>> witness_objects = _remote_db->get_witnesses(ids_to_get);
-            if (witness_objects.front())
-               return *witness_objects.front();
-            FC_THROW("No witness is registered for id ${id}", ("id", owner_account));
-         }
-         else
-         {
-            // then maybe it's the owner account
-            try
-            {
-               std::string owner_account_id = account_id_to_string(get_account_id(owner_account));
-               fc::optional<witness_object> witness = _remote_db->get_witness_by_account(owner_account_id);
-               if (witness)
-                  return *witness;
-               else
-                  FC_THROW("No witness is registered for account ${account}", ("account", owner_account));
-            }
-            catch (const fc::exception&)
-            {
-               FC_THROW("No account or witness named ${account}", ("account", owner_account));
-            }
-         }
-      }
-      FC_CAPTURE_AND_RETHROW( (owner_account) )
-   }
-
-   committee_member_object get_committee_member(string owner_account)
-   {
-      try
-      {
-         fc::optional<committee_member_id_type> committee_member_id =
-               maybe_id<committee_member_id_type>(owner_account);
-         if (committee_member_id)
-         {
-            std::vector<committee_member_id_type> ids_to_get;
-            ids_to_get.push_back(*committee_member_id);
-            std::vector<fc::optional<committee_member_object>> committee_member_objects =
-                  _remote_db->get_committee_members(ids_to_get);
-            if (committee_member_objects.front())
-               return *committee_member_objects.front();
-            FC_THROW("No committee_member is registered for id ${id}", ("id", owner_account));
-         }
-         else
-         {
-            // then maybe it's the owner account
-            try
-            {
-               fc::optional<committee_member_object> committee_member =
-                     _remote_db->get_committee_member_by_account(owner_account);
-               if (committee_member)
-                  return *committee_member;
-               else
-                  FC_THROW("No committee_member is registered for account ${account}", ("account", owner_account));
-            }
-            catch (const fc::exception&)
-            {
-               FC_THROW("No account or committee_member named ${account}", ("account", owner_account));
-            }
-         }
-      }
-      FC_CAPTURE_AND_RETHROW( (owner_account) )
-   }
-
-   signed_transaction create_witness(string owner_account,
-                                     string url,
-                                     bool broadcast /* = false */)
-   { try {
-      account_object witness_account = get_account(owner_account);
-      fc::ecc::private_key active_private_key = get_private_key_for_account(witness_account);
-      int witness_key_index = find_first_unused_derived_key_index(active_private_key);
-      fc::ecc::private_key witness_private_key =
-            derive_private_key(key_to_wif(active_private_key), witness_key_index);
-      graphene::chain::public_key_type witness_public_key = witness_private_key.get_public_key();
-
-      witness_create_operation witness_create_op;
-      witness_create_op.witness_account = witness_account.id;
-      witness_create_op.block_signing_key = witness_public_key;
-      witness_create_op.url = url;
-
-      if (_remote_db->get_witness_by_account(account_id_to_string(witness_create_op.witness_account)))
-         FC_THROW("Account ${owner_account} is already a witness", ("owner_account", owner_account));
-
-      signed_transaction tx;
-      tx.operations.push_back( witness_create_op );
-      set_operation_fees( tx, _remote_db->get_global_properties().parameters.get_current_fees());
-      tx.validate();
-
-      _wallet.pending_witness_registrations[owner_account] = key_to_wif(witness_private_key);
-
-      return sign_transaction( tx, broadcast );
-   } FC_CAPTURE_AND_RETHROW( (owner_account)(broadcast) ) }
-
-   signed_transaction update_witness(string witness_name,
-                                     string url,
-                                     string block_signing_key,
-                                     bool broadcast /* = false */)
-   { try {
-      witness_object witness = get_witness(witness_name);
-      account_object witness_account = get_account( witness.witness_account );
-
-      witness_update_operation witness_update_op;
-      witness_update_op.witness = witness.id;
-      witness_update_op.witness_account = witness_account.id;
-      if( url != "" )
-         witness_update_op.new_url = url;
-      if( block_signing_key != "" )
-         witness_update_op.new_signing_key = public_key_type( block_signing_key );
-
-      signed_transaction tx;
-      tx.operations.push_back( witness_update_op );
-      set_operation_fees( tx, _remote_db->get_global_properties().parameters.get_current_fees() );
-      tx.validate();
-
-      return sign_transaction( tx, broadcast );
-   } FC_CAPTURE_AND_RETHROW( (witness_name)(url)(block_signing_key)(broadcast) ) }
-
-   template<typename WorkerInit>
-   static WorkerInit _create_worker_initializer( const variant& worker_settings )
-   {
-      WorkerInit result;
-      from_variant( worker_settings, result, GRAPHENE_MAX_NESTED_OBJECTS );
-      return result;
-   }
-
-   signed_transaction create_worker(
-      string owner_account,
-      time_point_sec work_begin_date,
-      time_point_sec work_end_date,
-      share_type daily_pay,
-      string name,
-      string url,
-      variant worker_settings,
-      bool broadcast
-      )
-   {
-      worker_initializer init;
-      std::string wtype = worker_settings["type"].get_string();
-
-      // TODO:  Use introspection to do this dispatch
-      if( wtype == "burn" )
-         init = _create_worker_initializer< burn_worker_initializer >( worker_settings );
-      else if( wtype == "refund" )
-         init = _create_worker_initializer< refund_worker_initializer >( worker_settings );
-      else if( wtype == "vesting" )
-         init = _create_worker_initializer< vesting_balance_worker_initializer >( worker_settings );
-      else
-      {
-         FC_ASSERT( false, "unknown worker[\"type\"] value" );
-      }
-
-      worker_create_operation op;
-      op.owner = get_account( owner_account ).id;
-      op.work_begin_date = work_begin_date;
-      op.work_end_date = work_end_date;
-      op.daily_pay = daily_pay;
-      op.name = name;
-      op.url = url;
-      op.initializer = init;
-
-      signed_transaction tx;
-      tx.operations.push_back( op );
-      set_operation_fees( tx, _remote_db->get_global_properties().parameters.get_current_fees() );
-      tx.validate();
-
-      return sign_transaction( tx, broadcast );
-   }
-
-   signed_transaction update_worker_votes(
-      string account,
-      worker_vote_delta delta,
-      bool broadcast
-      )
-   {
-      account_object acct = get_account( account );
-
-      // you could probably use a faster algorithm for this, but flat_set is fast enough :)
-      flat_set< worker_id_type > merged;
-      merged.reserve( delta.vote_for.size() + delta.vote_against.size() + delta.vote_abstain.size() );
-      for( const worker_id_type& wid : delta.vote_for )
-      {
-         bool inserted = merged.insert( wid ).second;
-         FC_ASSERT( inserted, "worker ${wid} specified multiple times", ("wid", wid) );
-      }
-      for( const worker_id_type& wid : delta.vote_against )
-      {
-         bool inserted = merged.insert( wid ).second;
-         FC_ASSERT( inserted, "worker ${wid} specified multiple times", ("wid", wid) );
-      }
-      for( const worker_id_type& wid : delta.vote_abstain )
-      {
-         bool inserted = merged.insert( wid ).second;
-         FC_ASSERT( inserted, "worker ${wid} specified multiple times", ("wid", wid) );
-      }
-
-      // should be enforced by FC_ASSERT's above
-      assert( merged.size() == delta.vote_for.size() + delta.vote_against.size() + delta.vote_abstain.size() );
-
-      vector< object_id_type > query_ids;
-      for( const worker_id_type& wid : merged )
-         query_ids.push_back( wid );
-
-      flat_set<vote_id_type> new_votes( acct.options.votes );
-
-      fc::variants objects = _remote_db->get_objects( query_ids, {} );
-      for( const variant& obj : objects )
-      {
-         worker_object wo;
-         from_variant( obj, wo, GRAPHENE_MAX_NESTED_OBJECTS );
-         new_votes.erase( wo.vote_for );
-         new_votes.erase( wo.vote_against );
-         if( delta.vote_for.find( wo.id ) != delta.vote_for.end() )
-            new_votes.insert( wo.vote_for );
-         else if( delta.vote_against.find( wo.id ) != delta.vote_against.end() )
-            new_votes.insert( wo.vote_against );
-         else
-            assert( delta.vote_abstain.find( wo.id ) != delta.vote_abstain.end() );
-      }
-
-      account_update_operation update_op;
-      update_op.account = acct.id;
-      update_op.new_options = acct.options;
-      update_op.new_options->votes = new_votes;
-
-      signed_transaction tx;
-      tx.operations.push_back( update_op );
-      set_operation_fees( tx, _remote_db->get_global_properties().parameters.get_current_fees() );
-      tx.validate();
-
-      return sign_transaction( tx, broadcast );
-   }
-
-   static htlc_hash do_hash( const string& algorithm, const std::string& hash )
-   {
-      string name_upper;
-      std::transform( algorithm.begin(), algorithm.end(), std::back_inserter(name_upper), ::toupper);
-      if( name_upper == "RIPEMD160" )
-         return fc::ripemd160( hash );
-      if( name_upper == "SHA256" )
-         return fc::sha256( hash );
-      if( name_upper == "SHA1" )
-         return fc::sha1( hash );
-      FC_THROW_EXCEPTION( fc::invalid_arg_exception, "Unknown algorithm '${a}'", ("a",algorithm) );
-   }
-
-   signed_transaction htlc_create( string source, string destination, string amount, string asset_symbol,
-         string hash_algorithm, const std::string& preimage_hash, uint32_t preimage_size,
-         const uint32_t claim_period_seconds, bool broadcast = false )
-   {
-      try
-      {
-         FC_ASSERT( !self.is_locked() );
-         fc::optional<asset_object> asset_obj = get_asset(asset_symbol);
-         FC_ASSERT(asset_obj, "Could not find asset matching ${asset}", ("asset", asset_symbol));
-
-         htlc_create_operation create_op;
-         create_op.from = get_account(source).id;
-         create_op.to = get_account(destination).id;
-         create_op.amount = asset_obj->amount_from_string(amount);
-         create_op.claim_period_seconds = claim_period_seconds;
-         create_op.preimage_hash = do_hash( hash_algorithm, preimage_hash );
-         create_op.preimage_size = preimage_size;
-
-         signed_transaction tx;
-         tx.operations.push_back(create_op);
-         set_operation_fees( tx, _remote_db->get_global_properties().parameters.get_current_fees());
-         tx.validate();
-
-         return sign_transaction(tx, broadcast);
-      } FC_CAPTURE_AND_RETHROW( (source)(destination)(amount)(asset_symbol)(hash_algorithm)
-            (preimage_hash)(preimage_size)(claim_period_seconds)(broadcast) )
-   }
-
-   signed_transaction htlc_redeem( string htlc_id, string issuer, const std::vector<char>& preimage, bool broadcast )
-   {
-      try
-      {
-         FC_ASSERT( !self.is_locked() );
-         fc::optional<htlc_object> htlc_obj = get_htlc(htlc_id);
-         FC_ASSERT(htlc_obj, "Could not find HTLC matching ${htlc}", ("htlc", htlc_id));
-
-         account_object issuer_obj = get_account(issuer);
-
-         htlc_redeem_operation update_op;
-         update_op.htlc_id = htlc_obj->id;
-         update_op.redeemer = issuer_obj.id;
-         update_op.preimage = preimage;
-
-         signed_transaction tx;
-         tx.operations.push_back(update_op);
-         set_operation_fees( tx, _remote_db->get_global_properties().parameters.get_current_fees());
-         tx.validate();
-
-         return sign_transaction(tx, broadcast);
-      } FC_CAPTURE_AND_RETHROW( (htlc_id)(issuer)(preimage)(broadcast) )
-   }
-
-   signed_transaction htlc_extend ( string htlc_id, string issuer, const uint32_t seconds_to_add, bool broadcast)
-   {
-      try
-      {
-         FC_ASSERT( !self.is_locked() );
-         fc::optional<htlc_object> htlc_obj = get_htlc(htlc_id);
-         FC_ASSERT(htlc_obj, "Could not find HTLC matching ${htlc}", ("htlc", htlc_id));
-
-         account_object issuer_obj = get_account(issuer);
-
-         htlc_extend_operation update_op;
-         update_op.htlc_id = htlc_obj->id;
-         update_op.update_issuer = issuer_obj.id;
-         update_op.seconds_to_add = seconds_to_add;
-
-         signed_transaction tx;
-         tx.operations.push_back(update_op);
-         set_operation_fees( tx, _remote_db->get_global_properties().parameters.get_current_fees());
-         tx.validate();
-
-         return sign_transaction(tx, broadcast);
-      } FC_CAPTURE_AND_RETHROW( (htlc_id)(issuer)(seconds_to_add)(broadcast) )
-   }
-
-   vector< vesting_balance_object_with_info > get_vesting_balances( string account_name )
-   { try {
-      fc::optional<vesting_balance_id_type> vbid = maybe_id<vesting_balance_id_type>( account_name );
-      std::vector<vesting_balance_object_with_info> result;
-      fc::time_point_sec now = _remote_db->get_dynamic_global_properties().time;
-
-      if( vbid )
-      {
-         result.emplace_back( get_object(*vbid), now );
-         return result;
-      }
-
-      vector< vesting_balance_object > vbos = _remote_db->get_vesting_balances( account_name );
-      if( vbos.size() == 0 )
-         return result;
-
-      for( const vesting_balance_object& vbo : vbos )
-         result.emplace_back( vbo, now );
-
-      return result;
-   } FC_CAPTURE_AND_RETHROW( (account_name) )
-   }
-
-   signed_transaction withdraw_vesting(
-      string witness_name,
-      string amount,
-      string asset_symbol,
-      bool broadcast = false )
-   { try {
-      asset_object asset_obj = get_asset( asset_symbol );
-      fc::optional<vesting_balance_id_type> vbid = maybe_id<vesting_balance_id_type>(witness_name);
-      if( !vbid )
-      {
-         witness_object wit = get_witness( witness_name );
-         FC_ASSERT( wit.pay_vb );
-         vbid = wit.pay_vb;
-      }
-
-      vesting_balance_object vbo = get_object( *vbid );
-      vesting_balance_withdraw_operation vesting_balance_withdraw_op;
-
-      vesting_balance_withdraw_op.vesting_balance = *vbid;
-      vesting_balance_withdraw_op.owner = vbo.owner;
-      vesting_balance_withdraw_op.amount = asset_obj.amount_from_string(amount);
-
-      signed_transaction tx;
-      tx.operations.push_back( vesting_balance_withdraw_op );
-      set_operation_fees( tx, _remote_db->get_global_properties().parameters.get_current_fees() );
-      tx.validate();
-
-      return sign_transaction( tx, broadcast );
-   } FC_CAPTURE_AND_RETHROW( (witness_name)(amount) )
-   }
-
-   signed_transaction vote_for_committee_member(string voting_account,
-                                        string committee_member,
-                                        bool approve,
-                                        bool broadcast /* = false */)
-   { try {
-      account_object voting_account_object = get_account(voting_account);
-      fc::optional<committee_member_object> committee_member_obj =
-            _remote_db->get_committee_member_by_account(committee_member);
-      if (!committee_member_obj)
-         FC_THROW("Account ${committee_member} is not registered as a committee_member",
-                  ("committee_member", committee_member));
-      if (approve)
-      {
-         auto insert_result = voting_account_object.options.votes.insert(committee_member_obj->vote_id);
-         if (!insert_result.second)
-            FC_THROW("Account ${account} was already voting for committee_member ${committee_member}",
-                     ("account", voting_account)("committee_member", committee_member));
-      }
-      else
-      {
-         unsigned votes_removed = voting_account_object.options.votes.erase(committee_member_obj->vote_id);
-         if (!votes_removed)
-            FC_THROW("Account ${account} is already not voting for committee_member ${committee_member}",
-                     ("account", voting_account)("committee_member", committee_member));
-      }
-      account_update_operation account_update_op;
-      account_update_op.account = voting_account_object.id;
-      account_update_op.new_options = voting_account_object.options;
-
-      signed_transaction tx;
-      tx.operations.push_back( account_update_op );
-      set_operation_fees( tx, _remote_db->get_global_properties().parameters.get_current_fees());
-      tx.validate();
-
-      return sign_transaction( tx, broadcast );
-   } FC_CAPTURE_AND_RETHROW( (voting_account)(committee_member)(approve)(broadcast) ) }
-
-   signed_transaction vote_for_witness(string voting_account,
-                                        string witness,
-                                        bool approve,
-                                        bool broadcast /* = false */)
-   { try {
-      account_object voting_account_object = get_account(voting_account);
-
-      fc::optional<witness_object> witness_obj = _remote_db->get_witness_by_account(witness);
-      if (!witness_obj)
-         FC_THROW("Account ${witness} is not registered as a witness", ("witness", witness));
-      if (approve)
-      {
-         auto insert_result = voting_account_object.options.votes.insert(witness_obj->vote_id);
-         if (!insert_result.second)
-            FC_THROW("Account ${account} was already voting for witness ${witness}",
-                     ("account", voting_account)("witness", witness));
-      }
-      else
-      {
-         unsigned votes_removed = voting_account_object.options.votes.erase(witness_obj->vote_id);
-         if (!votes_removed)
-            FC_THROW("Account ${account} is already not voting for witness ${witness}",
-                     ("account", voting_account)("witness", witness));
-      }
-      account_update_operation account_update_op;
-      account_update_op.account = voting_account_object.id;
-      account_update_op.new_options = voting_account_object.options;
-
-      signed_transaction tx;
-      tx.operations.push_back( account_update_op );
-      set_operation_fees( tx, _remote_db->get_global_properties().parameters.get_current_fees());
-      tx.validate();
-
-      return sign_transaction( tx, broadcast );
-   } FC_CAPTURE_AND_RETHROW( (voting_account)(witness)(approve)(broadcast) ) }
-
-   signed_transaction set_voting_proxy(string account_to_modify,
-                                       optional<string> voting_account,
-                                       bool broadcast /* = false */)
-   { try {
-      account_object account_object_to_modify = get_account(account_to_modify);
-      if (voting_account)
-      {
-         account_id_type new_voting_account_id = get_account_id(*voting_account);
-         if (account_object_to_modify.options.voting_account == new_voting_account_id)
-            FC_THROW("Voting proxy for ${account} is already set to ${voter}",
-                     ("account", account_to_modify)("voter", *voting_account));
-         account_object_to_modify.options.voting_account = new_voting_account_id;
-      }
-      else
-      {
-         if (account_object_to_modify.options.voting_account == GRAPHENE_PROXY_TO_SELF_ACCOUNT)
-            FC_THROW("Account ${account} is already voting for itself", ("account", account_to_modify));
-         account_object_to_modify.options.voting_account = GRAPHENE_PROXY_TO_SELF_ACCOUNT;
-      }
-
-      account_update_operation account_update_op;
-      account_update_op.account = account_object_to_modify.id;
-      account_update_op.new_options = account_object_to_modify.options;
-
-      signed_transaction tx;
-      tx.operations.push_back( account_update_op );
-      set_operation_fees( tx, _remote_db->get_global_properties().parameters.get_current_fees());
-      tx.validate();
-
-      return sign_transaction( tx, broadcast );
-   } FC_CAPTURE_AND_RETHROW( (account_to_modify)(voting_account)(broadcast) ) }
-
-   signed_transaction set_desired_witness_and_committee_member_count(string account_to_modify,
-                                                             uint16_t desired_number_of_witnesses,
-                                                             uint16_t desired_number_of_committee_members,
-                                                             bool broadcast /* = false */)
-   { try {
-      account_object account_object_to_modify = get_account(account_to_modify);
-
-      if (account_object_to_modify.options.num_witness == desired_number_of_witnesses &&
-          account_object_to_modify.options.num_committee == desired_number_of_committee_members)
-         FC_THROW("Account ${account} is already voting for ${witnesses} witnesses"
-                  " and ${committee_members} committee_members",
-                  ("account", account_to_modify)("witnesses", desired_number_of_witnesses)
-                  ("committee_members",desired_number_of_witnesses));
-      account_object_to_modify.options.num_witness = desired_number_of_witnesses;
-      account_object_to_modify.options.num_committee = desired_number_of_committee_members;
-
-      account_update_operation account_update_op;
-      account_update_op.account = account_object_to_modify.id;
-      account_update_op.new_options = account_object_to_modify.options;
-
-      signed_transaction tx;
-      tx.operations.push_back( account_update_op );
-      set_operation_fees( tx, _remote_db->get_global_properties().parameters.get_current_fees());
-      tx.validate();
-
-      return sign_transaction( tx, broadcast );
-   } FC_CAPTURE_AND_RETHROW( (account_to_modify)(desired_number_of_witnesses)
-                             (desired_number_of_committee_members)(broadcast) ) }
-
-   signed_transaction sign_transaction(signed_transaction tx, bool broadcast = false)
-   {
-
-      set<public_key_type> approving_key_set = get_owned_required_keys(tx);
-
-      auto dyn_props = get_dynamic_global_properties();
-      tx.set_reference_block( dyn_props.head_block_id );
-
-      // first, some bookkeeping, expire old items from _recently_generated_transactions
-      // since transactions include the head block id, we just need the index for keeping transactions unique
-      // when there are multiple transactions in the same block.  choose a time period that should be at
-      // least one block long, even in the worst case.  2 minutes ought to be plenty.
-      fc::time_point_sec oldest_transaction_ids_to_track(dyn_props.time - fc::minutes(2));
-      auto oldest_transaction_record_iter =
-            _recently_generated_transactions.get<timestamp_index>().lower_bound(oldest_transaction_ids_to_track);
-      auto begin_iter = _recently_generated_transactions.get<timestamp_index>().begin();
-      _recently_generated_transactions.get<timestamp_index>().erase(begin_iter, oldest_transaction_record_iter);
-
-      uint32_t expiration_time_offset = 0;
-      for (;;)
-      {
-         tx.set_expiration( dyn_props.time + fc::seconds(30 + expiration_time_offset) );
-         tx.clear_signatures();
-
-         for( const public_key_type& key : approving_key_set )
-            tx.sign( get_private_key(key), _chain_id );
-
-         graphene::chain::transaction_id_type this_transaction_id = tx.id();
-         auto iter = _recently_generated_transactions.find(this_transaction_id);
-         if (iter == _recently_generated_transactions.end())
-         {
-            // we haven't generated this transaction before, the usual case
-            recently_generated_transaction_record this_transaction_record;
-            this_transaction_record.generation_time = dyn_props.time;
-            this_transaction_record.transaction_id = this_transaction_id;
-            _recently_generated_transactions.insert(this_transaction_record);
-            break;
-         }
-
-         // else we've generated a dupe, increment expiration time and re-sign it
-         ++expiration_time_offset;
-      }
-
-      if( broadcast )
-      {
-         try
-         {
-            _remote_net_broadcast->broadcast_transaction( tx );
-         }
-         catch (const fc::exception& e)
-         {
-            elog("Caught exception while broadcasting tx ${id}:  ${e}",
-                 ("id", tx.id().str())("e", e.to_detail_string()) );
-            throw;
-         }
-      }
-
-      return tx;
-   }
-
-   flat_set<public_key_type> get_transaction_signers(const signed_transaction &tx) const
-   {
-      return tx.get_signature_keys(_chain_id);
-   }
-
-   vector<flat_set<account_id_type>> get_key_references(const vector<public_key_type> &keys) const
-   {
-       return _remote_db->get_key_references(keys);
-   }
-
-   memo_data sign_memo(string from, string to, string memo)
-   {
-      FC_ASSERT( !self.is_locked() );
-
-      memo_data md = memo_data();
-
-      // get account memo key, if that fails, try a pubkey
-      try {
-         account_object from_account = get_account(from);
-         md.from = from_account.options.memo_key;
-      } catch (const fc::exception& e) {
-         md.from =  self.get_public_key( from );
-      }
-      // same as above, for destination key
-      try {
-         account_object to_account = get_account(to);
-         md.to = to_account.options.memo_key;
-      } catch (const fc::exception& e) {
-         md.to = self.get_public_key( to );
-      }
-
-      md.set_message(get_private_key(md.from), md.to, memo);
-      return md;
-   }
-
-   string read_memo(const memo_data& md)
-   {
-      FC_ASSERT(!is_locked());
-      std::string clear_text;
-
-      const memo_data *memo = &md;
-
-      try {
-         FC_ASSERT( _keys.count(memo->to) || _keys.count(memo->from),
-                    "Memo is encrypted to a key ${to} or ${from} not in this wallet.",
-                    ("to", memo->to)("from",memo->from) );
-         if( _keys.count(memo->to) ) {
-            auto my_key = wif_to_key(_keys.at(memo->to));
-            FC_ASSERT(my_key, "Unable to recover private key to decrypt memo. Wallet may be corrupted.");
-            clear_text = memo->get_message(*my_key, memo->from);
-         } else {
-            auto my_key = wif_to_key(_keys.at(memo->from));
-            FC_ASSERT(my_key, "Unable to recover private key to decrypt memo. Wallet may be corrupted.");
-            clear_text = memo->get_message(*my_key, memo->to);
-         }
-      } catch (const fc::exception& e) {
-         elog("Error when decrypting memo: ${e}", ("e", e.to_detail_string()));
-      }
-
-      return clear_text;
-   }
-
-   signed_message sign_message(string signer, string message)
-   {
-      FC_ASSERT( !self.is_locked() );
-
-      const account_object from_account = get_account(signer);
-      auto dynamic_props = get_dynamic_global_properties();
-
-      signed_message msg;
-      msg.message = message;
-      msg.meta.account = from_account.name;
-      msg.meta.memo_key = from_account.options.memo_key;
-      msg.meta.block = dynamic_props.head_block_number;
-      msg.meta.time = dynamic_props.time.to_iso_string() + "Z";
-      msg.signature = get_private_key( from_account.options.memo_key ).sign_compact( msg.digest() );
-      return msg;
-   }
-
-   bool verify_message( const string& message, const string& account, int block, const string& time,
-                        const compact_signature& sig )
-   {
-      const account_object from_account = get_account( account );
-
-      signed_message msg;
-      msg.message = message;
-      msg.meta.account = from_account.name;
-      msg.meta.memo_key = from_account.options.memo_key;
-      msg.meta.block = block;
-      msg.meta.time = time;
-      msg.signature = sig;
-
-      return verify_signed_message( msg );
-   }
-
-   bool verify_signed_message( const signed_message& message )
-   {
-      if( !message.signature.valid() ) return false;
-
-      const account_object from_account = get_account( message.meta.account );
-
-      const public_key signer( *message.signature, message.digest() );
-      if( !( message.meta.memo_key == signer ) ) return false;
-      FC_ASSERT( from_account.options.memo_key == signer,
-                 "Message was signed by contained key, but it doesn't belong to the contained account!" );
-
-      return true;
-   }
-
-   bool verify_encapsulated_message( const string& message )
-   {
-      signed_message msg;
-      size_t begin_p = message.find( ENC_HEADER );
-      FC_ASSERT( begin_p != string::npos, "BEGIN MESSAGE line not found!" );
-      size_t meta_p = message.find( ENC_META, begin_p );
-      FC_ASSERT( meta_p != string::npos, "BEGIN META line not found!" );
-      FC_ASSERT( meta_p >= begin_p + ENC_HEADER.size() + 1, "Missing message!?" );
-      size_t sig_p = message.find( ENC_SIG, meta_p );
-      FC_ASSERT( sig_p != string::npos, "BEGIN SIGNATURE line not found!" );
-      FC_ASSERT( sig_p >= meta_p + ENC_META.size(), "Missing metadata?!" );
-      size_t end_p = message.find( ENC_FOOTER, meta_p );
-      FC_ASSERT( end_p != string::npos, "END MESSAGE line not found!" );
-      FC_ASSERT( end_p >= sig_p + ENC_SIG.size() + 1, "Missing signature?!" );
-
-      msg.message = message.substr( begin_p + ENC_HEADER.size(), meta_p - begin_p - ENC_HEADER.size() - 1 );
-      const string meta = message.substr( meta_p + ENC_META.size(), sig_p - meta_p - ENC_META.size() );
-      const string sig = message.substr( sig_p + ENC_SIG.size(), end_p - sig_p - ENC_SIG.size() - 1 );
-
-      msg.meta.account = meta_extract( meta, "account" );
-      msg.meta.memo_key = public_key_type( meta_extract( meta, "memokey" ) );
-      msg.meta.block = boost::lexical_cast<uint32_t>( meta_extract( meta, "block" ) );
-      msg.meta.time = meta_extract( meta, "timestamp" );
-      msg.signature = variant(sig).as< fc::ecc::compact_signature >( 5 );
-
-      return verify_signed_message( msg );
-   }
-
-   signed_transaction sell_asset(string seller_account,
-                                 string amount_to_sell,
-                                 string symbol_to_sell,
-                                 string min_to_receive,
-                                 string symbol_to_receive,
-                                 uint32_t timeout_sec = 0,
-                                 bool   fill_or_kill = false,
-                                 bool   broadcast = false)
-   {
-      account_object seller   = get_account( seller_account );
-
-      limit_order_create_operation op;
-      op.seller = seller.id;
-      op.amount_to_sell = get_asset(symbol_to_sell).amount_from_string(amount_to_sell);
-      op.min_to_receive = get_asset(symbol_to_receive).amount_from_string(min_to_receive);
-      if( timeout_sec )
-         op.expiration = fc::time_point::now() + fc::seconds(timeout_sec);
-      op.fill_or_kill = fill_or_kill;
-
-      signed_transaction tx;
-      tx.operations.push_back(op);
-      set_operation_fees( tx, _remote_db->get_global_properties().parameters.get_current_fees());
-      tx.validate();
-
-      return sign_transaction( tx, broadcast );
-   }
-
-   signed_transaction borrow_asset(string seller_name, string amount_to_borrow, string asset_symbol,
-                                       string amount_of_collateral, bool broadcast = false)
-   {
-      account_object seller = get_account(seller_name);
-      asset_object mia = get_asset(asset_symbol);
-      FC_ASSERT(mia.is_market_issued());
-      asset_object collateral = get_asset(get_object(*mia.bitasset_data_id).options.short_backing_asset);
-
-      call_order_update_operation op;
-      op.funding_account = seller.id;
-      op.delta_debt   = mia.amount_from_string(amount_to_borrow);
-      op.delta_collateral = collateral.amount_from_string(amount_of_collateral);
-
-      signed_transaction trx;
-      trx.operations = {op};
-      set_operation_fees( trx, _remote_db->get_global_properties().parameters.get_current_fees());
-      trx.validate();
-
-      return sign_transaction(trx, broadcast);
-   }
-
-   signed_transaction borrow_asset_ext( string seller_name, string amount_to_borrow, string asset_symbol,
-                                        string amount_of_collateral,
-                                        call_order_update_operation::extensions_type extensions,
-                                        bool broadcast = false)
-   {
-      account_object seller = get_account(seller_name);
-      asset_object mia = get_asset(asset_symbol);
-      FC_ASSERT(mia.is_market_issued());
-      asset_object collateral = get_asset(get_object(*mia.bitasset_data_id).options.short_backing_asset);
-
-      call_order_update_operation op;
-      op.funding_account = seller.id;
-      op.delta_debt   = mia.amount_from_string(amount_to_borrow);
-      op.delta_collateral = collateral.amount_from_string(amount_of_collateral);
-      op.extensions = extensions;
-
-      signed_transaction trx;
-      trx.operations = {op};
-      set_operation_fees( trx, _remote_db->get_global_properties().parameters.get_current_fees());
-      trx.validate();
-
-      return sign_transaction(trx, broadcast);
-   }
-
-   signed_transaction cancel_order(limit_order_id_type order_id, bool broadcast = false)
-   { try {
-         FC_ASSERT(!is_locked());
-         signed_transaction trx;
-
-         limit_order_cancel_operation op;
-         op.fee_paying_account = get_object(order_id).seller;
-         op.order = order_id;
-         trx.operations = {op};
-         set_operation_fees( trx, _remote_db->get_global_properties().parameters.get_current_fees());
-
-         trx.validate();
-         return sign_transaction(trx, broadcast);
-   } FC_CAPTURE_AND_RETHROW((order_id)) }
-
-   signed_transaction transfer(string from, string to, string amount,
-                               string asset_symbol, string memo, bool broadcast = false)
-   { try {
-      FC_ASSERT( !self.is_locked() );
-      fc::optional<asset_object> asset_obj = get_asset(asset_symbol);
-      FC_ASSERT(asset_obj, "Could not find asset matching ${asset}", ("asset", asset_symbol));
-
-      account_object from_account = get_account(from);
-      account_object to_account = get_account(to);
-      account_id_type from_id = from_account.id;
-      account_id_type to_id = to_account.id;
-
-      transfer_operation xfer_op;
-
-      xfer_op.from = from_id;
-      xfer_op.to = to_id;
-      xfer_op.amount = asset_obj->amount_from_string(amount);
-
-      if( memo.size() )
-         {
-            xfer_op.memo = memo_data();
-            xfer_op.memo->from = from_account.options.memo_key;
-            xfer_op.memo->to = to_account.options.memo_key;
-            xfer_op.memo->set_message(get_private_key(from_account.options.memo_key),
-                                      to_account.options.memo_key, memo);
-         }
-
-      signed_transaction tx;
-      tx.operations.push_back(xfer_op);
-      set_operation_fees( tx, _remote_db->get_global_properties().parameters.get_current_fees());
-      tx.validate();
-
-      return sign_transaction(tx, broadcast);
-   } FC_CAPTURE_AND_RETHROW( (from)(to)(amount)(asset_symbol)(memo)(broadcast) ) }
-
-   signed_transaction issue_asset(string to_account, string amount, string symbol,
-                                  string memo, bool broadcast = false)
-   {
-      auto asset_obj = get_asset(symbol);
-
-      account_object to = get_account(to_account);
-      account_object issuer = get_account(asset_obj.issuer);
-
-      asset_issue_operation issue_op;
-      issue_op.issuer           = asset_obj.issuer;
-      issue_op.asset_to_issue   = asset_obj.amount_from_string(amount);
-      issue_op.issue_to_account = to.id;
-
-      if( memo.size() )
-      {
-         issue_op.memo = memo_data();
-         issue_op.memo->from = issuer.options.memo_key;
-         issue_op.memo->to = to.options.memo_key;
-         issue_op.memo->set_message(get_private_key(issuer.options.memo_key),
-                                    to.options.memo_key, memo);
-      }
-
-      signed_transaction tx;
-      tx.operations.push_back(issue_op);
-      set_operation_fees(tx,_remote_db->get_global_properties().parameters.get_current_fees());
-      tx.validate();
-
-      return sign_transaction(tx, broadcast);
-   }
-
-   std::map<string,std::function<string(fc::variant,const fc::variants&)>> get_result_formatters() const
-   {
-      std::map<string,std::function<string(fc::variant,const fc::variants&)> > m;
-      m["help"] = [](variant result, const fc::variants& a)
-      {
-         return result.get_string();
-      };
-
-      m["gethelp"] = [](variant result, const fc::variants& a)
-      {
-         return result.get_string();
-      };
-
-      m["get_account_history"] = [this](variant result, const fc::variants& a)
-      {
-         auto r = result.as<vector<operation_detail>>( GRAPHENE_MAX_NESTED_OBJECTS );
-         std::stringstream ss;
-
-         for( operation_detail& d : r )
-         {
-            operation_history_object& i = d.op;
-            auto b = _remote_db->get_block_header(i.block_num);
-            FC_ASSERT(b);
-            ss << b->timestamp.to_iso_string() << " ";
-            i.op.visit(operation_printer(ss, *this, i));
-            ss << " \n";
-         }
-
-         return ss.str();
-      };
-      m["get_relative_account_history"] = [this](variant result, const fc::variants& a)
-      {
-         auto r = result.as<vector<operation_detail>>( GRAPHENE_MAX_NESTED_OBJECTS );
-         std::stringstream ss;
-
-         for( operation_detail& d : r )
-         {
-            operation_history_object& i = d.op;
-            auto b = _remote_db->get_block_header(i.block_num);
-            FC_ASSERT(b);
-            ss << b->timestamp.to_iso_string() << " ";
-            i.op.visit(operation_printer(ss, *this, i));
-            ss << " \n";
-         }
-
-         return ss.str();
-      };
-
-      m["get_account_history_by_operations"] = [this](variant result, const fc::variants& a) {
-          auto r = result.as<account_history_operation_detail>( GRAPHENE_MAX_NESTED_OBJECTS );
-          std::stringstream ss;
-          ss << "total_count : ";
-          ss << r.total_count;
-          ss << " \n";
-          ss << "result_count : ";
-          ss << r.result_count;
-          ss << " \n";
-          for (operation_detail_ex& d : r.details) {
-              operation_history_object& i = d.op;
-              auto b = _remote_db->get_block_header(i.block_num);
-              FC_ASSERT(b);
-              ss << b->timestamp.to_iso_string() << " ";
-              i.op.visit(operation_printer(ss, *this, i));
-              ss << " transaction_id : ";
-              ss << d.transaction_id.str();
-              ss << " \n";
-          }
-
-          return ss.str();
-      };
-
-      m["list_account_balances"] = [this](variant result, const fc::variants& a)
-      {
-         auto r = result.as<vector<asset>>( GRAPHENE_MAX_NESTED_OBJECTS );
-         vector<asset_object> asset_recs;
-         std::transform(r.begin(), r.end(), std::back_inserter(asset_recs), [this](const asset& a) {
-            return get_asset(a.asset_id);
-         });
-
-         std::stringstream ss;
-         for( unsigned i = 0; i < asset_recs.size(); ++i )
-            ss << asset_recs[i].amount_to_pretty_string(r[i]) << "\n";
-
-         return ss.str();
-      };
-
-      m["get_blind_balances"] = [this](variant result, const fc::variants& a)
-      {
-         auto r = result.as<vector<asset>>( GRAPHENE_MAX_NESTED_OBJECTS );
-         vector<asset_object> asset_recs;
-         std::transform(r.begin(), r.end(), std::back_inserter(asset_recs), [this](const asset& a) {
-            return get_asset(a.asset_id);
-         });
-
-         std::stringstream ss;
-         for( unsigned i = 0; i < asset_recs.size(); ++i )
-            ss << asset_recs[i].amount_to_pretty_string(r[i]) << "\n";
-
-         return ss.str();
-      };
-      m["transfer_to_blind"] = [this](variant result, const fc::variants& a)
-      {
-         auto r = result.as<blind_confirmation>( GRAPHENE_MAX_NESTED_OBJECTS );
-         std::stringstream ss;
-         r.trx.operations[0].visit( operation_printer( ss, *this, operation_history_object() ) );
-         ss << "\n";
-         for( const auto& out : r.outputs )
-         {
-            asset_object a = get_asset( out.decrypted_memo.amount.asset_id );
-            ss << a.amount_to_pretty_string( out.decrypted_memo.amount ) << " to  " << out.label
-               << "\n\t  receipt: " << out.confirmation_receipt << "\n\n";
-         }
-         return ss.str();
-      };
-      m["blind_transfer"] = [this](variant result, const fc::variants& a)
-      {
-         auto r = result.as<blind_confirmation>( GRAPHENE_MAX_NESTED_OBJECTS );
-         std::stringstream ss;
-         r.trx.operations[0].visit( operation_printer( ss, *this, operation_history_object() ) );
-         ss << "\n";
-         for( const auto& out : r.outputs )
-         {
-            asset_object a = get_asset( out.decrypted_memo.amount.asset_id );
-            ss << a.amount_to_pretty_string( out.decrypted_memo.amount ) << " to  " << out.label
-               << "\n\t  receipt: " << out.confirmation_receipt << "\n\n";
-         }
-         return ss.str();
-      };
-      m["receive_blind_transfer"] = [this](variant result, const fc::variants& a)
-      {
-         auto r = result.as<blind_receipt>( GRAPHENE_MAX_NESTED_OBJECTS );
-         std::stringstream ss;
-         asset_object as = get_asset( r.amount.asset_id );
-         ss << as.amount_to_pretty_string( r.amount ) << "  " << r.from_label << "  =>  "
-            << r.to_label  << "  " << r.memo <<"\n";
-         return ss.str();
-      };
-      m["blind_history"] = [this](variant result, const fc::variants& a)
-      {
-         auto records = result.as<vector<blind_receipt>>( GRAPHENE_MAX_NESTED_OBJECTS );
-         std::stringstream ss;
-         ss << "WHEN         "
-            << "  " << "AMOUNT"  << "  " << "FROM" << "  =>  " << "TO" << "  " << "MEMO" <<"\n";
-         ss << "====================================================================================\n";
-         for( auto& r : records )
-         {
-            asset_object as = get_asset( r.amount.asset_id );
-            ss << fc::get_approximate_relative_time_string( r.date )
-               << "  " << as.amount_to_pretty_string( r.amount ) << "  " << r.from_label << "  =>  " << r.to_label
-               << "  " << r.memo <<"\n";
-         }
-         return ss.str();
-      };
-      m["get_order_book"] = [](variant result, const fc::variants& a)
-      {
-         auto orders = result.as<order_book>( GRAPHENE_MAX_NESTED_OBJECTS );
-         auto bids = orders.bids;
-         auto asks = orders.asks;
-         std::stringstream ss;
-         std::stringstream sum_stream;
-         sum_stream << "Sum(" << orders.base << ')';
-         double bid_sum = 0;
-         double ask_sum = 0;
-         const int spacing = 20;
-
-         auto prettify_num = [&ss]( double n )
-         {
-            if (abs( round( n ) - n ) < 0.00000000001 )
-            {
-               ss << (int) n;
-            }
-            else if (n - floor(n) < 0.000001)
-            {
-               ss << setiosflags( ios::fixed ) << setprecision(10) << n;
-            }
-            else
-            {
-               ss << setiosflags( ios::fixed ) << setprecision(6) << n;
-            }
-         };
-         auto prettify_num_string = [&]( string& num_string )
-         {
-            double n = fc::to_double( num_string );
-            prettify_num( n );
-         };
-
-         ss << setprecision( 8 ) << setiosflags( ios::fixed ) << setiosflags( ios::left );
-
-         ss << ' ' << setw( (spacing * 4) + 6 ) << "BUY ORDERS" << "SELL ORDERS\n"
-            << ' ' << setw( spacing + 1 ) << "Price" << setw( spacing ) << orders.quote << ' ' << setw( spacing )
-            << orders.base << ' ' << setw( spacing ) << sum_stream.str()
-            << "   " << setw( spacing + 1 ) << "Price" << setw( spacing ) << orders.quote << ' ' << setw( spacing )
-            << orders.base << ' ' << setw( spacing ) << sum_stream.str()
-            << "\n====================================================================================="
-            << "|=====================================================================================\n";
-
-         for (unsigned int i = 0; i < bids.size() || i < asks.size() ; i++)
-         {
-            if ( i < bids.size() )
-            {
-                bid_sum += fc::to_double( bids[i].base );
-                ss << ' ' << setw( spacing );
-                prettify_num_string( bids[i].price );
-                ss << ' ' << setw( spacing );
-                prettify_num_string( bids[i].quote );
-                ss << ' ' << setw( spacing );
-                prettify_num_string( bids[i].base );
-                ss << ' ' << setw( spacing );
-                prettify_num( bid_sum );
-                ss << ' ';
-            }
-            else
-            {
-                ss << setw( (spacing * 4) + 5 ) << ' ';
-            }
-
-            ss << '|';
-
-            if ( i < asks.size() )
-            {
-               ask_sum += fc::to_double( asks[i].base );
-               ss << ' ' << setw( spacing );
-               prettify_num_string( asks[i].price );
-               ss << ' ' << setw( spacing );
-               prettify_num_string( asks[i].quote );
-               ss << ' ' << setw( spacing );
-               prettify_num_string( asks[i].base );
-               ss << ' ' << setw( spacing );
-               prettify_num( ask_sum );
-            }
-
-            ss << '\n';
-         }
-
-         ss << endl
-            << "Buy Total:  " << bid_sum << ' ' << orders.base << endl
-            << "Sell Total: " << ask_sum << ' ' << orders.base << endl;
-
-         return ss.str();
-      };
-
-      m["sign_message"] = [](variant result, const fc::variants& a)
-      {
-         auto r = result.as<signed_message>( GRAPHENE_MAX_NESTED_OBJECTS );
-
-         fc::stringstream encapsulated;
-         encapsulated << ENC_HEADER;
-         encapsulated << r.message << '\n';
-         encapsulated << ENC_META;
-         encapsulated << "account=" << r.meta.account << '\n';
-         encapsulated << "memokey=" << std::string( r.meta.memo_key ) << '\n';
-         encapsulated << "block=" << r.meta.block << '\n';
-         encapsulated << "timestamp=" << r.meta.time << '\n';
-         encapsulated << ENC_SIG;
-         encapsulated << fc::to_hex( (const char*)r.signature->data(), r.signature->size() ) << '\n';
-         encapsulated << ENC_FOOTER;
-
-         return encapsulated.str();
-      };
-
-      return m;
-   }
-
-   signed_transaction propose_parameter_change(
-      const string& proposing_account,
-      fc::time_point_sec expiration_time,
-      const variant_object& changed_values,
-      bool broadcast = false)
-   {
-      FC_ASSERT( !changed_values.contains("current_fees") );
-
-      const chain_parameters& current_params = get_global_properties().parameters;
-      chain_parameters new_params = current_params;
-      fc::reflector<chain_parameters>::visit(
-         fc::from_variant_visitor<chain_parameters>( changed_values, new_params, GRAPHENE_MAX_NESTED_OBJECTS )
-         );
-
-      committee_member_update_global_parameters_operation update_op;
-      update_op.new_parameters = new_params;
-
-      proposal_create_operation prop_op;
-
-      prop_op.expiration_time = expiration_time;
-      prop_op.review_period_seconds = current_params.committee_proposal_review_period;
-      prop_op.fee_paying_account = get_account(proposing_account).id;
-
-      prop_op.proposed_ops.emplace_back( update_op );
-      current_params.get_current_fees().set_fee( prop_op.proposed_ops.back().op );
-
-      signed_transaction tx;
-      tx.operations.push_back(prop_op);
-      set_operation_fees(tx, current_params.get_current_fees());
-      tx.validate();
-
-      return sign_transaction(tx, broadcast);
-   }
-
-   signed_transaction propose_fee_change(
-      const string& proposing_account,
-      fc::time_point_sec expiration_time,
-      const variant_object& changed_fees,
-      bool broadcast = false)
-   {
-      const chain_parameters& current_params = get_global_properties().parameters;
-      const fee_schedule_type& current_fees = current_params.get_current_fees();
-
-      flat_map< int, fee_parameters > fee_map;
-      fee_map.reserve( current_fees.parameters.size() );
-      for( const fee_parameters& op_fee : current_fees.parameters )
-         fee_map[ op_fee.which() ] = op_fee;
-      uint32_t scale = current_fees.scale;
-
-      for( const auto& item : changed_fees )
-      {
-         const string& key = item.key();
-         if( key == "scale" )
-         {
-            int64_t _scale = item.value().as_int64();
-            FC_ASSERT( _scale >= 0 );
-            FC_ASSERT( _scale <= std::numeric_limits<uint32_t>::max() );
-            scale = uint32_t( _scale );
-            continue;
-         }
-         // is key a number?
-         auto is_numeric = [&key]() -> bool
-         {
-            size_t n = key.size();
-            for( size_t i=0; i<n; i++ )
-            {
-               if( !isdigit( key[i] ) )
-                  return false;
-            }
-            return true;
-         };
-
-         int which;
-         if( is_numeric() )
-            which = std::stoi( key );
-         else
-         {
-            const auto& n2w = _operation_which_map.name_to_which;
-            auto it = n2w.find( key );
-            FC_ASSERT( it != n2w.end(), "unknown operation" );
-            which = it->second;
-         }
-
-         fee_parameters fp = from_which_variant< fee_parameters >( which, item.value(), GRAPHENE_MAX_NESTED_OBJECTS );
-         fee_map[ which ] = fp;
-      }
-
-      fee_schedule_type new_fees;
-
-      for( const std::pair< int, fee_parameters >& item : fee_map )
-         new_fees.parameters.insert( item.second );
-      new_fees.scale = scale;
-
-      chain_parameters new_params = current_params;
-      new_params.get_mutable_fees() = new_fees;
-
-      committee_member_update_global_parameters_operation update_op;
-      update_op.new_parameters = new_params;
-
-      proposal_create_operation prop_op;
-
-      prop_op.expiration_time = expiration_time;
-      prop_op.review_period_seconds = current_params.committee_proposal_review_period;
-      prop_op.fee_paying_account = get_account(proposing_account).id;
-
-      prop_op.proposed_ops.emplace_back( update_op );
-      current_params.get_current_fees().set_fee( prop_op.proposed_ops.back().op );
-
-      signed_transaction tx;
-      tx.operations.push_back(prop_op);
-      set_operation_fees(tx, current_params.get_current_fees());
-      tx.validate();
-
-      return sign_transaction(tx, broadcast);
-   }
-
-   signed_transaction approve_proposal(
-      const string& fee_paying_account,
-      const string& proposal_id,
-      const approval_delta& delta,
-      bool broadcast = false)
-   {
-      proposal_update_operation update_op;
-
-      update_op.fee_paying_account = get_account(fee_paying_account).id;
-      update_op.proposal = fc::variant(proposal_id, 1).as<proposal_id_type>( 1 );
-      // make sure the proposal exists
-      get_object( update_op.proposal );
-
-      for( const std::string& name : delta.active_approvals_to_add )
-         update_op.active_approvals_to_add.insert( get_account( name ).id );
-      for( const std::string& name : delta.active_approvals_to_remove )
-         update_op.active_approvals_to_remove.insert( get_account( name ).id );
-      for( const std::string& name : delta.owner_approvals_to_add )
-         update_op.owner_approvals_to_add.insert( get_account( name ).id );
-      for( const std::string& name : delta.owner_approvals_to_remove )
-         update_op.owner_approvals_to_remove.insert( get_account( name ).id );
-      for( const std::string& k : delta.key_approvals_to_add )
-         update_op.key_approvals_to_add.insert( public_key_type( k ) );
-      for( const std::string& k : delta.key_approvals_to_remove )
-         update_op.key_approvals_to_remove.insert( public_key_type( k ) );
-
-      signed_transaction tx;
-      tx.operations.push_back(update_op);
-      set_operation_fees(tx, get_global_properties().parameters.get_current_fees());
-      tx.validate();
-      return sign_transaction(tx, broadcast);
-   }
-
-   void dbg_make_uia(string creator, string symbol)
-   {
-      asset_options opts;
-      opts.flags &= ~(white_list | disable_force_settle | global_settle);
-      opts.issuer_permissions = opts.flags;
-      opts.core_exchange_rate = price(asset(1), asset(1,asset_id_type(1)));
-      create_asset(get_account(creator).name, symbol, 2, opts, {}, true);
-   }
-
-   void dbg_make_mia(string creator, string symbol)
-   {
-      asset_options opts;
-      opts.flags &= ~white_list;
-      opts.issuer_permissions = opts.flags;
-      opts.core_exchange_rate = price(asset(1), asset(1,asset_id_type(1)));
-      bitasset_options bopts;
-      create_asset(get_account(creator).name, symbol, 2, opts, bopts, true);
-   }
-
-   void dbg_push_blocks( const std::string& src_filename, uint32_t count )
-   {
-      use_debug_api();
-      (*_remote_debug)->debug_push_blocks( src_filename, count );
-      (*_remote_debug)->debug_stream_json_objects_flush();
-   }
-
-   void dbg_generate_blocks( const std::string& debug_wif_key, uint32_t count )
-   {
-      use_debug_api();
-      (*_remote_debug)->debug_generate_blocks( debug_wif_key, count );
-      (*_remote_debug)->debug_stream_json_objects_flush();
-   }
-
-   void dbg_stream_json_objects( const std::string& filename )
-   {
-      use_debug_api();
-      (*_remote_debug)->debug_stream_json_objects( filename );
-      (*_remote_debug)->debug_stream_json_objects_flush();
-   }
-
-   void dbg_update_object( const fc::variant_object& update )
-   {
-      use_debug_api();
-      (*_remote_debug)->debug_update_object( update );
-      (*_remote_debug)->debug_stream_json_objects_flush();
-   }
-
-   void use_network_node_api()
-   {
-      if( _remote_net_node )
-         return;
-      try
-      {
-         _remote_net_node = _remote_api->network_node();
-      }
-      catch( const fc::exception& e )
-      {
-         std::cerr << "\nCouldn't get network node API.  You probably are not configured\n"
-         "to access the network API on the witness_node you are\n"
-         "connecting to.  Please follow the instructions in README.md to set up an apiaccess file.\n"
-         "\n";
-         throw;
-      }
-   }
-
-   void use_debug_api()
-   {
-      if( _remote_debug )
-         return;
-      try
-      {
-        _remote_debug = _remote_api->debug();
-      }
-      catch( const fc::exception& e )
-      {
-         std::cerr << "\nCouldn't get debug node API.  You probably are not configured\n"
-         "to access the debug API on the node you are connecting to.\n"
-         "\n"
-         "To fix this problem:\n"
-         "- Please ensure you are running debug_node, not witness_node.\n"
-         "- Please follow the instructions in README.md to set up an apiaccess file.\n"
-         "\n";
-      }
-   }
-
-   void network_add_nodes( const vector<string>& nodes )
-   {
-      use_network_node_api();
-      for( const string& node_address : nodes )
-      {
-         (*_remote_net_node)->add_node( fc::ip::endpoint::from_string( node_address ) );
-      }
-   }
-
-   vector< variant > network_get_connected_peers()
-   {
-      use_network_node_api();
-      const auto peers = (*_remote_net_node)->get_connected_peers();
-      vector< variant > result;
-      result.reserve( peers.size() );
-      for( const auto& peer : peers )
-      {
-         variant v;
-         fc::to_variant( peer, v, GRAPHENE_MAX_NESTED_OBJECTS );
-         result.push_back( v );
-      }
-      return result;
-   }
-
-   void flood_network(string prefix, uint32_t number_of_transactions)
-   {
-      try
-      {
-         const account_object& master = *_wallet.my_accounts.get<by_name>().lower_bound("import");
-         int number_of_accounts = number_of_transactions / 3;
-         number_of_transactions -= number_of_accounts;
-         try {
-            dbg_make_uia(master.name, "SHILL");
-         } catch(...) {/* Ignore; the asset probably already exists.*/}
-
-         fc::time_point start = fc::time_point::now();
-         for( int i = 0; i < number_of_accounts; ++i )
-         {
-            std::ostringstream brain_key;
-            brain_key << "brain key for account " << prefix << i;
-            signed_transaction trx = create_account_with_brain_key(
-                  brain_key.str(), prefix + fc::to_string(i), master.name, master.name,
-                  /* broadcast = */ true, /* save wallet = */ false);
-         }
-         fc::time_point end = fc::time_point::now();
-         ilog("Created ${n} accounts in ${time} milliseconds",
-              ("n", number_of_accounts)("time", (end - start).count() / 1000));
-
-         start = fc::time_point::now();
-         for( int i = 0; i < number_of_accounts; ++i )
-         {
-            signed_transaction trx = transfer(master.name, prefix + fc::to_string(i), "10", "CORE", "", true);
-            trx = transfer(master.name, prefix + fc::to_string(i), "1", "CORE", "", true);
-         }
-         end = fc::time_point::now();
-         ilog("Transferred to ${n} accounts in ${time} milliseconds",
-              ("n", number_of_accounts*2)("time", (end - start).count() / 1000));
-
-         start = fc::time_point::now();
-         for( int i = 0; i < number_of_accounts; ++i )
-         {
-            signed_transaction trx = issue_asset(prefix + fc::to_string(i), "1000", "SHILL", "", true);
-         }
-         end = fc::time_point::now();
-         ilog("Issued to ${n} accounts in ${time} milliseconds",
-              ("n", number_of_accounts)("time", (end - start).count() / 1000));
-      }
-      catch (...)
-      {
-         throw;
-      }
-
-   }
-
-   operation get_prototype_operation( string operation_name )
-   {
-      auto it = _prototype_ops.find( operation_name );
-      if( it == _prototype_ops.end() )
-         FC_THROW("Unsupported operation: \"${operation_name}\"", ("operation_name", operation_name));
-      return it->second;
-   }
-
-   string                  _wallet_filename;
-   wallet_data             _wallet;
-
-   map<public_key_type,string> _keys;
-   fc::sha512                  _checksum;
-
-   chain_id_type           _chain_id;
-   fc::api<login_api>      _remote_api;
-   fc::api<database_api>   _remote_db;
-   fc::api<network_broadcast_api>   _remote_net_broadcast;
-   fc::api<history_api>    _remote_hist;
-   optional< fc::api<network_node_api> > _remote_net_node;
-   optional< fc::api<graphene::debug_witness::debug_api> > _remote_debug;
-
-   flat_map<string, operation> _prototype_ops;
-
-   static_variant_map _operation_which_map = create_static_variant_map< operation >();
-
-#ifdef __unix__
-   mode_t                  _old_umask;
-#endif
-   const string _wallet_filename_extension = ".wallet";
-};
-
-std::string operation_printer::fee(const asset& a)const {
-   out << "   (Fee: " << wallet.get_asset(a.asset_id).amount_to_pretty_string(a) << ")";
-   return "";
-}
-
-template<typename T>
-std::string operation_printer::operator()(const T& op)const
-{
-   auto a = wallet.get_asset( op.fee.asset_id );
-   auto payer = wallet.get_account( op.fee_payer() );
-
-   string op_name = fc::get_typename<T>::name();
-   if( op_name.find_last_of(':') != string::npos )
-      op_name.erase(0, op_name.find_last_of(':')+1);
-   out << op_name <<" ";
-   out << payer.name << " fee: " << a.amount_to_pretty_string( op.fee );
-   operation_result_printer rprinter(wallet);
-   std::string str_result = result.visit(rprinter);
-   if( str_result != "" )
-   {
-      out << "   result: " << str_result;
-   }
-   return "";
-}
-std::string operation_printer::operator()(const transfer_from_blind_operation& op)const
-{
-   auto a = wallet.get_asset( op.fee.asset_id );
-   auto receiver = wallet.get_account( op.to );
-
-   out <<  receiver.name
-       << " received " << a.amount_to_pretty_string( op.amount ) << " from blinded balance";
-   return "";
-}
-std::string operation_printer::operator()(const transfer_to_blind_operation& op)const
-{
-   auto fa = wallet.get_asset( op.fee.asset_id );
-   auto a = wallet.get_asset( op.amount.asset_id );
-   auto sender = wallet.get_account( op.from );
-
-   out <<  sender.name
-       << " sent " << a.amount_to_pretty_string( op.amount ) << " to " << op.outputs.size()
-       << " blinded balance" << (op.outputs.size()>1?"s":"")
-       << " fee: " << fa.amount_to_pretty_string( op.fee );
-   return "";
-}
-string operation_printer::operator()(const transfer_operation& op) const
-{
-   out << "Transfer " << wallet.get_asset(op.amount.asset_id).amount_to_pretty_string(op.amount)
-       << " from " << wallet.get_account(op.from).name << " to " << wallet.get_account(op.to).name;
-   std::string memo;
-   if( op.memo )
-   {
-      if( wallet.is_locked() )
-      {
-         out << " -- Unlock wallet to see memo.";
-      } else {
-         try {
-            FC_ASSERT( wallet._keys.count(op.memo->to) || wallet._keys.count(op.memo->from),
-                       "Memo is encrypted to a key ${to} or ${from} not in this wallet.",
-                       ("to", op.memo->to)("from",op.memo->from) );
-            if( wallet._keys.count(op.memo->to) ) {
-               auto my_key = wif_to_key(wallet._keys.at(op.memo->to));
-               FC_ASSERT(my_key, "Unable to recover private key to decrypt memo. Wallet may be corrupted.");
-               memo = op.memo->get_message(*my_key, op.memo->from);
-               out << " -- Memo: " << memo;
-            } else {
-               auto my_key = wif_to_key(wallet._keys.at(op.memo->from));
-               FC_ASSERT(my_key, "Unable to recover private key to decrypt memo. Wallet may be corrupted.");
-               memo = op.memo->get_message(*my_key, op.memo->to);
-               out << " -- Memo: " << memo;
-            }
-         } catch (const fc::exception& e) {
-            out << " -- could not decrypt memo";
-         }
-      }
-   }
-   fee(op.fee);
-   return memo;
-}
-
-std::string operation_printer::operator()(const account_create_operation& op) const
-{
-   out << "Create Account '" << op.name << "'";
-   return fee(op.fee);
-}
-
-std::string operation_printer::operator()(const account_update_operation& op) const
-{
-   out << "Update Account '" << wallet.get_account(op.account).name << "'";
-   return fee(op.fee);
-}
-
-std::string operation_printer::operator()(const asset_create_operation& op) const
-{
-   out << "Create ";
-   if( op.bitasset_opts.valid() )
-      out << "BitAsset ";
-   else
-      out << "User-Issue Asset ";
-   out << "'" << op.symbol << "' with issuer " << wallet.get_account(op.issuer).name;
-   return fee(op.fee);
-}
-
-std::string operation_printer::operator()(const htlc_redeem_operation& op) const
-{
-   out << "Redeem HTLC with database id "
-         << std::to_string(op.htlc_id.space_id)
-         << "." << std::to_string(op.htlc_id.type_id)
-         << "." << std::to_string((uint64_t)op.htlc_id.instance)
-         << " with preimage \"";
-   for (unsigned char c : op.preimage)
-      out << c;
-   out << "\"";
-   return fee(op.fee);
-}
-
-std::string operation_printer::operator()(const htlc_redeemed_operation& op) const
-{
-   out << "Redeem HTLC with database id "
-         << std::to_string(op.htlc_id.space_id)
-         << "." << std::to_string(op.htlc_id.type_id)
-         << "." << std::to_string((uint64_t)op.htlc_id.instance)
-         << " with preimage \"";
-   for (unsigned char c : op.preimage)
-      out << c;
-   out << "\"";
-   return fee(op.fee);
-}
-
-std::string operation_printer::operator()(const htlc_create_operation& op) const
-{
-   static htlc_hash_to_string_visitor vtor;
-
-   auto fee_asset = wallet.get_asset( op.fee.asset_id );
-   auto to = wallet.get_account( op.to );
-   operation_result_printer rprinter(wallet);
-   std::string database_id = result.visit(rprinter);
-
-   out << "Create HTLC to " << to.name
-         << " with id " << database_id
-         << " preimage hash: ["
-         << op.preimage_hash.visit( vtor )
-         << "] (Fee: " << fee_asset.amount_to_pretty_string( op.fee ) << ")";
-   // determine if the block that the HTLC is in is before or after LIB
-   int32_t pending_blocks = hist.block_num - wallet.get_dynamic_global_properties().last_irreversible_block_num;
-   if (pending_blocks > 0)
-      out << " (pending " << std::to_string(pending_blocks) << " blocks)";
-
-   return "";
-}
-
-std::string operation_result_printer::operator()(const void_result& x) const
-{
-   return "";
-}
-=======
-#include <fc/crypto/aes.hpp>
->>>>>>> f55a5c83
 
 #include <graphene/app/api.hpp>
 #include <graphene/app/util.hpp>
