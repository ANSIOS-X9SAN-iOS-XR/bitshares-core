--- conflicted
+++ resolved
@@ -1271,18 +1271,12 @@
 
 vector<call_order_object> database_api_impl::get_call_orders(const std::string& a, uint32_t limit)const
 {
-<<<<<<< HEAD
+   FC_ASSERT( limit <= 300 );
+
+   const asset_id_type asset_a_id = get_asset_from_string(a)->id;
    const auto& call_index = _db.get_index_type<call_order_index>().indices().get<by_collateral>();
-   const asset_object& mia = _db.get(a);
-   price index_price = price::min( mia.bitasset_data(_db).options.short_backing_asset, a );
-=======
-   FC_ASSERT( limit <= 300 );
-
-   const asset_id_type asset_a_id = get_asset_from_string(a)->id;
-   const auto& call_index = _db.get_index_type<call_order_index>().indices().get<by_price>();
    const asset_object& mia = _db.get(asset_a_id);
-   price index_price = price::min(mia.bitasset_data(_db).options.short_backing_asset, mia.get_id());
->>>>>>> c9b3751e
+   price index_price = price::min( mia.bitasset_data(_db).options.short_backing_asset, mia.get_id() );
    
    vector< call_order_object> result;
    auto itr_min = call_index.lower_bound(index_price);
