/*
 * Copyright (c) 2015 Cryptonomex, Inc., and contributors.
 *
 * The MIT License
 *
 * Permission is hereby granted, free of charge, to any person obtaining a copy
 * of this software and associated documentation files (the "Software"), to deal
 * in the Software without restriction, including without limitation the rights
 * to use, copy, modify, merge, publish, distribute, sublicense, and/or sell
 * copies of the Software, and to permit persons to whom the Software is
 * furnished to do so, subject to the following conditions:
 *
 * The above copyright notice and this permission notice shall be included in
 * all copies or substantial portions of the Software.
 *
 * THE SOFTWARE IS PROVIDED "AS IS", WITHOUT WARRANTY OF ANY KIND, EXPRESS OR
 * IMPLIED, INCLUDING BUT NOT LIMITED TO THE WARRANTIES OF MERCHANTABILITY,
 * FITNESS FOR A PARTICULAR PURPOSE AND NONINFRINGEMENT. IN NO EVENT SHALL THE
 * AUTHORS OR COPYRIGHT HOLDERS BE LIABLE FOR ANY CLAIM, DAMAGES OR OTHER
 * LIABILITY, WHETHER IN AN ACTION OF CONTRACT, TORT OR OTHERWISE, ARISING FROM,
 * OUT OF OR IN CONNECTION WITH THE SOFTWARE OR THE USE OR OTHER DEALINGS IN
 * THE SOFTWARE.
 */
#include <graphene/app/api.hpp>
#include <graphene/app/api_access.hpp>
#include <graphene/app/application.hpp>
#include <graphene/app/plugin.hpp>

#include <graphene/chain/db_with.hpp>
#include <graphene/chain/genesis_state.hpp>
#include <graphene/protocol/fee_schedule.hpp>
#include <graphene/protocol/types.hpp>

#include <graphene/egenesis/egenesis.hpp>

#include <graphene/net/core_messages.hpp>
#include <graphene/net/exceptions.hpp>

#include <graphene/utilities/key_conversion.hpp>
#include <graphene/chain/worker_evaluator.hpp>

#include <fc/asio.hpp>
#include <fc/io/fstream.hpp>
#include <fc/rpc/api_connection.hpp>
#include <fc/rpc/websocket_api.hpp>
#include <fc/network/resolve.hpp>
#include <fc/crypto/base64.hpp>

#include <boost/filesystem/path.hpp>
#include <boost/signals2.hpp>
#include <boost/range/algorithm/reverse.hpp>
#include <boost/algorithm/string.hpp>

#include <iostream>

#include <fc/log/file_appender.hpp>
#include <fc/log/logger.hpp>
#include <fc/log/logger_config.hpp>

#include <boost/range/adaptor/reversed.hpp>

namespace graphene { namespace app {
using net::item_hash_t;
using net::item_id;
using net::message;
using net::block_message;
using net::trx_message;

using chain::block_header;
using chain::signed_block_header;
using chain::signed_block;
using chain::block_id_type;

using std::vector;

namespace bpo = boost::program_options;

namespace detail {

   graphene::chain::genesis_state_type create_example_genesis() {
      auto nathan_key = fc::ecc::private_key::regenerate(fc::sha256::hash(string("nathan")));
      dlog("Allocating all stake to ${key}", ("key", utilities::key_to_wif(nathan_key)));
      graphene::chain::genesis_state_type initial_state;
      initial_state.initial_parameters.get_mutable_fees() = fee_schedule::get_default();
      initial_state.initial_active_witnesses = GRAPHENE_DEFAULT_MIN_WITNESS_COUNT;
      initial_state.initial_timestamp = time_point_sec(time_point::now().sec_since_epoch() /
            initial_state.initial_parameters.block_interval *
            initial_state.initial_parameters.block_interval);
      for( uint64_t i = 0; i < initial_state.initial_active_witnesses; ++i )
      {
         auto name = "init"+fc::to_string(i);
         initial_state.initial_accounts.emplace_back(name,
                                                     nathan_key.get_public_key(),
                                                     nathan_key.get_public_key(),
                                                     true);
         initial_state.initial_committee_candidates.push_back({name});
         initial_state.initial_witness_candidates.push_back({name, nathan_key.get_public_key()});
      }

      initial_state.initial_accounts.emplace_back("nathan", nathan_key.get_public_key());
      initial_state.initial_balances.push_back({nathan_key.get_public_key(),
                                                GRAPHENE_SYMBOL,
                                                GRAPHENE_MAX_SHARE_SUPPLY});
      initial_state.initial_chain_id = fc::sha256::hash( "BOGUS" );

      return initial_state;
   }


}

}}

#include "application_impl.hxx"

namespace graphene { namespace app { namespace detail {

void application_impl::reset_p2p_node(const fc::path& data_dir)
{ try {
   _p2p_network = std::make_shared<net::node>("BitShares Reference Implementation");

   _p2p_network->load_configuration(data_dir / "p2p");
   _p2p_network->set_node_delegate(this);

   if( _options->count("seed-node") )
   {
      auto seeds = _options->at("seed-node").as<vector<string>>();
      for( const string& endpoint_string : seeds )
      {
         try {
            std::vector<fc::ip::endpoint> endpoints = resolve_string_to_ip_endpoints(endpoint_string);
            for (const fc::ip::endpoint& endpoint : endpoints)
            {
               ilog("Adding seed node ${endpoint}", ("endpoint", endpoint));
               _p2p_network->add_node(endpoint);
               _p2p_network->connect_to_endpoint(endpoint);
            }
         } catch( const fc::exception& e ) {
            wlog( "caught exception ${e} while adding seed node ${endpoint}",
                     ("e", e.to_detail_string())("endpoint", endpoint_string) );
         }
      }
   }

   if( _options->count("seed-nodes") )
   {
      auto seeds_str = _options->at("seed-nodes").as<string>();
      auto seeds = fc::json::from_string(seeds_str).as<vector<string>>(2);
      for( const string& endpoint_string : seeds )
      {
         try {
            std::vector<fc::ip::endpoint> endpoints = resolve_string_to_ip_endpoints(endpoint_string);
            for (const fc::ip::endpoint& endpoint : endpoints)
            {
               ilog("Adding seed node ${endpoint}", ("endpoint", endpoint));
               _p2p_network->add_node(endpoint);
            }
         } catch( const fc::exception& e ) {
            wlog( "caught exception ${e} while adding seed node ${endpoint}",
                     ("e", e.to_detail_string())("endpoint", endpoint_string) );
         }
      }
   }
   else
   {
      vector<string> seeds = {
<<<<<<< HEAD
               "seed.testnet.bitshares.eu:1776",   // BitShares Europe
               "176.9.148.19:16543",               // Uptick.rocks
               "31.171.251.20:1776",               // @Taconator
               "23.92.53.25:11010",                // sahkan
               "139.162.242.253:1700",             // rnglab
=======
         #include "../egenesis/seed-nodes.txt"
>>>>>>> fae5a3d1
      };
      for( const string& endpoint_string : seeds )
      {
         try {
            std::vector<fc::ip::endpoint> endpoints = resolve_string_to_ip_endpoints(endpoint_string);
            for (const fc::ip::endpoint& endpoint : endpoints)
            {
               ilog("Adding seed node ${endpoint}", ("endpoint", endpoint));
               _p2p_network->add_node(endpoint);
            }
         } catch( const fc::exception& e ) {
            wlog( "caught exception ${e} while adding seed node ${endpoint}",
                     ("e", e.to_detail_string())("endpoint", endpoint_string) );
         }
      }
   }

   if( _options->count("p2p-endpoint") )
      _p2p_network->listen_on_endpoint(fc::ip::endpoint::from_string(_options->at("p2p-endpoint").as<string>()), true);
   else
      _p2p_network->listen_on_port(0, false);
   _p2p_network->listen_to_p2p_network();
   ilog("Configured p2p node to listen on ${ip}", ("ip", _p2p_network->get_actual_listening_endpoint()));

   _p2p_network->connect_to_p2p_network();
   _p2p_network->sync_from(net::item_id(net::core_message_type_enum::block_message_type,
                                        _chain_db->head_block_id()),
                           std::vector<uint32_t>());
} FC_CAPTURE_AND_RETHROW() }

std::vector<fc::ip::endpoint> application_impl::resolve_string_to_ip_endpoints(const std::string& endpoint_string)
{
   try
   {
      string::size_type colon_pos = endpoint_string.find(':');
      if (colon_pos == std::string::npos)
         FC_THROW("Missing required port number in endpoint string \"${endpoint_string}\"",
                  ("endpoint_string", endpoint_string));
      std::string port_string = endpoint_string.substr(colon_pos + 1);
      try
      {
         uint16_t port = boost::lexical_cast<uint16_t>(port_string);

         std::string hostname = endpoint_string.substr(0, colon_pos);
         std::vector<fc::ip::endpoint> endpoints = fc::resolve(hostname, port);
         if (endpoints.empty())
            FC_THROW_EXCEPTION( fc::unknown_host_exception,
                                "The host name can not be resolved: ${hostname}",
                                ("hostname", hostname) );
         return endpoints;
      }
      catch (const boost::bad_lexical_cast&)
      {
         FC_THROW("Bad port: ${port}", ("port", port_string));
      }
   }
   FC_CAPTURE_AND_RETHROW((endpoint_string))
}


void application_impl::new_connection( const fc::http::websocket_connection_ptr& c )
{
   auto wsc = std::make_shared<fc::rpc::websocket_api_connection>(c, GRAPHENE_NET_MAX_NESTED_OBJECTS);
   auto login = std::make_shared<graphene::app::login_api>( std::ref(*_self) );
   login->enable_api("database_api");

   wsc->register_api(login->database());
   wsc->register_api(fc::api<graphene::app::login_api>(login));
   c->set_session_data( wsc );

   std::string username = "*";
   std::string password = "*";

    // Try to extract login information from "Authorization" header if present
   std::string auth = c->get_request_header("Authorization");
   if( boost::starts_with(auth, "Basic ") ) {

      FC_ASSERT( auth.size() > 6 );
      auto user_pass = fc::base64_decode(auth.substr(6));

      std::vector<std::string> parts;
      boost::split( parts, user_pass, boost::is_any_of(":") );

      FC_ASSERT(parts.size() == 2);

      username = parts[0];
      password = parts[1];
   }

   login->login(username, password);
}

void application_impl::reset_websocket_server()
{ try {
   if( !_options->count("rpc-endpoint") )
      return;

   _websocket_server = std::make_shared<fc::http::websocket_server>();
   _websocket_server->on_connection( std::bind(&application_impl::new_connection, this, std::placeholders::_1) );

   ilog("Configured websocket rpc to listen on ${ip}", ("ip",_options->at("rpc-endpoint").as<string>()));
   _websocket_server->listen( fc::ip::endpoint::from_string(_options->at("rpc-endpoint").as<string>()) );
   _websocket_server->start_accept();
} FC_CAPTURE_AND_RETHROW() }

void application_impl::reset_websocket_tls_server()
{ try {
   if( !_options->count("rpc-tls-endpoint") )
      return;
   if( !_options->count("server-pem") )
   {
      wlog( "Please specify a server-pem to use rpc-tls-endpoint" );
      return;
   }

   string password = _options->count("server-pem-password") ? _options->at("server-pem-password").as<string>() : "";
   _websocket_tls_server = std::make_shared<fc::http::websocket_tls_server>( _options->at("server-pem").as<string>(), password );
   _websocket_tls_server->on_connection( std::bind(&application_impl::new_connection, this, std::placeholders::_1) );

   ilog("Configured websocket TLS rpc to listen on ${ip}", ("ip",_options->at("rpc-tls-endpoint").as<string>()));
   _websocket_tls_server->listen( fc::ip::endpoint::from_string(_options->at("rpc-tls-endpoint").as<string>()) );
   _websocket_tls_server->start_accept();
} FC_CAPTURE_AND_RETHROW() }

void application_impl::set_dbg_init_key( graphene::chain::genesis_state_type& genesis, const std::string& init_key )
{
   flat_set< std::string > initial_witness_names;
   public_key_type init_pubkey( init_key );
   for( uint64_t i=0; i<genesis.initial_active_witnesses; i++ )
      genesis.initial_witness_candidates[i].block_signing_key = init_pubkey;
}



void application_impl::set_api_limit() {
   if (_options->count("api-limit-get-account-history-operations")) {
      _app_options.api_limit_get_account_history_operations = _options->at("api-limit-get-account-history-operations").as<uint64_t>();
   }
   if(_options->count("api-limit-get-account-history")){
      _app_options.api_limit_get_account_history = _options->at("api-limit-get-account-history").as<uint64_t>();
   }
   if(_options->count("api-limit-get-grouped-limit-orders")){
      _app_options.api_limit_get_grouped_limit_orders = _options->at("api-limit-get-grouped-limit-orders").as<uint64_t>();
   }
   if(_options->count("api-limit-get-relative-account-history")){
       _app_options.api_limit_get_relative_account_history = _options->at("api-limit-get-relative-account-history").as<uint64_t>();
   }
   if(_options->count("api-limit-get-account-history-by-operations")){
       _app_options.api_limit_get_account_history_by_operations = _options->at("api-limit-get-account-history-by-operations").as<uint64_t>();
   }
   if(_options->count("api-limit-get-asset-holders")){
       _app_options.api_limit_get_asset_holders = _options->at("api-limit-get-asset-holders").as<uint64_t>();
   }
   if(_options->count("api-limit-get-key-references")){
       _app_options.api_limit_get_key_references = _options->at("api-limit-get-key-references").as<uint64_t>();
   }
   if(_options->count("api-limit-get-htlc-by")) {
      _app_options.api_limit_get_htlc_by = _options->at("api-limit-get-htlc-by").as<uint64_t>();
   }
   if(_options->count("api-limit-get-full-accounts")) {
      _app_options.api_limit_get_full_accounts = _options->at("api-limit-get-full-accounts").as<uint64_t>();
   }
   if(_options->count("api-limit-get-full-accounts-lists")) {
      _app_options.api_limit_get_full_accounts_lists = _options->at("api-limit-get-full-accounts-lists").as<uint64_t>();
   }
   if(_options->count("api-limit-get-call-orders")) {
      _app_options.api_limit_get_call_orders = _options->at("api-limit-get-call-orders").as<uint64_t>();
   }
   if(_options->count("api-limit-get-settle-orders")) {
      _app_options.api_limit_get_settle_orders = _options->at("api-limit-get-settle-orders").as<uint64_t>();
   }
   if(_options->count("api-limit-get-assets")) {
      _app_options.api_limit_get_assets = _options->at("api-limit-get-assets").as<uint64_t>();
   }
   if(_options->count("api-limit-get-limit-orders")){
      _app_options.api_limit_get_limit_orders = _options->at("api-limit-get-limit-orders").as<uint64_t>();
   }
   if(_options->count("api-limit-get-order-book")){
      _app_options.api_limit_get_order_book = _options->at("api-limit-get-order-book").as<uint64_t>();
   }
   if(_options->count("api-limit-list-htlcs")){
      _app_options.api_limit_list_htlcs = _options->at("api-limit-list-htlcs").as<uint64_t>();
   }
}

void application_impl::startup()
{ try {
   fc::create_directories(_data_dir / "blockchain");

   auto initial_state = [this] {
      ilog("Initializing database...");
      if( _options->count("genesis-json") )
      {
         std::string genesis_str;
         fc::read_file_contents( _options->at("genesis-json").as<boost::filesystem::path>(), genesis_str );
         graphene::chain::genesis_state_type genesis = fc::json::from_string( genesis_str ).as<graphene::chain::genesis_state_type>( 20 );
         bool modified_genesis = false;
         if( _options->count("genesis-timestamp") )
         {
            genesis.initial_timestamp = fc::time_point_sec( fc::time_point::now() )
                                      + genesis.initial_parameters.block_interval
                                      + _options->at("genesis-timestamp").as<uint32_t>();
            genesis.initial_timestamp -= ( genesis.initial_timestamp.sec_since_epoch()
                                           % genesis.initial_parameters.block_interval );
            modified_genesis = true;

            ilog(
               "Used genesis timestamp:  ${timestamp} (PLEASE RECORD THIS)", 
               ("timestamp", genesis.initial_timestamp.to_iso_string())
            );
         }
         if( _options->count("dbg-init-key") )
         {
            std::string init_key = _options->at( "dbg-init-key" ).as<string>();
            FC_ASSERT( genesis.initial_witness_candidates.size() >= genesis.initial_active_witnesses );
            set_dbg_init_key( genesis, init_key );
            modified_genesis = true;
            ilog("Set init witness key to ${init_key}", ("init_key", init_key));
         }
         if( modified_genesis )
         {
            wlog("WARNING:  GENESIS WAS MODIFIED, YOUR CHAIN ID MAY BE DIFFERENT");
            genesis_str += "BOGUS";
            genesis.initial_chain_id = fc::sha256::hash( genesis_str );
         }
         else
            genesis.initial_chain_id = fc::sha256::hash( genesis_str );
         return genesis;
      }
      else
      {
         std::string egenesis_json;
         graphene::egenesis::compute_egenesis_json( egenesis_json );
         FC_ASSERT( egenesis_json != "" );
         FC_ASSERT( graphene::egenesis::get_egenesis_json_hash() == fc::sha256::hash( egenesis_json ) );
         auto genesis = fc::json::from_string( egenesis_json ).as<graphene::chain::genesis_state_type>( 20 );
         genesis.initial_chain_id = fc::sha256::hash( egenesis_json );
         return genesis;
      }
   };

   if( _options->count("resync-blockchain") )
      _chain_db->wipe(_data_dir / "blockchain", true);

   flat_map<uint32_t,block_id_type> loaded_checkpoints;
   if( _options->count("checkpoint") )
   {
      auto cps = _options->at("checkpoint").as<vector<string>>();
      loaded_checkpoints.reserve( cps.size() );
      for( auto cp : cps )
      {
         auto item = fc::json::from_string(cp).as<std::pair<uint32_t,block_id_type> >( 2 );
         loaded_checkpoints[item.first] = item.second;
      }
   }
   _chain_db->add_checkpoints( loaded_checkpoints );

   if( _options->count("enable-standby-votes-tracking") )
   {
      _chain_db->enable_standby_votes_tracking( _options->at("enable-standby-votes-tracking").as<bool>() );
   }

   if( _options->count("replay-blockchain") || _options->count("revalidate-blockchain") )
      _chain_db->wipe( _data_dir / "blockchain", false );

   try
   {
      // these flags are used in open() only, i. e. during replay
      uint32_t skip;
      if( _options->count("revalidate-blockchain") ) // see also handle_block()
      {
         if( !loaded_checkpoints.empty() )
            wlog( "Warning - revalidate will not validate before last checkpoint" );
         if( _options->count("force-validate") )
            skip = graphene::chain::database::skip_nothing;
         else
            skip = graphene::chain::database::skip_transaction_signatures;
      }
      else // no revalidate, skip most checks
         skip = graphene::chain::database::skip_witness_signature |
                graphene::chain::database::skip_block_size_check |
                graphene::chain::database::skip_merkle_check |
                graphene::chain::database::skip_transaction_signatures |
                graphene::chain::database::skip_transaction_dupe_check |
                graphene::chain::database::skip_tapos_check |
                graphene::chain::database::skip_witness_schedule_check;

      graphene::chain::detail::with_skip_flags( *_chain_db, skip, [this,&initial_state] () {
         _chain_db->open( _data_dir / "blockchain", initial_state, GRAPHENE_CURRENT_DB_VERSION );
      });
   }
   catch( const fc::exception& e )
   {
      elog( "Caught exception ${e} in open(), you might want to force a replay", ("e", e.to_detail_string()) );
      throw;
   }

   if( _options->count("force-validate") )
   {
      ilog( "All transaction signatures will be validated" );
      _force_validate = true;
   }

   if ( _options->count("enable-subscribe-to-all") )
      _app_options.enable_subscribe_to_all = _options->at( "enable-subscribe-to-all" ).as<bool>();

   set_api_limit();

   if( _active_plugins.find( "market_history" ) != _active_plugins.end() )
      _app_options.has_market_history_plugin = true;

   if( _options->count("api-access") ) {

      fc::path api_access_file = _options->at("api-access").as<boost::filesystem::path>();

      FC_ASSERT( fc::exists(api_access_file), 
            "Failed to load file from ${path}", ("path", api_access_file) );

      _apiaccess = fc::json::from_file( api_access_file ).as<api_access>( 20 );
      ilog( "Using api access file from ${path}",
            ("path", api_access_file) );
   }
   else
   {
      // TODO:  Remove this generous default access policy
      // when the UI logs in properly
      _apiaccess = api_access();
      api_access_info wild_access;
      wild_access.password_hash_b64 = "*";
      wild_access.password_salt_b64 = "*";
      wild_access.allowed_apis.push_back( "database_api" );
      wild_access.allowed_apis.push_back( "network_broadcast_api" );
      wild_access.allowed_apis.push_back( "history_api" );
      wild_access.allowed_apis.push_back( "orders_api" );
      _apiaccess.permission_map["*"] = wild_access;
   }

   reset_p2p_node(_data_dir);
   reset_websocket_server();
   reset_websocket_tls_server();
} FC_LOG_AND_RETHROW() }

optional< api_access_info > application_impl::get_api_access_info(const string& username)const
{
   optional< api_access_info > result;
   auto it = _apiaccess.permission_map.find(username);
   if( it == _apiaccess.permission_map.end() )
   {
      it = _apiaccess.permission_map.find("*");
      if( it == _apiaccess.permission_map.end() )
         return result;
   }
   return it->second;
}

void application_impl::set_api_access_info(const string& username, api_access_info&& permissions)
{
   _apiaccess.permission_map.insert(std::make_pair(username, std::move(permissions)));
}

/**
 * If delegate has the item, the network has no need to fetch it.
 */
bool application_impl::has_item(const net::item_id& id)
{
   try
   {
      if( id.item_type == graphene::net::block_message_type )
         return _chain_db->is_known_block(id.item_hash);
      else
         return _chain_db->is_known_transaction(id.item_hash);
   }
   FC_CAPTURE_AND_RETHROW( (id) )
}

/**
 * @brief allows the application to validate an item prior to broadcasting to peers.
 *
 * @param sync_mode true if the message was fetched through the sync process, false during normal operation
 * @returns true if this message caused the blockchain to switch forks, false if it did not
 *
 * @throws exception if error validating the item, otherwise the item is safe to broadcast on.
 */
bool application_impl::handle_block(const graphene::net::block_message& blk_msg, bool sync_mode,
                          std::vector<fc::uint160_t>& contained_transaction_message_ids)
{ try {

   auto latency = fc::time_point::now() - blk_msg.block.timestamp;
   if (!sync_mode || blk_msg.block.block_num() % 10000 == 0)
   {
      const auto& witness = blk_msg.block.witness(*_chain_db);
      const auto& witness_account = witness.witness_account(*_chain_db);
      auto last_irr = _chain_db->get_dynamic_global_properties().last_irreversible_block_num;
      ilog("Got block: #${n} ${bid} time: ${t} transaction(s): ${x} latency: ${l} ms from: ${w}  irreversible: ${i} (-${d})",
           ("t",blk_msg.block.timestamp)
           ("n", blk_msg.block.block_num())
           ("bid", blk_msg.block.id())
           ("x", blk_msg.block.transactions.size())
           ("l", (latency.count()/1000))
           ("w",witness_account.name)
           ("i",last_irr)("d",blk_msg.block.block_num()-last_irr) );
   }
   GRAPHENE_ASSERT( latency.count()/1000 > -5000,
                    graphene::net::block_timestamp_in_future_exception,
                    "Rejecting block with timestamp in the future", );

   try {
      const uint32_t skip = (_is_block_producer | _force_validate) ?
                               database::skip_nothing : database::skip_transaction_signatures;
      bool result = valve.do_serial( [this,&blk_msg,skip] () {
         _chain_db->precompute_parallel( blk_msg.block, skip ).wait();
      }, [this,&blk_msg,skip] () {
         // TODO: in the case where this block is valid but on a fork that's too old for us to switch to,
         // you can help the network code out by throwing a block_older_than_undo_history exception.
         // when the net code sees that, it will stop trying to push blocks from that chain, but
         // leave that peer connected so that they can get sync blocks from us
         return _chain_db->push_block( blk_msg.block, skip );
      });

      // the block was accepted, so we now know all of the transactions contained in the block
      if (!sync_mode)
      {
         // if we're not in sync mode, there's a chance we will be seeing some transactions
         // included in blocks before we see the free-floating transaction itself.  If that
         // happens, there's no reason to fetch the transactions, so  construct a list of the
         // transaction message ids we no longer need.
         // during sync, it is unlikely that we'll see any old
         contained_transaction_message_ids.reserve( contained_transaction_message_ids.size()
                                                    + blk_msg.block.transactions.size() );
         for (const processed_transaction& transaction : blk_msg.block.transactions)
         {
            graphene::net::trx_message transaction_message(transaction);
            contained_transaction_message_ids.emplace_back(graphene::net::message(transaction_message).id());
         }
      }

      return result;
   } catch ( const graphene::chain::unlinkable_block_exception& e ) {
      // translate to a graphene::net exception
      elog("Error when pushing block:\n${e}", ("e", e.to_detail_string()));
      FC_THROW_EXCEPTION( graphene::net::unlinkable_block_exception,
                          "Error when pushing block:\n${e}",
                          ("e", e.to_detail_string()) );
   } catch( const fc::exception& e ) {
      elog("Error when pushing block:\n${e}", ("e", e.to_detail_string()));
      throw;
   }

   if( !_is_finished_syncing && !sync_mode )
   {
      _is_finished_syncing = true;
      _self->syncing_finished();
   }
} FC_CAPTURE_AND_RETHROW( (blk_msg)(sync_mode) ) return false; }

void application_impl::handle_transaction(const graphene::net::trx_message& transaction_message)
{ try {
   static fc::time_point last_call;
   static int trx_count = 0;
   ++trx_count;
   auto now = fc::time_point::now();
   if( now - last_call > fc::seconds(1) ) {
      ilog("Got ${c} transactions from network", ("c",trx_count) );
      last_call = now;
      trx_count = 0;
   }

   _chain_db->precompute_parallel( transaction_message.trx ).wait();
   _chain_db->push_transaction( transaction_message.trx );
} FC_CAPTURE_AND_RETHROW( (transaction_message) ) }

void application_impl::handle_message(const message& message_to_process)
{
   // not a transaction, not a block
   FC_THROW( "Invalid Message Type" );
}

bool application_impl::is_included_block(const block_id_type& block_id)
{
  uint32_t block_num = block_header::num_from_id(block_id);
  block_id_type block_id_in_preferred_chain = _chain_db->get_block_id_for_num(block_num);
  return block_id == block_id_in_preferred_chain;
}

/**
 * Assuming all data elements are ordered in some way, this method should
 * return up to limit ids that occur *after* the last ID in synopsis that
 * we recognize.
 *
 * On return, remaining_item_count will be set to the number of items
 * in our blockchain after the last item returned in the result,
 * or 0 if the result contains the last item in the blockchain
 */
std::vector<item_hash_t> application_impl::get_block_ids(const std::vector<item_hash_t>& blockchain_synopsis,
                                               uint32_t& remaining_item_count,
                                               uint32_t limit)
{ try {
   vector<block_id_type> result;
   remaining_item_count = 0;
   if( _chain_db->head_block_num() == 0 )
      return result;

   result.reserve(limit);
   block_id_type last_known_block_id;

   if (blockchain_synopsis.empty() ||
       (blockchain_synopsis.size() == 1 && blockchain_synopsis[0] == block_id_type()))
   {
     // peer has sent us an empty synopsis meaning they have no blocks.
     // A bug in old versions would cause them to send a synopsis containing block 000000000
     // when they had an empty blockchain, so pretend they sent the right thing here.

     // do nothing, leave last_known_block_id set to zero
   }
   else
   {
     bool found_a_block_in_synopsis = false;
     for (const item_hash_t& block_id_in_synopsis : boost::adaptors::reverse(blockchain_synopsis))
       if (block_id_in_synopsis == block_id_type() ||
           (_chain_db->is_known_block(block_id_in_synopsis) && is_included_block(block_id_in_synopsis)))
       {
         last_known_block_id = block_id_in_synopsis;
         found_a_block_in_synopsis = true;
         break;
       }
     if (!found_a_block_in_synopsis)
       FC_THROW_EXCEPTION( graphene::net::peer_is_on_an_unreachable_fork,
                           "Unable to provide a list of blocks starting at any of the blocks in peer's synopsis" );
   }
   for( uint32_t num = block_header::num_from_id(last_known_block_id);
        num <= _chain_db->head_block_num() && result.size() < limit;
        ++num )
      if( num > 0 )
         result.push_back(_chain_db->get_block_id_for_num(num));

   if( !result.empty() && block_header::num_from_id(result.back()) < _chain_db->head_block_num() )
      remaining_item_count = _chain_db->head_block_num() - block_header::num_from_id(result.back());

   return result;
} FC_CAPTURE_AND_RETHROW( (blockchain_synopsis)(remaining_item_count)(limit) ) }

/**
 * Given the hash of the requested data, fetch the body.
 */
message application_impl::get_item(const item_id& id)
{ try {
  // ilog("Request for item ${id}", ("id", id));
   if( id.item_type == graphene::net::block_message_type )
   {
      auto opt_block = _chain_db->fetch_block_by_id(id.item_hash);
      if( !opt_block )
         elog("Couldn't find block ${id} -- corresponding ID in our chain is ${id2}",
              ("id", id.item_hash)("id2", _chain_db->get_block_id_for_num(block_header::num_from_id(id.item_hash))));
      FC_ASSERT( opt_block.valid() );
      // ilog("Serving up block #${num}", ("num", opt_block->block_num()));
      return block_message(std::move(*opt_block));
   }
   return trx_message( _chain_db->get_recent_transaction( id.item_hash ) );
} FC_CAPTURE_AND_RETHROW( (id) ) }

chain_id_type application_impl::get_chain_id() const
{
   return _chain_db->get_chain_id();
}

/**
 * Returns a synopsis of the blockchain used for syncing.  This consists of a list of
 * block hashes at intervals exponentially increasing towards the genesis block.
 * When syncing to a peer, the peer uses this data to determine if we're on the same
 * fork as they are, and if not, what blocks they need to send us to get us on their
 * fork.
 *
 * In the over-simplified case, this is a straighforward synopsis of our current
 * preferred blockchain; when we first connect up to a peer, this is what we will be sending.
 * It looks like this:
 *   If the blockchain is empty, it will return the empty list.
 *   If the blockchain has one block, it will return a list containing just that block.
 *   If it contains more than one block:
 *     the first element in the list will be the hash of the highest numbered block that
 *         we cannot undo
 *     the second element will be the hash of an item at the half way point in the undoable
 *         segment of the blockchain
 *     the third will be ~3/4 of the way through the undoable segment of the block chain
 *     the fourth will be at ~7/8...
 *       &c.
 *     the last item in the list will be the hash of the most recent block on our preferred chain
 * so if the blockchain had 26 blocks labeled a - z, the synopsis would be:
 *    a n u x z
 * the idea being that by sending a small (<30) number of block ids, we can summarize a huge
 * blockchain.  The block ids are more dense near the end of the chain where because we are
 * more likely to be almost in sync when we first connect, and forks are likely to be short.
 * If the peer we're syncing with in our example is on a fork that started at block 'v',
 * then they will reply to our synopsis with a list of all blocks starting from block 'u',
 * the last block they know that we had in common.
 *
 * In the real code, there are several complications.
 *
 * First, as an optimization, we don't usually send a synopsis of the entire blockchain, we
 * send a synopsis of only the segment of the blockchain that we have undo data for.  If their
 * fork doesn't build off of something in our undo history, we would be unable to switch, so there's
 * no reason to fetch the blocks.
 *
 * Second, when a peer replies to our initial synopsis and gives us a list of the blocks they think
 * we are missing, they only send a chunk of a few thousand blocks at once.  After we get those
 * block ids, we need to request more blocks by sending another synopsis (we can't just say "send me
 * the next 2000 ids" because they may have switched forks themselves and they don't track what
 * they've sent us).  For faster performance, we want to get a fairly long list of block ids first,
 * then start downloading the blocks.
 * The peer doesn't handle these follow-up block id requests any different from the initial request;
 * it treats the synopsis we send as our blockchain and bases its response entirely off that.  So to
 * get the response we want (the next chunk of block ids following the last one they sent us, or,
 * failing that, the shortest fork off of the last list of block ids they sent), we need to construct
 * a synopsis as if our blockchain was made up of:
 *    1. the blocks in our block chain up to the fork point (if there is a fork) or the head block (if no fork)
 *    2. the blocks we've already pushed from their fork (if there's a fork)
 *    3. the block ids they've previously sent us
 * Segment 3 is handled in the p2p code, it just tells us the number of blocks it has (in
 * number_of_blocks_after_reference_point) so we can leave space in the synopsis for them.
 * We're responsible for constructing the synopsis of Segments 1 and 2 from our active blockchain and
 * fork database.  The reference_point parameter is the last block from that peer that has been
 * successfully pushed to the blockchain, so that tells us whether the peer is on a fork or on
 * the main chain.
 */
std::vector<item_hash_t> application_impl::get_blockchain_synopsis(const item_hash_t& reference_point,
                                                         uint32_t number_of_blocks_after_reference_point)
{ try {
    std::vector<item_hash_t> synopsis;
    synopsis.reserve(30);
    uint32_t high_block_num;
    uint32_t non_fork_high_block_num;
    uint32_t low_block_num = _chain_db->last_non_undoable_block_num();
    std::vector<block_id_type> fork_history;

    if (reference_point != item_hash_t())
    {
      // the node is asking for a summary of the block chain up to a specified
      // block, which may or may not be on a fork
      // for now, assume it's not on a fork
      if (is_included_block(reference_point))
      {
        // reference_point is a block we know about and is on the main chain
        uint32_t reference_point_block_num = block_header::num_from_id(reference_point);
        assert(reference_point_block_num > 0);
        high_block_num = reference_point_block_num;
        non_fork_high_block_num = high_block_num;

        if (reference_point_block_num < low_block_num)
        {
          // we're on the same fork (at least as far as reference_point) but we've passed
          // reference point and could no longer undo that far if we diverged after that
          // block.  This should probably only happen due to a race condition where
          // the network thread calls this function, and then immediately pushes a bunch of blocks,
          // then the main thread finally processes this function.
          // with the current framework, there's not much we can do to tell the network
          // thread what our current head block is, so we'll just pretend that
          // our head is actually the reference point.
          // this *may* enable us to fetch blocks that we're unable to push, but that should
          // be a rare case (and correctly handled)
          low_block_num = reference_point_block_num;
        }
      }
      else
      {
        // block is a block we know about, but it is on a fork
        try
        {
          fork_history = _chain_db->get_block_ids_on_fork(reference_point);
          // returns a vector where the last element is the common ancestor with the preferred chain,
          // and the first element is the reference point you passed in
          assert(fork_history.size() >= 2);

          if( fork_history.front() != reference_point )
          {
             edump( (fork_history)(reference_point) );
             assert(fork_history.front() == reference_point);
          }
          block_id_type last_non_fork_block = fork_history.back();
          fork_history.pop_back();  // remove the common ancestor
          boost::reverse(fork_history);

          if (last_non_fork_block == block_id_type()) // if the fork goes all the way back to genesis (does graphene's fork db allow this?)
            non_fork_high_block_num = 0;
          else
            non_fork_high_block_num = block_header::num_from_id(last_non_fork_block);

          high_block_num = non_fork_high_block_num + fork_history.size();
          assert(high_block_num == block_header::num_from_id(fork_history.back()));
        }
        catch (const fc::exception& e)
        {
          // unable to get fork history for some reason.  maybe not linked?
          // we can't return a synopsis of its chain
          elog( "Unable to construct a blockchain synopsis for reference hash ${hash}: ${exception}",
                ("hash", reference_point)("exception", e) );
          throw;
        }
        if (non_fork_high_block_num < low_block_num)
        {
          wlog("Unable to generate a usable synopsis because the peer we're generating it for forked too long ago "
               "(our chains diverge after block #${non_fork_high_block_num} but only undoable to block #${low_block_num})",
               ("low_block_num", low_block_num)
               ("non_fork_high_block_num", non_fork_high_block_num));
          FC_THROW_EXCEPTION(graphene::net::block_older_than_undo_history, "Peer is are on a fork I'm unable to switch to");
        }
      }
    }
    else
    {
      // no reference point specified, summarize the whole block chain
      high_block_num = _chain_db->head_block_num();
      non_fork_high_block_num = high_block_num;
      if (high_block_num == 0)
        return synopsis; // we have no blocks
    }

    if( low_block_num == 0)
       low_block_num = 1;

    // at this point:
    // low_block_num is the block before the first block we can undo,
    // non_fork_high_block_num is the block before the fork (if the peer is on a fork, or otherwise it is the same as high_block_num)
    // high_block_num is the block number of the reference block, or the end of the chain if no reference provided

    // true_high_block_num is the ending block number after the network code appends any item ids it
    // knows about that we don't
    uint32_t true_high_block_num = high_block_num + number_of_blocks_after_reference_point;
    do
    {
      // for each block in the synopsis, figure out where to pull the block id from.
      // if it's <= non_fork_high_block_num, we grab it from the main blockchain;
      // if it's not, we pull it from the fork history
      if (low_block_num <= non_fork_high_block_num)
        synopsis.push_back(_chain_db->get_block_id_for_num(low_block_num));
      else
        synopsis.push_back(fork_history[low_block_num - non_fork_high_block_num - 1]);
      low_block_num += (true_high_block_num - low_block_num + 2) / 2;
    }
    while (low_block_num <= high_block_num);

    //idump((synopsis));
    return synopsis;
} FC_CAPTURE_AND_RETHROW() }

/**
 * Call this after the call to handle_message succeeds.
 *
 * @param item_type the type of the item we're synchronizing, will be the same as item passed to the sync_from() call
 * @param item_count the number of items known to the node that haven't been sent to handle_item() yet.
 *                   After `item_count` more calls to handle_item(), the node will be in sync
 */
void application_impl::sync_status(uint32_t item_type, uint32_t item_count)
{
   // any status reports to GUI go here
}

/**
 * Call any time the number of connected peers changes.
 */
void application_impl::connection_count_changed(uint32_t c)
{
  // any status reports to GUI go here
}

uint32_t application_impl::get_block_number(const item_hash_t& block_id)
{ try {
   return block_header::num_from_id(block_id);
} FC_CAPTURE_AND_RETHROW( (block_id) ) }

/**
 * Returns the time a block was produced (if block_id = 0, returns genesis time).
 * If we don't know about the block, returns time_point_sec::min()
 */
fc::time_point_sec application_impl::get_block_time(const item_hash_t& block_id)
{ try {
   auto opt_block = _chain_db->fetch_block_by_id( block_id );
   if( opt_block.valid() ) return opt_block->timestamp;
   return fc::time_point_sec::min();
} FC_CAPTURE_AND_RETHROW( (block_id) ) }

item_hash_t application_impl::get_head_block_id() const
{
   return _chain_db->head_block_id();
}

uint32_t application_impl::estimate_last_known_fork_from_git_revision_timestamp(uint32_t unix_timestamp) const
{
   return 0; // there are no forks in graphene
}

void application_impl::error_encountered(const std::string& message, const fc::oexception& error)
{
   // notify GUI or something cool
}

uint8_t application_impl::get_current_block_interval_in_seconds() const
{
   return _chain_db->get_global_properties().parameters.block_interval;
}



} } } // namespace graphene namespace app namespace detail

namespace graphene { namespace app {

application::application()
   : my(new detail::application_impl(this))
{}

application::~application()
{
   if( my->_p2p_network )
   {
      my->_p2p_network->close();
      my->_p2p_network.reset();
   }
   if( my->_chain_db )
   {
      my->_chain_db->close();
   }
}

void application::set_program_options(boost::program_options::options_description& command_line_options,
                                      boost::program_options::options_description& configuration_file_options) const
{
   configuration_file_options.add_options()
         ("p2p-endpoint", bpo::value<string>(), "Endpoint for P2P node to listen on")
         ("seed-node,s", bpo::value<vector<string>>()->composing(),
          "P2P nodes to connect to on startup (may specify multiple times)")
         ("seed-nodes", bpo::value<string>()->composing(),
          "JSON array of P2P nodes to connect to on startup")
         ("checkpoint,c", bpo::value<vector<string>>()->default_value(
               vector<string>(1, "[\"22668518\", \"0159e4e600cb149e22ef960442ca331159914617\"]"),
               "[\"22668518\", \"0159e4e600cb149e22ef960442ca331159914617\"]")->composing(),
               "Pairs of [BLOCK_NUM,BLOCK_ID] that should be enforced as checkpoints.")
         ("rpc-endpoint", bpo::value<string>()->implicit_value("127.0.0.1:8090"),
          "Endpoint for websocket RPC to listen on")
         ("rpc-tls-endpoint", bpo::value<string>()->implicit_value("127.0.0.1:8089"),
          "Endpoint for TLS websocket RPC to listen on")
         ("server-pem,p", bpo::value<string>()->implicit_value("server.pem"), "The TLS certificate file for this server")
         ("server-pem-password,P", bpo::value<string>()->implicit_value(""), "Password for this certificate")
         ("genesis-json", bpo::value<boost::filesystem::path>(), "File to read Genesis State from")
         ("dbg-init-key", bpo::value<string>(), "Block signing key to use for init witnesses, overrides genesis file")
         ("api-access", bpo::value<boost::filesystem::path>(), "JSON file specifying API permissions")
         ("io-threads", bpo::value<uint16_t>()->implicit_value(0), "Number of IO threads, default to 0 for auto-configuration")
         ("enable-subscribe-to-all", bpo::value<bool>()->implicit_value(true),
          "Whether allow API clients to subscribe to universal object creation and removal events")
         ("enable-standby-votes-tracking", bpo::value<bool>()->implicit_value(true),
          "Whether to enable tracking of votes of standby witnesses and committee members. "
          "Set it to true to provide accurate data to API clients, set to false for slightly better performance.")
         ("api-limit-get-account-history-operations",boost::program_options::value<uint64_t>()->default_value(100),
          "For history_api::get_account_history_operations to set its default limit value as 100")
         ("api-limit-get-account-history",boost::program_options::value<uint64_t>()->default_value(100),
          "For history_api::get_account_history to set its default limit value as 100")
         ("api-limit-get-grouped-limit-orders",boost::program_options::value<uint64_t>()->default_value(101),
          "For orders_api::get_grouped_limit_orders to set its default limit value as 101")
         ("api-limit-get-relative-account-history",boost::program_options::value<uint64_t>()->default_value(100),
          "For history_api::get_relative_account_history to set its default limit value as 100")
         ("api-limit-get-account-history-by-operations",boost::program_options::value<uint64_t>()->default_value(100),
          "For history_api::get_account_history_by_operations to set its default limit value as 100")
         ("api-limit-get-asset-holders",boost::program_options::value<uint64_t>()->default_value(100),
          "For asset_api::get_asset_holders to set its default limit value as 100")
         ("api-limit-get-key-references",boost::program_options::value<uint64_t>()->default_value(100),
          "For database_api_impl::get_key_references to set its default limit value as 100")
         ("api-limit-get-htlc-by",boost::program_options::value<uint64_t>()->default_value(100),
          "For database_api_impl::get_htlc_by_from and get_htlc_by_to to set its default limit value as 100")
         ("api-limit-get-full-accounts",boost::program_options::value<uint64_t>()->default_value(10),
          "For database_api_impl::get_full_accounts to set its account default limit values as 10")
         ("api-limit-get-full-accounts-lists",boost::program_options::value<uint64_t>()->default_value(100),
          "For database_api_impl::get_full_accounts to set its lists default limit values as 100")
         ("api-limit-get-call-orders",boost::program_options::value<uint64_t>()->default_value(300),
          "For database_api_impl::get_call_orders and get_call_orders_by_account to set its default limit values as 300")
         ("api-limit-get-settle-orders",boost::program_options::value<uint64_t>()->default_value(300),
          "For database_api_impl::get_settle_orders and get_settle_orders_by_account to set its default limit values as 300")
         ("api-limit-get-assets",boost::program_options::value<uint64_t>()->default_value(101),
          "For database_api_impl::list_assets and get_assets_by_issuer to set its default limit values as 101")
         ("api-limit-get-limit-orders",boost::program_options::value<uint64_t>()->default_value(300),
          "For database_api_impl::get_limit_orders to set its default limit value as 300")
         ("api-limit-get-order-book",boost::program_options::value<uint64_t>()->default_value(50),
          "For database_api_impl::get_order_book to set its default limit value as 50")
         ;
   command_line_options.add(configuration_file_options);
   command_line_options.add_options()
         ("replay-blockchain", "Rebuild object graph by replaying all blocks without validation")
         ("revalidate-blockchain", "Rebuild object graph by replaying all blocks with full validation")
         ("resync-blockchain", "Delete all blocks and re-sync with network from scratch")
         ("force-validate", "Force validation of all transactions during normal operation")
         ("genesis-timestamp", bpo::value<uint32_t>(),
          "Replace timestamp from genesis.json with current time plus this many seconds (experts only!)")
         ;
   command_line_options.add(_cli_options);
   configuration_file_options.add(_cfg_options);
}

void application::initialize(const fc::path& data_dir, const boost::program_options::variables_map& options)
{
   my->_data_dir = data_dir;
   my->_options = &options;

   if ( options.count("io-threads") )
   {
      const uint16_t num_threads = options["io-threads"].as<uint16_t>();
      fc::asio::default_io_service_scope::set_num_threads(num_threads);
   }
}

void application::startup()
{
   try {
      my->startup();
   } catch ( const fc::exception& e ) {
      elog( "${e}", ("e",e.to_detail_string()) );
      throw;
   } catch ( ... ) {
      elog( "unexpected exception" );
      throw;
   }
}

void application::set_api_limit()
{
   try {
      my->set_api_limit();
   } catch ( const fc::exception& e ) {
      elog( "${e}", ("e",e.to_detail_string()) );
      throw;
   } catch ( ... ) {
      elog( "unexpected exception" );
      throw;
   }
}
std::shared_ptr<abstract_plugin> application::get_plugin(const string& name) const
{
   return my->_active_plugins[name];
}

bool application::is_plugin_enabled(const string& name) const
{
   return !(my->_active_plugins.find(name) == my->_active_plugins.end());
}

net::node_ptr application::p2p_node()
{
   return my->_p2p_network;
}

std::shared_ptr<chain::database> application::chain_database() const
{
   return my->_chain_db;
}

void application::set_block_production(bool producing_blocks)
{
   my->_is_block_producer = producing_blocks;
}

optional< api_access_info > application::get_api_access_info( const string& username )const
{
   return my->get_api_access_info( username );
}

void application::set_api_access_info(const string& username, api_access_info&& permissions)
{
   my->set_api_access_info(username, std::move(permissions));
}

bool application::is_finished_syncing() const
{
   return my->_is_finished_syncing;
}

void graphene::app::application::enable_plugin(const string& name)
{
   FC_ASSERT(my->_available_plugins[name], "Unknown plugin '" + name + "'");
   my->_active_plugins[name] = my->_available_plugins[name];
   my->_active_plugins[name]->plugin_set_app(this);
}

void graphene::app::application::add_available_plugin(std::shared_ptr<graphene::app::abstract_plugin> p)
{
   my->_available_plugins[p->plugin_name()] = p;
}

void application::shutdown_plugins()
{
   for( auto& entry : my->_active_plugins )
      entry.second->plugin_shutdown();
   return;
}
void application::shutdown()
{
   if( my->_p2p_network )
      my->_p2p_network->close();
   if( my->_chain_db )
   {
      my->_chain_db->close();
      my->_chain_db = nullptr;
   }
}

void application::initialize_plugins( const boost::program_options::variables_map& options )
{
   for( auto& entry : my->_active_plugins )
      entry.second->plugin_initialize( options );
   return;
}

void application::startup_plugins()
{
   for( auto& entry : my->_active_plugins )
   {
      entry.second->plugin_startup();
      ilog( "Plugin ${name} started", ( "name", entry.second->plugin_name() ) );
   }
   return;
}

const application_options& application::get_options()
{
   return my->_app_options;
}

// namespace detail
} }<|MERGE_RESOLUTION|>--- conflicted
+++ resolved
@@ -164,15 +164,7 @@
    else
    {
       vector<string> seeds = {
-<<<<<<< HEAD
-               "seed.testnet.bitshares.eu:1776",   // BitShares Europe
-               "176.9.148.19:16543",               // Uptick.rocks
-               "31.171.251.20:1776",               // @Taconator
-               "23.92.53.25:11010",                // sahkan
-               "139.162.242.253:1700",             // rnglab
-=======
-         #include "../egenesis/seed-nodes.txt"
->>>>>>> fae5a3d1
+         #include "../egenesis/seed-nodes-testnet.txt"
       };
       for( const string& endpoint_string : seeds )
       {
