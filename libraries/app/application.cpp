/*
 * Copyright (c) 2015 Cryptonomex, Inc., and contributors.
 *
 * The MIT License
 *
 * Permission is hereby granted, free of charge, to any person obtaining a copy
 * of this software and associated documentation files (the "Software"), to deal
 * in the Software without restriction, including without limitation the rights
 * to use, copy, modify, merge, publish, distribute, sublicense, and/or sell
 * copies of the Software, and to permit persons to whom the Software is
 * furnished to do so, subject to the following conditions:
 *
 * The above copyright notice and this permission notice shall be included in
 * all copies or substantial portions of the Software.
 *
 * THE SOFTWARE IS PROVIDED "AS IS", WITHOUT WARRANTY OF ANY KIND, EXPRESS OR
 * IMPLIED, INCLUDING BUT NOT LIMITED TO THE WARRANTIES OF MERCHANTABILITY,
 * FITNESS FOR A PARTICULAR PURPOSE AND NONINFRINGEMENT. IN NO EVENT SHALL THE
 * AUTHORS OR COPYRIGHT HOLDERS BE LIABLE FOR ANY CLAIM, DAMAGES OR OTHER
 * LIABILITY, WHETHER IN AN ACTION OF CONTRACT, TORT OR OTHERWISE, ARISING FROM,
 * OUT OF OR IN CONNECTION WITH THE SOFTWARE OR THE USE OR OTHER DEALINGS IN
 * THE SOFTWARE.
 */
#include <graphene/app/api.hpp>
#include <graphene/app/api_access.hpp>
#include <graphene/app/application.hpp>
#include <graphene/app/plugin.hpp>

#include <graphene/chain/genesis_state.hpp>
#include <graphene/chain/protocol/fee_schedule.hpp>
#include <graphene/chain/protocol/types.hpp>

#include <graphene/egenesis/egenesis.hpp>

#include <graphene/net/core_messages.hpp>
#include <graphene/net/exceptions.hpp>

#include <graphene/utilities/key_conversion.hpp>
#include <graphene/chain/worker_evaluator.hpp>

#include <fc/smart_ref_impl.hpp>

#include <fc/asio.hpp>
#include <fc/io/fstream.hpp>
#include <fc/rpc/api_connection.hpp>
#include <fc/rpc/websocket_api.hpp>
#include <fc/network/resolve.hpp>
#include <fc/crypto/base64.hpp>

#include <boost/filesystem/path.hpp>
#include <boost/signals2.hpp>
#include <boost/range/algorithm/reverse.hpp>
#include <boost/algorithm/string.hpp>

#include <iostream>

#include <fc/log/file_appender.hpp>
#include <fc/log/logger.hpp>
#include <fc/log/logger_config.hpp>

#include <boost/range/adaptor/reversed.hpp>

namespace graphene { namespace app {
using net::item_hash_t;
using net::item_id;
using net::message;
using net::block_message;
using net::trx_message;

using chain::block_header;
using chain::signed_block_header;
using chain::signed_block;
using chain::block_id_type;

using std::vector;

namespace bpo = boost::program_options;

namespace detail {

   graphene::chain::genesis_state_type create_example_genesis() {
      auto nathan_key = fc::ecc::private_key::regenerate(fc::sha256::hash(string("nathan")));
      dlog("Allocating all stake to ${key}", ("key", utilities::key_to_wif(nathan_key)));
      graphene::chain::genesis_state_type initial_state;
      initial_state.initial_parameters.current_fees = fee_schedule::get_default();//->set_all_fees(GRAPHENE_BLOCKCHAIN_PRECISION);
      initial_state.initial_active_witnesses = GRAPHENE_DEFAULT_MIN_WITNESS_COUNT;
      initial_state.initial_timestamp = time_point_sec(time_point::now().sec_since_epoch() /
            initial_state.initial_parameters.block_interval *
            initial_state.initial_parameters.block_interval);
      for( uint64_t i = 0; i < initial_state.initial_active_witnesses; ++i )
      {
         auto name = "init"+fc::to_string(i);
         initial_state.initial_accounts.emplace_back(name,
                                                     nathan_key.get_public_key(),
                                                     nathan_key.get_public_key(),
                                                     true);
         initial_state.initial_committee_candidates.push_back({name});
         initial_state.initial_witness_candidates.push_back({name, nathan_key.get_public_key()});
      }

      initial_state.initial_accounts.emplace_back("nathan", nathan_key.get_public_key());
      initial_state.initial_balances.push_back({nathan_key.get_public_key(),
                                                GRAPHENE_SYMBOL,
                                                GRAPHENE_MAX_SHARE_SUPPLY});
      initial_state.initial_chain_id = fc::sha256::hash( "BOGUS" );

      return initial_state;
   }


}

}}

#include "application_impl.hxx"

namespace graphene { namespace app { namespace detail {

void application_impl::reset_p2p_node(const fc::path& data_dir)
{ try {
   _p2p_network = std::make_shared<net::node>("BitShares Reference Implementation");

   _p2p_network->load_configuration(data_dir / "p2p");
   _p2p_network->set_node_delegate(this);

   if( _options->count("seed-node") )
   {
      auto seeds = _options->at("seed-node").as<vector<string>>();
      for( const string& endpoint_string : seeds )
      {
         try {
            std::vector<fc::ip::endpoint> endpoints = resolve_string_to_ip_endpoints(endpoint_string);
            for (const fc::ip::endpoint& endpoint : endpoints)
            {
               ilog("Adding seed node ${endpoint}", ("endpoint", endpoint));
               _p2p_network->add_node(endpoint);
               _p2p_network->connect_to_endpoint(endpoint);
            }
         } catch( const fc::exception& e ) {
            wlog( "caught exception ${e} while adding seed node ${endpoint}",
                     ("e", e.to_detail_string())("endpoint", endpoint_string) );
         }
      }
   }

   if( _options->count("seed-nodes") )
   {
      auto seeds_str = _options->at("seed-nodes").as<string>();
      auto seeds = fc::json::from_string(seeds_str).as<vector<string>>(2);
      for( const string& endpoint_string : seeds )
      {
         try {
            std::vector<fc::ip::endpoint> endpoints = resolve_string_to_ip_endpoints(endpoint_string);
            for (const fc::ip::endpoint& endpoint : endpoints)
            {
               ilog("Adding seed node ${endpoint}", ("endpoint", endpoint));
               _p2p_network->add_node(endpoint);
            }
         } catch( const fc::exception& e ) {
            wlog( "caught exception ${e} while adding seed node ${endpoint}",
                     ("e", e.to_detail_string())("endpoint", endpoint_string) );
         }
      }
   }
   else
   {
      // https://bitsharestalk.org/index.php/topic,23715.0.html
      vector<string> seeds = {
         "104.236.144.84:1777",               // puppies      (USA)
         "128.199.143.47:2015",               // Harvey       (Singapore)
         "23.92.53.182:1776",                 // sahkan       (USA)
         "192.121.166.162:1776",              // sahkan       (UK)
         "51.15.61.160:1776",                 // lafona       (France)
         "bts-seed1.abit-more.com:62015",     // abit         (China)
         "node.blckchnd.com:4243",            // blckchnd     (Germany)
         "seed.bitsharesdex.com:50696",       // iHashFury    (Europe)
         "seed.bitsharesnodes.com:1776",      // wackou       (Netherlands)
         "seed.blocktrades.us:1776",          // BlockTrades  (USA)
         "seed.cubeconnex.com:1777",          // cube         (USA)
         "seed.roelandp.nl:1776",             // roelandp     (Canada)
         "seed04.bts-nodes.net:1776",         // Thom         (Australia)
         "seed05.bts-nodes.net:1776",         // Thom         (USA)
         "seed06.bts-nodes.net:1776",         // Thom         (USA)
         "seed07.bts-nodes.net:1776",         // Thom         (Singapore)
         "seed.bts.bangzi.info:55501",        // Bangzi       (Germany)
         "seeds.bitshares.eu:1776"            // pc           (http://seeds.quisquis.de/bitshares.html)
      };
      for( const string& endpoint_string : seeds )
      {
         try {
            std::vector<fc::ip::endpoint> endpoints = resolve_string_to_ip_endpoints(endpoint_string);
            for (const fc::ip::endpoint& endpoint : endpoints)
            {
               ilog("Adding seed node ${endpoint}", ("endpoint", endpoint));
               _p2p_network->add_node(endpoint);
            }
         } catch( const fc::exception& e ) {
            wlog( "caught exception ${e} while adding seed node ${endpoint}",
                     ("e", e.to_detail_string())("endpoint", endpoint_string) );
         }
      }
   }

   if( _options->count("p2p-endpoint") )
      _p2p_network->listen_on_endpoint(fc::ip::endpoint::from_string(_options->at("p2p-endpoint").as<string>()), true);
   else
      _p2p_network->listen_on_port(0, false);
   _p2p_network->listen_to_p2p_network();
   ilog("Configured p2p node to listen on ${ip}", ("ip", _p2p_network->get_actual_listening_endpoint()));

   _p2p_network->connect_to_p2p_network();
   _p2p_network->sync_from(net::item_id(net::core_message_type_enum::block_message_type,
                                        _chain_db->head_block_id()),
                           std::vector<uint32_t>());
} FC_CAPTURE_AND_RETHROW() }

std::vector<fc::ip::endpoint> application_impl::resolve_string_to_ip_endpoints(const std::string& endpoint_string)
{
   try
   {
      string::size_type colon_pos = endpoint_string.find(':');
      if (colon_pos == std::string::npos)
         FC_THROW("Missing required port number in endpoint string \"${endpoint_string}\"",
                  ("endpoint_string", endpoint_string));
      std::string port_string = endpoint_string.substr(colon_pos + 1);
      try
      {
         uint16_t port = boost::lexical_cast<uint16_t>(port_string);

         std::string hostname = endpoint_string.substr(0, colon_pos);
         std::vector<fc::ip::endpoint> endpoints = fc::resolve(hostname, port);
         if (endpoints.empty())
            FC_THROW_EXCEPTION( fc::unknown_host_exception,
                                "The host name can not be resolved: ${hostname}",
                                ("hostname", hostname) );
         return endpoints;
      }
      catch (const boost::bad_lexical_cast&)
      {
         FC_THROW("Bad port: ${port}", ("port", port_string));
      }
   }
   FC_CAPTURE_AND_RETHROW((endpoint_string))
}


void application_impl::new_connection( const fc::http::websocket_connection_ptr& c )
{
   auto wsc = std::make_shared<fc::rpc::websocket_api_connection>(*c, GRAPHENE_NET_MAX_NESTED_OBJECTS);
   auto login = std::make_shared<graphene::app::login_api>( std::ref(*_self) );
   login->enable_api("database_api");

   wsc->register_api(login->database());
   wsc->register_api(fc::api<graphene::app::login_api>(login));
   c->set_session_data( wsc );

   std::string username = "*";
   std::string password = "*";

    // Try to extract login information from "Authorization" header if present
   std::string auth = c->get_request_header("Authorization");
   if( boost::starts_with(auth, "Basic ") ) {

      FC_ASSERT( auth.size() > 6 );
      auto user_pass = fc::base64_decode(auth.substr(6));

      std::vector<std::string> parts;
      boost::split( parts, user_pass, boost::is_any_of(":") );

      FC_ASSERT(parts.size() == 2);

      username = parts[0];
      password = parts[1];
   }

   login->login(username, password);
}

void application_impl::reset_websocket_server()
{ try {
   if( !_options->count("rpc-endpoint") )
      return;

   _websocket_server = std::make_shared<fc::http::websocket_server>();
   _websocket_server->on_connection( std::bind(&application_impl::new_connection, this, std::placeholders::_1) );

   ilog("Configured websocket rpc to listen on ${ip}", ("ip",_options->at("rpc-endpoint").as<string>()));
   _websocket_server->listen( fc::ip::endpoint::from_string(_options->at("rpc-endpoint").as<string>()) );
   _websocket_server->start_accept();
} FC_CAPTURE_AND_RETHROW() }

void application_impl::reset_websocket_tls_server()
{ try {
   if( !_options->count("rpc-tls-endpoint") )
      return;
   if( !_options->count("server-pem") )
   {
      wlog( "Please specify a server-pem to use rpc-tls-endpoint" );
      return;
   }

   string password = _options->count("server-pem-password") ? _options->at("server-pem-password").as<string>() : "";
   _websocket_tls_server = std::make_shared<fc::http::websocket_tls_server>( _options->at("server-pem").as<string>(), password );
   _websocket_tls_server->on_connection( std::bind(&application_impl::new_connection, this, std::placeholders::_1) );

   ilog("Configured websocket TLS rpc to listen on ${ip}", ("ip",_options->at("rpc-tls-endpoint").as<string>()));
   _websocket_tls_server->listen( fc::ip::endpoint::from_string(_options->at("rpc-tls-endpoint").as<string>()) );
   _websocket_tls_server->start_accept();
} FC_CAPTURE_AND_RETHROW() }

void application_impl::set_dbg_init_key( graphene::chain::genesis_state_type& genesis, const std::string& init_key )
{
   flat_set< std::string > initial_witness_names;
   public_key_type init_pubkey( init_key );
   for( uint64_t i=0; i<genesis.initial_active_witnesses; i++ )
      genesis.initial_witness_candidates[i].block_signing_key = init_pubkey;
}

void application_impl::startup()
{ try {
   fc::create_directories(_data_dir / "blockchain");

   auto initial_state = [this] {
      ilog("Initializing database...");
      if( _options->count("genesis-json") )
      {
         std::string genesis_str;
         fc::read_file_contents( _options->at("genesis-json").as<boost::filesystem::path>(), genesis_str );
         graphene::chain::genesis_state_type genesis = fc::json::from_string( genesis_str ).as<graphene::chain::genesis_state_type>( 20 );
         bool modified_genesis = false;
         if( _options->count("genesis-timestamp") )
         {
            genesis.initial_timestamp = fc::time_point_sec( fc::time_point::now() )
                                      + genesis.initial_parameters.block_interval
                                      + _options->at("genesis-timestamp").as<uint32_t>();
            genesis.initial_timestamp -= ( genesis.initial_timestamp.sec_since_epoch()
                                           % genesis.initial_parameters.block_interval );
            modified_genesis = true;
            std::cerr << "Used genesis timestamp:  " << genesis.initial_timestamp.to_iso_string()
                      << " (PLEASE RECORD THIS)\n";
         }
         if( _options->count("dbg-init-key") )
         {
            std::string init_key = _options->at( "dbg-init-key" ).as<string>();
            FC_ASSERT( genesis.initial_witness_candidates.size() >= genesis.initial_active_witnesses );
            set_dbg_init_key( genesis, init_key );
            modified_genesis = true;
            std::cerr << "Set init witness key to " << init_key << "\n";
         }
         if( modified_genesis )
         {
            std::cerr << "WARNING:  GENESIS WAS MODIFIED, YOUR CHAIN ID MAY BE DIFFERENT\n";
            genesis_str += "BOGUS";
            genesis.initial_chain_id = fc::sha256::hash( genesis_str );
         }
         else
            genesis.initial_chain_id = fc::sha256::hash( genesis_str );
         return genesis;
      }
      else
      {
         std::string egenesis_json;
         graphene::egenesis::compute_egenesis_json( egenesis_json );
         FC_ASSERT( egenesis_json != "" );
         FC_ASSERT( graphene::egenesis::get_egenesis_json_hash() == fc::sha256::hash( egenesis_json ) );
         auto genesis = fc::json::from_string( egenesis_json ).as<graphene::chain::genesis_state_type>( 20 );
         genesis.initial_chain_id = fc::sha256::hash( egenesis_json );
         return genesis;
      }
   };

   if( _options->count("resync-blockchain") )
      _chain_db->wipe(_data_dir / "blockchain", true);

   flat_map<uint32_t,block_id_type> loaded_checkpoints;
   if( _options->count("checkpoint") )
   {
      auto cps = _options->at("checkpoint").as<vector<string>>();
      loaded_checkpoints.reserve( cps.size() );
      for( auto cp : cps )
      {
         auto item = fc::json::from_string(cp).as<std::pair<uint32_t,block_id_type> >( 2 );
         loaded_checkpoints[item.first] = item.second;
      }
   }
   _chain_db->add_checkpoints( loaded_checkpoints );

   if( _options->count("enable-standby-votes-tracking") )
   {
      _chain_db->enable_standby_votes_tracking( _options->at("enable-standby-votes-tracking").as<bool>() );
   }

   if( _options->count("replay-blockchain") )
      _chain_db->wipe( _data_dir / "blockchain", false );

   try
   {
      _chain_db->open( _data_dir / "blockchain", initial_state, GRAPHENE_CURRENT_DB_VERSION );
   }
   catch( const fc::exception& e )
   {
      elog( "Caught exception ${e} in open(), you might want to force a replay", ("e", e.to_detail_string()) );
      throw;
   }

   if( _options->count("force-validate") )
   {
      ilog( "All transaction signatures will be validated" );
      _force_validate = true;
   }

   if( _options->count("enable-subscribe-to-all") )
      _app_options.enable_subscribe_to_all = _options->at("enable-subscribe-to-all").as<bool>();

   if( _active_plugins.find( "market_history" ) != _active_plugins.end() )
      _app_options.has_market_history_plugin = true;

   if( _options->count("api-access") ) {

      if(fc::exists(_options->at("api-access").as<boost::filesystem::path>()))
      {
         _apiaccess = fc::json::from_file( _options->at("api-access").as<boost::filesystem::path>() ).as<api_access>( 20 );
         ilog( "Using api access file from ${path}",
               ("path", _options->at("api-access").as<boost::filesystem::path>().string()) );
      }
      else
      {
         elog("Failed to load file from ${path}",
            ("path", _options->at("api-access").as<boost::filesystem::path>().string()));
         std::exit(EXIT_FAILURE);
      }
   }
   else
   {
      // TODO:  Remove this generous default access policy
      // when the UI logs in properly
      _apiaccess = api_access();
      api_access_info wild_access;
      wild_access.password_hash_b64 = "*";
      wild_access.password_salt_b64 = "*";
      wild_access.allowed_apis.push_back( "database_api" );
      wild_access.allowed_apis.push_back( "network_broadcast_api" );
      wild_access.allowed_apis.push_back( "history_api" );
      wild_access.allowed_apis.push_back( "orders_api" );
      _apiaccess.permission_map["*"] = wild_access;
   }

   reset_p2p_node(_data_dir);
   reset_websocket_server();
   reset_websocket_tls_server();
} FC_LOG_AND_RETHROW() }

optional< api_access_info > application_impl::get_api_access_info(const string& username)const
{
   optional< api_access_info > result;
   auto it = _apiaccess.permission_map.find(username);
   if( it == _apiaccess.permission_map.end() )
   {
      it = _apiaccess.permission_map.find("*");
      if( it == _apiaccess.permission_map.end() )
         return result;
   }
   return it->second;
}

void application_impl::set_api_access_info(const string& username, api_access_info&& permissions)
{
   _apiaccess.permission_map.insert(std::make_pair(username, std::move(permissions)));
}

/**
 * If delegate has the item, the network has no need to fetch it.
 */
bool application_impl::has_item(const net::item_id& id)
{
   try
   {
      if( id.item_type == graphene::net::block_message_type )
         return _chain_db->is_known_block(id.item_hash);
      else
         return _chain_db->is_known_transaction(id.item_hash);
   }
   FC_CAPTURE_AND_RETHROW( (id) )
}

/**
 * @brief allows the application to validate an item prior to broadcasting to peers.
 *
 * @param sync_mode true if the message was fetched through the sync process, false during normal operation
 * @returns true if this message caused the blockchain to switch forks, false if it did not
 *
 * @throws exception if error validating the item, otherwise the item is safe to broadcast on.
 */
bool application_impl::handle_block(const graphene::net::block_message& blk_msg, bool sync_mode,
                          std::vector<fc::uint160_t>& contained_transaction_message_ids)
{ try {

   auto latency = fc::time_point::now() - blk_msg.block.timestamp;
   if (!sync_mode || blk_msg.block.block_num() % 10000 == 0)
   {
      const auto& witness = blk_msg.block.witness(*_chain_db);
      const auto& witness_account = witness.witness_account(*_chain_db);
      auto last_irr = _chain_db->get_dynamic_global_properties().last_irreversible_block_num;
      ilog("Got block: #${n} ${bid} time: ${t} latency: ${l} ms from: ${w}  irreversible: ${i} (-${d})",
           ("t",blk_msg.block.timestamp)
           ("n", blk_msg.block.block_num())
           ("bid", blk_msg.block.id())
           ("l", (latency.count()/1000))
           ("w",witness_account.name)
           ("i",last_irr)("d",blk_msg.block.block_num()-last_irr) );
   }
   FC_ASSERT( (latency.count()/1000) > -5000, "Rejecting block with timestamp in the future" );

   try {
      // TODO: in the case where this block is valid but on a fork that's too old for us to switch to,
      // you can help the network code out by throwing a block_older_than_undo_history exception.
      // when the net code sees that, it will stop trying to push blocks from that chain, but
      // leave that peer connected so that they can get sync blocks from us
      bool result = _chain_db->push_block( blk_msg.block,
                                           (_is_block_producer | _force_validate) ?
                                              database::skip_nothing : database::skip_transaction_signatures );

      // the block was accepted, so we now know all of the transactions contained in the block
      if (!sync_mode)
      {
         // if we're not in sync mode, there's a chance we will be seeing some transactions
         // included in blocks before we see the free-floating transaction itself.  If that
         // happens, there's no reason to fetch the transactions, so  construct a list of the
         // transaction message ids we no longer need.
         // during sync, it is unlikely that we'll see any old
         for (const processed_transaction& transaction : blk_msg.block.transactions)
         {
            graphene::net::trx_message transaction_message(transaction);
            contained_transaction_message_ids.push_back(graphene::net::message(transaction_message).id());
         }
      }

      return result;
   } catch ( const graphene::chain::unlinkable_block_exception& e ) {
      // translate to a graphene::net exception
      elog("Error when pushing block:\n${e}", ("e", e.to_detail_string()));
      FC_THROW_EXCEPTION( graphene::net::unlinkable_block_exception,
                          "Error when pushing block:\n${e}",
                          ("e", e.to_detail_string()) );
   } catch( const fc::exception& e ) {
      elog("Error when pushing block:\n${e}", ("e", e.to_detail_string()));
      throw;
   }

   if( !_is_finished_syncing && !sync_mode )
   {
      _is_finished_syncing = true;
      _self->syncing_finished();
   }
} FC_CAPTURE_AND_RETHROW( (blk_msg)(sync_mode) ) return false; }

void application_impl::handle_transaction(const graphene::net::trx_message& transaction_message)
{ try {
   static fc::time_point last_call;
   static int trx_count = 0;
   ++trx_count;
   auto now = fc::time_point::now();
   if( now - last_call > fc::seconds(1) ) {
      ilog("Got ${c} transactions from network", ("c",trx_count) );
      last_call = now;
      trx_count = 0;
   }

   _chain_db->push_transaction( transaction_message.trx );
} FC_CAPTURE_AND_RETHROW( (transaction_message) ) }

void application_impl::handle_message(const message& message_to_process)
{
   // not a transaction, not a block
   FC_THROW( "Invalid Message Type" );
}

bool application_impl::is_included_block(const block_id_type& block_id)
{
  uint32_t block_num = block_header::num_from_id(block_id);
  block_id_type block_id_in_preferred_chain = _chain_db->get_block_id_for_num(block_num);
  return block_id == block_id_in_preferred_chain;
}

/**
 * Assuming all data elements are ordered in some way, this method should
 * return up to limit ids that occur *after* the last ID in synopsis that
 * we recognize.
 *
 * On return, remaining_item_count will be set to the number of items
 * in our blockchain after the last item returned in the result,
 * or 0 if the result contains the last item in the blockchain
 */
std::vector<item_hash_t> application_impl::get_block_ids(const std::vector<item_hash_t>& blockchain_synopsis,
                                               uint32_t& remaining_item_count,
                                               uint32_t limit)
{ try {
   vector<block_id_type> result;
   remaining_item_count = 0;
   if( _chain_db->head_block_num() == 0 )
      return result;

   result.reserve(limit);
   block_id_type last_known_block_id;

   if (blockchain_synopsis.empty() ||
       (blockchain_synopsis.size() == 1 && blockchain_synopsis[0] == block_id_type()))
   {
     // peer has sent us an empty synopsis meaning they have no blocks.
     // A bug in old versions would cause them to send a synopsis containing block 000000000
     // when they had an empty blockchain, so pretend they sent the right thing here.

     // do nothing, leave last_known_block_id set to zero
   }
   else
   {
     bool found_a_block_in_synopsis = false;
     for (const item_hash_t& block_id_in_synopsis : boost::adaptors::reverse(blockchain_synopsis))
       if (block_id_in_synopsis == block_id_type() ||
           (_chain_db->is_known_block(block_id_in_synopsis) && is_included_block(block_id_in_synopsis)))
       {
         last_known_block_id = block_id_in_synopsis;
         found_a_block_in_synopsis = true;
         break;
       }
     if (!found_a_block_in_synopsis)
       FC_THROW_EXCEPTION( graphene::net::peer_is_on_an_unreachable_fork,
                           "Unable to provide a list of blocks starting at any of the blocks in peer's synopsis" );
   }
   for( uint32_t num = block_header::num_from_id(last_known_block_id);
        num <= _chain_db->head_block_num() && result.size() < limit;
        ++num )
      if( num > 0 )
         result.push_back(_chain_db->get_block_id_for_num(num));

   if( !result.empty() && block_header::num_from_id(result.back()) < _chain_db->head_block_num() )
      remaining_item_count = _chain_db->head_block_num() - block_header::num_from_id(result.back());

   return result;
} FC_CAPTURE_AND_RETHROW( (blockchain_synopsis)(remaining_item_count)(limit) ) }

/**
 * Given the hash of the requested data, fetch the body.
 */
message application_impl::get_item(const item_id& id)
{ try {
  // ilog("Request for item ${id}", ("id", id));
   if( id.item_type == graphene::net::block_message_type )
   {
      auto opt_block = _chain_db->fetch_block_by_id(id.item_hash);
      if( !opt_block )
         elog("Couldn't find block ${id} -- corresponding ID in our chain is ${id2}",
              ("id", id.item_hash)("id2", _chain_db->get_block_id_for_num(block_header::num_from_id(id.item_hash))));
      FC_ASSERT( opt_block.valid() );
      // ilog("Serving up block #${num}", ("num", opt_block->block_num()));
      return block_message(std::move(*opt_block));
   }
   return trx_message( _chain_db->get_recent_transaction( id.item_hash ) );
} FC_CAPTURE_AND_RETHROW( (id) ) }

chain_id_type application_impl::get_chain_id() const
{
   return _chain_db->get_chain_id();
}

/**
 * Returns a synopsis of the blockchain used for syncing.  This consists of a list of
 * block hashes at intervals exponentially increasing towards the genesis block.
 * When syncing to a peer, the peer uses this data to determine if we're on the same
 * fork as they are, and if not, what blocks they need to send us to get us on their
 * fork.
 *
 * In the over-simplified case, this is a straighforward synopsis of our current
 * preferred blockchain; when we first connect up to a peer, this is what we will be sending.
 * It looks like this:
 *   If the blockchain is empty, it will return the empty list.
 *   If the blockchain has one block, it will return a list containing just that block.
 *   If it contains more than one block:
 *     the first element in the list will be the hash of the highest numbered block that
 *         we cannot undo
 *     the second element will be the hash of an item at the half way point in the undoable
 *         segment of the blockchain
 *     the third will be ~3/4 of the way through the undoable segment of the block chain
 *     the fourth will be at ~7/8...
 *       &c.
 *     the last item in the list will be the hash of the most recent block on our preferred chain
 * so if the blockchain had 26 blocks labeled a - z, the synopsis would be:
 *    a n u x z
 * the idea being that by sending a small (<30) number of block ids, we can summarize a huge
 * blockchain.  The block ids are more dense near the end of the chain where because we are
 * more likely to be almost in sync when we first connect, and forks are likely to be short.
 * If the peer we're syncing with in our example is on a fork that started at block 'v',
 * then they will reply to our synopsis with a list of all blocks starting from block 'u',
 * the last block they know that we had in common.
 *
 * In the real code, there are several complications.
 *
 * First, as an optimization, we don't usually send a synopsis of the entire blockchain, we
 * send a synopsis of only the segment of the blockchain that we have undo data for.  If their
 * fork doesn't build off of something in our undo history, we would be unable to switch, so there's
 * no reason to fetch the blocks.
 *
 * Second, when a peer replies to our initial synopsis and gives us a list of the blocks they think
 * we are missing, they only send a chunk of a few thousand blocks at once.  After we get those
 * block ids, we need to request more blocks by sending another synopsis (we can't just say "send me
 * the next 2000 ids" because they may have switched forks themselves and they don't track what
 * they've sent us).  For faster performance, we want to get a fairly long list of block ids first,
 * then start downloading the blocks.
 * The peer doesn't handle these follow-up block id requests any different from the initial request;
 * it treats the synopsis we send as our blockchain and bases its response entirely off that.  So to
 * get the response we want (the next chunk of block ids following the last one they sent us, or,
 * failing that, the shortest fork off of the last list of block ids they sent), we need to construct
 * a synopsis as if our blockchain was made up of:
 *    1. the blocks in our block chain up to the fork point (if there is a fork) or the head block (if no fork)
 *    2. the blocks we've already pushed from their fork (if there's a fork)
 *    3. the block ids they've previously sent us
 * Segment 3 is handled in the p2p code, it just tells us the number of blocks it has (in
 * number_of_blocks_after_reference_point) so we can leave space in the synopsis for them.
 * We're responsible for constructing the synopsis of Segments 1 and 2 from our active blockchain and
 * fork database.  The reference_point parameter is the last block from that peer that has been
 * successfully pushed to the blockchain, so that tells us whether the peer is on a fork or on
 * the main chain.
 */
std::vector<item_hash_t> application_impl::get_blockchain_synopsis(const item_hash_t& reference_point,
                                                         uint32_t number_of_blocks_after_reference_point)
{ try {
    std::vector<item_hash_t> synopsis;
    synopsis.reserve(30);
    uint32_t high_block_num;
    uint32_t non_fork_high_block_num;
    uint32_t low_block_num = _chain_db->last_non_undoable_block_num();
    std::vector<block_id_type> fork_history;

    if (reference_point != item_hash_t())
    {
      // the node is asking for a summary of the block chain up to a specified
      // block, which may or may not be on a fork
      // for now, assume it's not on a fork
      if (is_included_block(reference_point))
      {
        // reference_point is a block we know about and is on the main chain
        uint32_t reference_point_block_num = block_header::num_from_id(reference_point);
        assert(reference_point_block_num > 0);
        high_block_num = reference_point_block_num;
        non_fork_high_block_num = high_block_num;

        if (reference_point_block_num < low_block_num)
        {
          // we're on the same fork (at least as far as reference_point) but we've passed
          // reference point and could no longer undo that far if we diverged after that
          // block.  This should probably only happen due to a race condition where
          // the network thread calls this function, and then immediately pushes a bunch of blocks,
          // then the main thread finally processes this function.
          // with the current framework, there's not much we can do to tell the network
          // thread what our current head block is, so we'll just pretend that
          // our head is actually the reference point.
          // this *may* enable us to fetch blocks that we're unable to push, but that should
          // be a rare case (and correctly handled)
          low_block_num = reference_point_block_num;
        }
      }
      else
      {
        // block is a block we know about, but it is on a fork
        try
        {
          fork_history = _chain_db->get_block_ids_on_fork(reference_point);
          // returns a vector where the last element is the common ancestor with the preferred chain,
          // and the first element is the reference point you passed in
          assert(fork_history.size() >= 2);

          if( fork_history.front() != reference_point )
          {
             edump( (fork_history)(reference_point) );
             assert(fork_history.front() == reference_point);
          }
          block_id_type last_non_fork_block = fork_history.back();
          fork_history.pop_back();  // remove the common ancestor
          boost::reverse(fork_history);

          if (last_non_fork_block == block_id_type()) // if the fork goes all the way back to genesis (does graphene's fork db allow this?)
            non_fork_high_block_num = 0;
          else
            non_fork_high_block_num = block_header::num_from_id(last_non_fork_block);

          high_block_num = non_fork_high_block_num + fork_history.size();
          assert(high_block_num == block_header::num_from_id(fork_history.back()));
        }
        catch (const fc::exception& e)
        {
          // unable to get fork history for some reason.  maybe not linked?
          // we can't return a synopsis of its chain
          elog( "Unable to construct a blockchain synopsis for reference hash ${hash}: ${exception}",
                ("hash", reference_point)("exception", e) );
          throw;
        }
        if (non_fork_high_block_num < low_block_num)
        {
          wlog("Unable to generate a usable synopsis because the peer we're generating it for forked too long ago "
               "(our chains diverge after block #${non_fork_high_block_num} but only undoable to block #${low_block_num})",
               ("low_block_num", low_block_num)
               ("non_fork_high_block_num", non_fork_high_block_num));
          FC_THROW_EXCEPTION(graphene::net::block_older_than_undo_history, "Peer is are on a fork I'm unable to switch to");
        }
      }
    }
    else
    {
      // no reference point specified, summarize the whole block chain
      high_block_num = _chain_db->head_block_num();
      non_fork_high_block_num = high_block_num;
      if (high_block_num == 0)
        return synopsis; // we have no blocks
    }

    if( low_block_num == 0)
       low_block_num = 1;

    // at this point:
    // low_block_num is the block before the first block we can undo,
    // non_fork_high_block_num is the block before the fork (if the peer is on a fork, or otherwise it is the same as high_block_num)
    // high_block_num is the block number of the reference block, or the end of the chain if no reference provided

    // true_high_block_num is the ending block number after the network code appends any item ids it
    // knows about that we don't
    uint32_t true_high_block_num = high_block_num + number_of_blocks_after_reference_point;
    do
    {
      // for each block in the synopsis, figure out where to pull the block id from.
      // if it's <= non_fork_high_block_num, we grab it from the main blockchain;
      // if it's not, we pull it from the fork history
      if (low_block_num <= non_fork_high_block_num)
        synopsis.push_back(_chain_db->get_block_id_for_num(low_block_num));
      else
        synopsis.push_back(fork_history[low_block_num - non_fork_high_block_num - 1]);
      low_block_num += (true_high_block_num - low_block_num + 2) / 2;
    }
    while (low_block_num <= high_block_num);

    //idump((synopsis));
    return synopsis;
} FC_CAPTURE_AND_RETHROW() }

/**
 * Call this after the call to handle_message succeeds.
 *
 * @param item_type the type of the item we're synchronizing, will be the same as item passed to the sync_from() call
 * @param item_count the number of items known to the node that haven't been sent to handle_item() yet.
 *                   After `item_count` more calls to handle_item(), the node will be in sync
 */
void application_impl::sync_status(uint32_t item_type, uint32_t item_count)
{
   // any status reports to GUI go here
}

/**
 * Call any time the number of connected peers changes.
 */
void application_impl::connection_count_changed(uint32_t c)
{
  // any status reports to GUI go here
}

uint32_t application_impl::get_block_number(const item_hash_t& block_id)
{ try {
   return block_header::num_from_id(block_id);
} FC_CAPTURE_AND_RETHROW( (block_id) ) }

/**
 * Returns the time a block was produced (if block_id = 0, returns genesis time).
 * If we don't know about the block, returns time_point_sec::min()
 */
fc::time_point_sec application_impl::get_block_time(const item_hash_t& block_id)
{ try {
   auto opt_block = _chain_db->fetch_block_by_id( block_id );
   if( opt_block.valid() ) return opt_block->timestamp;
   return fc::time_point_sec::min();
} FC_CAPTURE_AND_RETHROW( (block_id) ) }

item_hash_t application_impl::get_head_block_id() const
{
   return _chain_db->head_block_id();
}

uint32_t application_impl::estimate_last_known_fork_from_git_revision_timestamp(uint32_t unix_timestamp) const
{
   return 0; // there are no forks in graphene
}

void application_impl::error_encountered(const std::string& message, const fc::oexception& error)
{
   // notify GUI or something cool
}

uint8_t application_impl::get_current_block_interval_in_seconds() const
{
   return _chain_db->get_global_properties().parameters.block_interval;
}



} } } // namespace graphene namespace app namespace detail

namespace graphene { namespace app {

application::application()
   : my(new detail::application_impl(this))
{}

application::~application()
{
   if( my->_p2p_network )
   {
      my->_p2p_network->close();
      my->_p2p_network.reset();
   }
   if( my->_chain_db )
   {
      my->_chain_db->close();
   }
}

void application::set_program_options(boost::program_options::options_description& command_line_options,
                                      boost::program_options::options_description& configuration_file_options) const
{
   configuration_file_options.add_options()
         ("p2p-endpoint", bpo::value<string>(), "Endpoint for P2P node to listen on")
         ("seed-node,s", bpo::value<vector<string>>()->composing(),
          "P2P nodes to connect to on startup (may specify multiple times)")
         ("seed-nodes", bpo::value<string>()->composing(),
          "JSON array of P2P nodes to connect to on startup")
         ("checkpoint,c", bpo::value<vector<string>>()->composing(),
          "Pairs of [BLOCK_NUM,BLOCK_ID] that should be enforced as checkpoints.")
         ("rpc-endpoint", bpo::value<string>()->implicit_value("127.0.0.1:8090"),
          "Endpoint for websocket RPC to listen on")
         ("rpc-tls-endpoint", bpo::value<string>()->implicit_value("127.0.0.1:8089"),
          "Endpoint for TLS websocket RPC to listen on")
         ("server-pem,p", bpo::value<string>()->implicit_value("server.pem"), "The TLS certificate file for this server")
         ("server-pem-password,P", bpo::value<string>()->implicit_value(""), "Password for this certificate")
         ("genesis-json", bpo::value<boost::filesystem::path>(), "File to read Genesis State from")
         ("dbg-init-key", bpo::value<string>(), "Block signing key to use for init witnesses, overrides genesis file")
         ("api-access", bpo::value<boost::filesystem::path>(), "JSON file specifying API permissions")
         ("plugins", bpo::value<string>(), "Space-separated list of plugins to activate")
         ("io-threads", bpo::value<uint16_t>()->implicit_value(0), "Number of IO threads, default to 0 for auto-configuration")
<<<<<<< HEAD
         ("enable-subscribe-to-all", bpo::value<bool>()->implicit_value(false),
          "Whether allow API clients to subscribe to universal object creation and removal events")
=======
         ("enable-standby-votes-tracking", bpo::value<bool>()->implicit_value(true),
          "Whether to enable tracking of votes of standby witnesses and committee members. "
          "Set it to true to provide accurate data to API clients, set to false for slightly better performance.")
         // TODO uncomment this when GUI is ready
         //("enable-subscribe-to-all", bpo::value<bool>()->implicit_value(false),
         // "Whether allow API clients to subscribe to universal object creation and removal events")
>>>>>>> d382ac8e
         ;
   command_line_options.add(configuration_file_options);
   command_line_options.add_options()
         ("create-genesis-json", bpo::value<boost::filesystem::path>(),
          "Path to create a Genesis State at. If a well-formed JSON file exists at the path, it will be parsed and any "
          "missing fields in a Genesis State will be added, and any unknown fields will be removed. If no file or an "
          "invalid file is found, it will be replaced with an example Genesis State.")
         ("replay-blockchain", "Rebuild object graph by replaying all blocks")
         ("resync-blockchain", "Delete all blocks and re-sync with network from scratch")
         ("force-validate", "Force validation of all transactions")
         ("genesis-timestamp", bpo::value<uint32_t>(),
          "Replace timestamp from genesis.json with current time plus this many seconds (experts only!)")
         ;
   command_line_options.add(_cli_options);
   configuration_file_options.add(_cfg_options);
}

void application::initialize(const fc::path& data_dir, const boost::program_options::variables_map& options)
{
   my->_data_dir = data_dir;
   my->_options = &options;

   if( options.count("create-genesis-json") )
   {
      fc::path genesis_out = options.at("create-genesis-json").as<boost::filesystem::path>();
      genesis_state_type genesis_state = detail::create_example_genesis();
      if( fc::exists(genesis_out) )
      {
         try {
            genesis_state = fc::json::from_file(genesis_out).as<genesis_state_type>( 20 );
         } catch(const fc::exception& e) {
            std::cerr << "Unable to parse existing genesis file:\n" << e.to_string()
                      << "\nWould you like to replace it? [y/N] ";
            char response = std::cin.get();
            if( toupper(response) != 'Y' )
               return;
         }

         std::cerr << "Updating genesis state in file " << genesis_out.generic_string() << "\n";
      } else {
         std::cerr << "Creating example genesis state in file " << genesis_out.generic_string() << "\n";
      }
      fc::json::save_to_file(genesis_state, genesis_out);

      std::exit(EXIT_SUCCESS);
   }

   if ( options.count("io-threads") )
   {
      const uint16_t num_threads = options["io-threads"].as<uint16_t>();
      fc::asio::default_io_service_scope::set_num_threads(num_threads);
   }

   std::vector<string> wanted;
   if( options.count("plugins") )
   {
      boost::split(wanted, options.at("plugins").as<std::string>(), [](char c){return c == ' ';});
   }
   else
   {
      wanted.push_back("witness");
      wanted.push_back("account_history");
      wanted.push_back("market_history");
      wanted.push_back("grouped_orders");
   }
   int es_ah_conflict_counter = 0;
   for (auto& it : wanted)
   {
      if(it == "account_history")
         ++es_ah_conflict_counter;
      if(it == "elasticsearch")
         ++es_ah_conflict_counter;

      if(es_ah_conflict_counter > 1) {
         elog("Can't start program with elasticsearch and account_history plugin at the same time");
         std::exit(EXIT_FAILURE);
      }
      if (!it.empty()) enable_plugin(it);
   }
}

void application::startup()
{
   try {
   my->startup();
   } catch ( const fc::exception& e ) {
      elog( "${e}", ("e",e.to_detail_string()) );
      throw;
   } catch ( ... ) {
      elog( "unexpected exception" );
      throw;
   }
}

std::shared_ptr<abstract_plugin> application::get_plugin(const string& name) const
{
   return my->_active_plugins[name];
}

net::node_ptr application::p2p_node()
{
   return my->_p2p_network;
}

std::shared_ptr<chain::database> application::chain_database() const
{
   return my->_chain_db;
}

void application::set_block_production(bool producing_blocks)
{
   my->_is_block_producer = producing_blocks;
}

optional< api_access_info > application::get_api_access_info( const string& username )const
{
   return my->get_api_access_info( username );
}

void application::set_api_access_info(const string& username, api_access_info&& permissions)
{
   my->set_api_access_info(username, std::move(permissions));
}

bool application::is_finished_syncing() const
{
   return my->_is_finished_syncing;
}

void graphene::app::application::enable_plugin(const string& name)
{
   FC_ASSERT(my->_available_plugins[name], "Unknown plugin '" + name + "'");
   my->_active_plugins[name] = my->_available_plugins[name];
   my->_active_plugins[name]->plugin_set_app(this);
}

void graphene::app::application::add_available_plugin(std::shared_ptr<graphene::app::abstract_plugin> p)
{
   my->_available_plugins[p->plugin_name()] = p;
}

void application::shutdown_plugins()
{
   for( auto& entry : my->_active_plugins )
      entry.second->plugin_shutdown();
   return;
}
void application::shutdown()
{
   if( my->_p2p_network )
      my->_p2p_network->close();
   if( my->_chain_db )
   {
      my->_chain_db->close();
      my->_chain_db = nullptr;
   }
}

void application::initialize_plugins( const boost::program_options::variables_map& options )
{
   for( auto& entry : my->_active_plugins )
      entry.second->plugin_initialize( options );
   return;
}

void application::startup_plugins()
{
   for( auto& entry : my->_active_plugins )
      entry.second->plugin_startup();
   return;
}

const application_options& application::get_options()
{
   return my->_app_options;
}

// namespace detail
} }<|MERGE_RESOLUTION|>--- conflicted
+++ resolved
@@ -942,17 +942,11 @@
          ("api-access", bpo::value<boost::filesystem::path>(), "JSON file specifying API permissions")
          ("plugins", bpo::value<string>(), "Space-separated list of plugins to activate")
          ("io-threads", bpo::value<uint16_t>()->implicit_value(0), "Number of IO threads, default to 0 for auto-configuration")
-<<<<<<< HEAD
          ("enable-subscribe-to-all", bpo::value<bool>()->implicit_value(false),
           "Whether allow API clients to subscribe to universal object creation and removal events")
-=======
          ("enable-standby-votes-tracking", bpo::value<bool>()->implicit_value(true),
           "Whether to enable tracking of votes of standby witnesses and committee members. "
           "Set it to true to provide accurate data to API clients, set to false for slightly better performance.")
-         // TODO uncomment this when GUI is ready
-         //("enable-subscribe-to-all", bpo::value<bool>()->implicit_value(false),
-         // "Whether allow API clients to subscribe to universal object creation and removal events")
->>>>>>> d382ac8e
          ;
    command_line_options.add(configuration_file_options);
    command_line_options.add_options()
