--- conflicted
+++ resolved
@@ -405,13 +405,12 @@
          }
 
          if( _options->count("api-access") ) {
-<<<<<<< HEAD
 
             if(fc::exists(_options->at("api-access").as<boost::filesystem::path>()))
             {
                _apiaccess = fc::json::from_file( _options->at("api-access").as<boost::filesystem::path>() ).as<api_access>();
-               ilog("Using api access file from ${path}",
-                  ("path", _options->at("api-access").as<boost::filesystem::path>().string()));
+               ilog( "Using api access file from ${path}",
+                     ("path", _options->at("api-access").as<boost::filesystem::path>().string()) );
             }
             else
             {
@@ -419,11 +418,6 @@
                   ("path", _options->at("api-access").as<boost::filesystem::path>().string()));
                std::exit(EXIT_FAILURE);
             }
-=======
-            _apiaccess = fc::json::from_file( _options->at("api-access").as<boost::filesystem::path>() )
-               .as<api_access>();
-            ilog( "Using api access file from ${path}", ("path", _options->at("api-access").as<boost::filesystem::path>().string()) );
->>>>>>> 416f058a
          }
 
          else
