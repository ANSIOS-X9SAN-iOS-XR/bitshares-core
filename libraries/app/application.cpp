--- conflicted
+++ resolved
@@ -927,7 +927,6 @@
 {
    configuration_file_options.add_options()
          ("p2p-endpoint", bpo::value<string>(), "Endpoint for P2P node to listen on")
-<<<<<<< HEAD
          ("seed-node,s", bpo::value<vector<string>>()->composing(),
           "P2P nodes to connect to on startup (may specify multiple times)")
          ("seed-nodes", bpo::value<string>()->composing(),
@@ -938,15 +937,6 @@
           "Endpoint for websocket RPC to listen on")
          ("rpc-tls-endpoint", bpo::value<string>()->implicit_value("127.0.0.1:8089"),
           "Endpoint for TLS websocket RPC to listen on")
-=======
-         ("seed-node,s", bpo::value<vector<string>>()->composing(), "P2P nodes to connect to on startup (may specify multiple times)")
-         ("seed-nodes", bpo::value<string>()->composing(), "JSON array of P2P nodes to connect to on startup")
-         ("checkpoint,c", bpo::value<vector<string>>()->default_value(
-             vector<string>(1, "[\"12204000\", \"00ba37e095ab9f3fa752f812591213a75ffc2087\"]"), "[\"12204000\", \"00ba37e095ab9f3fa752f812591213a75ffc2087\"]")->composing(),
-             "Pairs of [BLOCK_NUM,BLOCK_ID] that should be enforced as checkpoints.")
-         ("rpc-endpoint", bpo::value<string>()->implicit_value("127.0.0.1:8090"), "Endpoint for websocket RPC to listen on")
-         ("rpc-tls-endpoint", bpo::value<string>()->implicit_value("127.0.0.1:8089"), "Endpoint for TLS websocket RPC to listen on")
->>>>>>> b223ed7d
          ("server-pem,p", bpo::value<string>()->implicit_value("server.pem"), "The TLS certificate file for this server")
          ("server-pem-password,P", bpo::value<string>()->implicit_value(""), "Password for this certificate")
          ("genesis-json", bpo::value<boost::filesystem::path>(), "File to read Genesis State from")
