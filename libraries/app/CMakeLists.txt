file(GLOB HEADERS "include/graphene/app/*.hpp")
file(GLOB EGENESIS_HEADERS "../egenesis/include/graphene/app/*.hpp")

add_library( graphene_app 
             api.cpp
             application.cpp
             database_api.cpp
             impacted.cpp
             plugin.cpp
             ${HEADERS}
             ${EGENESIS_HEADERS}
           )

<<<<<<< HEAD
target_link_libraries( graphene_app graphene_market_history graphene_account_history graphene_chain fc graphene_db graphene_net graphene_time graphene_utilities )
=======
# need to link graphene_debug_witness because plugins aren't sufficiently isolated #246
target_link_libraries( graphene_app graphene_market_history graphene_chain fc graphene_db graphene_net graphene_time graphene_utilities graphene_debug_witness )
>>>>>>> a7c88be7
target_include_directories( graphene_app
                            PUBLIC "${CMAKE_CURRENT_SOURCE_DIR}/include"
                            "${CMAKE_CURRENT_SOURCE_DIR}/../egenesis/include" )

if(MSVC)
  set_source_files_properties( application.cpp api.cpp database_api.cpp PROPERTIES COMPILE_FLAGS "/bigobj" )
endif(MSVC)

INSTALL( TARGETS
   graphene_app

   RUNTIME DESTINATION bin
   LIBRARY DESTINATION lib
   ARCHIVE DESTINATION lib
)<|MERGE_RESOLUTION|>--- conflicted
+++ resolved
@@ -11,12 +11,8 @@
              ${EGENESIS_HEADERS}
            )
 
-<<<<<<< HEAD
-target_link_libraries( graphene_app graphene_market_history graphene_account_history graphene_chain fc graphene_db graphene_net graphene_time graphene_utilities )
-=======
 # need to link graphene_debug_witness because plugins aren't sufficiently isolated #246
-target_link_libraries( graphene_app graphene_market_history graphene_chain fc graphene_db graphene_net graphene_time graphene_utilities graphene_debug_witness )
->>>>>>> a7c88be7
+target_link_libraries( graphene_app graphene_market_history graphene_account_history graphene_chain fc graphene_db graphene_net graphene_time graphene_utilities graphene_debug_witness )
 target_include_directories( graphene_app
                             PUBLIC "${CMAKE_CURRENT_SOURCE_DIR}/include"
                             "${CMAKE_CURRENT_SOURCE_DIR}/../egenesis/include" )
