/*
 * Copyright (c) 2015, Cryptonomex, Inc.
 * All rights reserved.
 *
 * This source code is provided for evaluation in private test networks only, until September 8, 2015. After this date, this license expires and
 * the code may not be used, modified or distributed for any purpose. Redistribution and use in source and binary forms, with or without modification,
 * are permitted until September 8, 2015, provided that the following conditions are met:
 *
 * 1. The code and/or derivative works are used only for private test networks consisting of no more than 10 P2P nodes.
 *
 * THIS SOFTWARE IS PROVIDED BY THE COPYRIGHT HOLDERS AND CONTRIBUTORS "AS IS" AND ANY EXPRESS OR IMPLIED WARRANTIES, INCLUDING, BUT NOT LIMITED TO,
 * THE IMPLIED WARRANTIES OF MERCHANTABILITY AND FITNESS FOR A PARTICULAR PURPOSE ARE DISCLAIMED. IN NO EVENT SHALL THE COPYRIGHT HOLDER OR
 * CONTRIBUTORS BE LIABLE FOR ANY DIRECT, INDIRECT, INCIDENTAL, SPECIAL, EXEMPLARY, OR CONSEQUENTIAL DAMAGES (INCLUDING, BUT NOT LIMITED TO,
 * PROCUREMENT OF SUBSTITUTE GOODS OR SERVICES; LOSS OF USE, DATA, OR PROFITS; OR BUSINESS INTERRUPTION) HOWEVER CAUSED AND ON ANY THEORY OF LIABILITY,
 * WHETHER IN CONTRACT, STRICT LIABILITY, OR TORT (INCLUDING NEGLIGENCE OR OTHERWISE) ARISING IN ANY WAY OUT OF THE USE OF THIS SOFTWARE, EVEN IF
 * ADVISED OF THE POSSIBILITY OF SUCH DAMAGE.
 */

#include <graphene/chain/database.hpp>

#include <graphene/chain/asset_object.hpp>
#include <graphene/chain/global_property_object.hpp>
#include <graphene/chain/proposal_object.hpp>
#include <graphene/chain/transaction_object.hpp>
#include <graphene/chain/market_evaluator.hpp>
#include <graphene/chain/withdraw_permission_object.hpp>
#include <graphene/chain/witness_object.hpp>
#include <graphene/chain/protocol/fee_schedule.hpp>

#include <fc/uint128.hpp>

namespace graphene { namespace chain {

void database::update_global_dynamic_data( const signed_block& b )
{
   const dynamic_global_property_object& _dgp =
      dynamic_global_property_id_type(0)(*this);

   uint32_t missed_blocks = get_slot_at_time( b.timestamp );
   assert( missed_blocks != 0 );
   missed_blocks--;

   // dynamic global properties updating
   modify( _dgp, [&]( dynamic_global_property_object& dgp ){
      if( _checkpoints.size() && _checkpoints.rbegin()->first >= b.block_num() )
         dgp.recently_missed_count = 0;
      else if( missed_blocks )
         dgp.recently_missed_count += GRAPHENE_RECENTLY_MISSED_COUNT_INCREMENT*missed_blocks;
      else if( dgp.recently_missed_count > GRAPHENE_RECENTLY_MISSED_COUNT_INCREMENT )
         dgp.recently_missed_count -= GRAPHENE_RECENTLY_MISSED_COUNT_DECREMENT;
      else if( dgp.recently_missed_count > 0 )
         dgp.recently_missed_count--;

      dgp.head_block_number = b.block_num();
      dgp.head_block_id = b.id();
      dgp.time = b.timestamp;
      dgp.current_witness = b.witness;
      dgp.recent_slots_filled = (
           (dgp.recent_slots_filled << 1)
           + 1) << missed_blocks;
      dgp.current_aslot += missed_blocks+1;
   });

   if( !(get_node_properties().skip_flags & skip_undo_history_check) )
   {
      GRAPHENE_ASSERT( _dgp.recently_missed_count < GRAPHENE_MAX_UNDO_HISTORY, undo_database_exception,
                 "The database does not have enough undo history to support a blockchain with so many missed blocks. "
                 "Please add a checkpoint if you would like to continue applying blocks beyond this point.",
                 ("recently_missed",_dgp.recently_missed_count)("max_undo",GRAPHENE_MAX_UNDO_HISTORY) );
   }

   _undo_db.set_max_size( _dgp.recently_missed_count + GRAPHENE_MIN_UNDO_HISTORY );
   _fork_db.set_max_size( _dgp.recently_missed_count + GRAPHENE_MIN_UNDO_HISTORY );
}

void database::update_signing_witness(const witness_object& signing_witness, const signed_block& new_block)
{
   const global_property_object& gpo = get_global_properties();
   const dynamic_global_property_object& dpo = get_dynamic_global_properties();
   uint64_t new_block_aslot = dpo.current_aslot + get_slot_at_time( new_block.timestamp );

   share_type witness_pay = std::min( gpo.parameters.witness_pay_per_block, dpo.witness_budget );

   modify( dpo, [&]( dynamic_global_property_object& _dpo )
   {
      _dpo.witness_budget -= witness_pay;
   } );

   deposit_witness_pay( signing_witness, witness_pay );

   modify( signing_witness, [&]( witness_object& _wit )
   {
<<<<<<< HEAD
      _wit.last_slot_num = new_block.block_num(); /// TODO: plus total missed blocks
=======
      _wit.last_aslot = new_block_aslot;
>>>>>>> c2e5432a
   } );
}

void database::update_pending_block(const signed_block& next_block, uint8_t current_block_interval)
{
   _pending_block.timestamp = next_block.timestamp + current_block_interval;
   _pending_block.previous = next_block.id();
   auto old_pending_trx = std::move(_pending_block.transactions);
   _pending_block.transactions.clear();
   for( auto old_trx : old_pending_trx )
      push_transaction( old_trx );
}

void database::clear_expired_transactions()
{
   //Look for expired transactions in the deduplication list, and remove them.
   //Transactions must have expired by at least two forking windows in order to be removed.
   auto& transaction_idx = static_cast<transaction_index&>(get_mutable_index(implementation_ids, impl_transaction_object_type));
   const auto& dedupe_index = transaction_idx.indices().get<by_expiration>();
   const auto& global_parameters = get_global_properties().parameters;
   while( !dedupe_index.empty()
          && head_block_time() - dedupe_index.rbegin()->trx.expiration >= fc::seconds(global_parameters.maximum_expiration) )
      transaction_idx.remove(*dedupe_index.rbegin());
}

void database::clear_expired_proposals()
{
   const auto& proposal_expiration_index = get_index_type<proposal_index>().indices().get<by_expiration>();
   while( !proposal_expiration_index.empty() && proposal_expiration_index.begin()->expiration_time <= head_block_time() )
   {
      const proposal_object& proposal = *proposal_expiration_index.begin();
      processed_transaction result;
      try {
         if( proposal.is_authorized_to_execute(*this) )
         {
            result = push_proposal(proposal);
            //TODO: Do something with result so plugins can process it.
            continue;
         }
      } catch( const fc::exception& e ) {
         elog("Failed to apply proposed transaction on its expiration. Deleting it.\n${proposal}\n${error}",
              ("proposal", proposal)("error", e.to_detail_string()));
      }
      remove(proposal);
   }
}

void database::clear_expired_orders()
{
   with_skip_flags(
      get_node_properties().skip_flags | skip_authority_check, [&](){
         transaction_evaluation_state cancel_context(this);

         //Cancel expired limit orders
         auto& limit_index = get_index_type<limit_order_index>().indices().get<by_expiration>();
         while( !limit_index.empty() && limit_index.begin()->expiration <= head_block_time() )
         {
            limit_order_cancel_operation canceler;
            const limit_order_object& order = *limit_index.begin();
            canceler.fee_paying_account = order.seller;
            canceler.order = order.id;
            apply_operation(cancel_context, canceler);
         }
     });


   //Process expired force settlement orders
   auto& settlement_index = get_index_type<force_settlement_index>().indices().get<by_expiration>();
   if( !settlement_index.empty() )
   {
      asset_id_type current_asset = settlement_index.begin()->settlement_asset_id();
      asset max_settlement_volume;

      auto next_asset = [&current_asset, &settlement_index] {
         auto bound = settlement_index.upper_bound(current_asset);
         if( bound == settlement_index.end() )
            return false;
         current_asset = bound->settlement_asset_id();
         return true;
      };

      // At each iteration, we either consume the current order and remove it, or we move to the next asset
      for( auto itr = settlement_index.lower_bound(current_asset);
           itr != settlement_index.end();
           itr = settlement_index.lower_bound(current_asset) )
      {
         const force_settlement_object& order = *itr;
         auto order_id = order.id;
         current_asset = order.settlement_asset_id();
         const asset_object& mia_object = get(current_asset);
         const asset_bitasset_data_object mia = mia_object.bitasset_data(*this);

         // Has this order not reached its settlement date?
         if( order.settlement_date > head_block_time() )
         {
            if( next_asset() )
               continue;
            break;
         }
         // Can we still settle in this asset?
         if( mia.current_feed.settlement_price.is_null() )
         {
            ilog("Canceling a force settlement in ${asset} because settlement price is null",
                 ("asset", mia_object.symbol));
            cancel_order(order);
            continue;
         }
         if( max_settlement_volume.asset_id != current_asset )
            max_settlement_volume = mia_object.amount(mia.max_force_settlement_volume(mia_object.dynamic_data(*this).current_supply));
         if( mia.force_settled_volume >= max_settlement_volume.amount )
         {
            /*
            ilog("Skipping force settlement in ${asset}; settled ${settled_volume} / ${max_volume}",
                 ("asset", mia_object.symbol)("settlement_price_null",mia.current_feed.settlement_price.is_null())
                 ("settled_volume", mia.force_settled_volume)("max_volume", max_settlement_volume));
                 */
            if( next_asset() )
               continue;
            break;
         }

         auto& pays = order.balance;
         auto receives = (order.balance * mia.current_feed.settlement_price);
         receives.amount = (fc::uint128_t(receives.amount.value) *
                            (GRAPHENE_100_PERCENT - mia.options.force_settlement_offset_percent) / GRAPHENE_100_PERCENT).to_uint64();
         assert(receives <= order.balance * mia.current_feed.settlement_price);

         price settlement_price = pays / receives;

         auto& call_index = get_index_type<call_order_index>().indices().get<by_collateral>();
         asset settled = mia_object.amount(mia.force_settled_volume);
         // Match against the least collateralized short until the settlement is finished or we reach max settlements
         while( settled < max_settlement_volume && find_object(order_id) )
         {
            auto itr = call_index.lower_bound(boost::make_tuple(price::min(mia_object.bitasset_data(*this).options.short_backing_asset,
                                                                           mia_object.get_id())));
            // There should always be a call order, since asset exists!
            assert(itr != call_index.end() && itr->debt_type() == mia_object.get_id());
            asset max_settlement = max_settlement_volume - settled;
            settled += match(*itr, order, settlement_price, max_settlement);
         }
         modify(mia, [settled](asset_bitasset_data_object& b) {
            b.force_settled_volume = settled.amount;
         });
      }
   }
}

void database::update_expired_feeds()
{
   auto& asset_idx = get_index_type<asset_index>().indices();
   for( const asset_object& a : asset_idx )
   {
      if( !a.is_market_issued() )
         continue;

      const asset_bitasset_data_object& b = a.bitasset_data(*this);
      if( b.feed_is_expired(head_block_time()) )
      {
         modify(b, [this](asset_bitasset_data_object& a) {
            a.update_median_feeds(head_block_time());
         });
         check_call_orders(b.current_feed.settlement_price.base.asset_id(*this));
      }
      if( !b.current_feed.core_exchange_rate.is_null() &&
          a.options.core_exchange_rate != b.current_feed.core_exchange_rate )
         modify(a, [&b](asset_object& a) {
            a.options.core_exchange_rate = b.current_feed.core_exchange_rate;
         });
   }
}

void database::update_maintenance_flag( bool new_maintenance_flag )
{
   modify( get_dynamic_global_properties(), [&]( dynamic_global_property_object& dpo )
   {
      auto maintenance_flag = dynamic_global_property_object::maintenance_flag;
      dpo.dynamic_flags =
           (dpo.dynamic_flags & ~maintenance_flag)
         | (new_maintenance_flag ? maintenance_flag : 0);
   } );
   return;
}

void database::update_withdraw_permissions()
{
   auto& permit_index = get_index_type<withdraw_permission_index>().indices().get<by_expiration>();
   while( !permit_index.empty() && permit_index.begin()->expiration <= head_block_time() )
      remove(*permit_index.begin());
}

} }<|MERGE_RESOLUTION|>--- conflicted
+++ resolved
@@ -39,6 +39,7 @@
    uint32_t missed_blocks = get_slot_at_time( b.timestamp );
    assert( missed_blocks != 0 );
    missed_blocks--;
+   if( b.block_num() <= GRAPHENE_MIN_UNDO_HISTORY ) missed_blocks = 0;
 
    // dynamic global properties updating
    modify( _dgp, [&]( dynamic_global_property_object& dgp ){
@@ -90,11 +91,7 @@
 
    modify( signing_witness, [&]( witness_object& _wit )
    {
-<<<<<<< HEAD
-      _wit.last_slot_num = new_block.block_num(); /// TODO: plus total missed blocks
-=======
       _wit.last_aslot = new_block_aslot;
->>>>>>> c2e5432a
    } );
 }
 
