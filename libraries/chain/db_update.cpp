--- conflicted
+++ resolved
@@ -39,20 +39,12 @@
    uint32_t missed_blocks = get_slot_at_time( b.timestamp );
    assert( missed_blocks != 0 );
    missed_blocks--;
-<<<<<<< HEAD
 
    // dynamic global properties updating
    modify( _dgp, [&]( dynamic_global_property_object& dgp ){
       if( BOOST_UNLIKELY( b.block_num() == 1 ) )
          dgp.recently_missed_count = 0;
-      else if( _checkpoints.size() && _checkpoints.rbegin()->first >= b.block_num() )
-=======
-   if( b.block_num() <= GRAPHENE_MIN_UNDO_HISTORY ) missed_blocks = 0;
-
-   // dynamic global properties updating
-   modify( _dgp, [&]( dynamic_global_property_object& dgp ){
-      if( _checkpoints.size() && _checkpoints.rbegin()->first >= b.block_num() )
->>>>>>> 3bc66e31
+         else if( _checkpoints.size() && _checkpoints.rbegin()->first >= b.block_num() )
          dgp.recently_missed_count = 0;
       else if( missed_blocks )
          dgp.recently_missed_count += GRAPHENE_RECENTLY_MISSED_COUNT_INCREMENT*missed_blocks;
