/*
 * Copyright (c) 2015 Cryptonomex, Inc., and contributors.
 *
 * The MIT License
 *
 * Permission is hereby granted, free of charge, to any person obtaining a copy
 * of this software and associated documentation files (the "Software"), to deal
 * in the Software without restriction, including without limitation the rights
 * to use, copy, modify, merge, publish, distribute, sublicense, and/or sell
 * copies of the Software, and to permit persons to whom the Software is
 * furnished to do so, subject to the following conditions:
 *
 * The above copyright notice and this permission notice shall be included in
 * all copies or substantial portions of the Software.
 *
 * THE SOFTWARE IS PROVIDED "AS IS", WITHOUT WARRANTY OF ANY KIND, EXPRESS OR
 * IMPLIED, INCLUDING BUT NOT LIMITED TO THE WARRANTIES OF MERCHANTABILITY,
 * FITNESS FOR A PARTICULAR PURPOSE AND NONINFRINGEMENT. IN NO EVENT SHALL THE
 * AUTHORS OR COPYRIGHT HOLDERS BE LIABLE FOR ANY CLAIM, DAMAGES OR OTHER
 * LIABILITY, WHETHER IN AN ACTION OF CONTRACT, TORT OR OTHERWISE, ARISING FROM,
 * OUT OF OR IN CONNECTION WITH THE SOFTWARE OR THE USE OR OTHER DEALINGS IN
 * THE SOFTWARE.
 */

#include <boost/multiprecision/integer.hpp>

#include <fc/smart_ref_impl.hpp>
#include <fc/uint128.hpp>

#include <graphene/chain/database.hpp>
#include <graphene/chain/fba_accumulator_id.hpp>
#include <graphene/chain/hardfork.hpp>

#include <graphene/chain/account_object.hpp>
#include <graphene/chain/asset_object.hpp>
#include <graphene/chain/budget_record_object.hpp>
#include <graphene/chain/buyback_object.hpp>
#include <graphene/chain/chain_property_object.hpp>
#include <graphene/chain/committee_member_object.hpp>
#include <graphene/chain/fba_object.hpp>
#include <graphene/chain/global_property_object.hpp>
#include <graphene/chain/market_object.hpp>
#include <graphene/chain/special_authority_object.hpp>
#include <graphene/chain/vesting_balance_object.hpp>
#include <graphene/chain/vote_count.hpp>
#include <graphene/chain/witness_object.hpp>
#include <graphene/chain/worker_object.hpp>

namespace graphene { namespace chain {

template<class Index>
vector<std::reference_wrapper<const typename Index::object_type>> database::sort_votable_objects(size_t count) const
{
   using ObjectType = typename Index::object_type;
   const auto& all_objects = get_index_type<Index>().indices();
   count = std::min(count, all_objects.size());
   vector<std::reference_wrapper<const ObjectType>> refs;
   refs.reserve(all_objects.size());
   std::transform(all_objects.begin(), all_objects.end(),
                  std::back_inserter(refs),
                  [](const ObjectType& o) { return std::cref(o); });
   std::partial_sort(refs.begin(), refs.begin() + count, refs.end(),
                   [this](const ObjectType& a, const ObjectType& b)->bool {
      share_type oa_vote = _vote_tally_buffer[a.vote_id];
      share_type ob_vote = _vote_tally_buffer[b.vote_id];
      if( oa_vote != ob_vote )
         return oa_vote > ob_vote;
      return a.vote_id < b.vote_id;
   });

   refs.resize(count, refs.front());
   return refs;
}

template<class... Types>
void database::perform_account_maintenance(std::tuple<Types...> helpers)
{
   const auto& idx = get_index_type<account_index>().indices().get<by_name>();
   for( const account_object& a : idx )
      detail::for_each(helpers, a, detail::gen_seq<sizeof...(Types)>());
}

/// @brief A visitor for @ref worker_type which calls pay_worker on the worker within
struct worker_pay_visitor
{
   private:
      share_type pay;
      database& db;

   public:
      worker_pay_visitor(share_type pay, database& db)
         : pay(pay), db(db) {}

      typedef void result_type;
      template<typename W>
      void operator()(W& worker)const
      {
         worker.pay_worker(pay, db);
      }
};
void database::update_worker_votes()
{
   auto& idx = get_index_type<worker_index>();
   auto itr = idx.indices().get<by_account>().begin();
   bool allow_negative_votes = (head_block_time() < HARDFORK_607_TIME);
   while( itr != idx.indices().get<by_account>().end() )
   {
      modify( *itr, [&]( worker_object& obj ){
         obj.total_votes_for = _vote_tally_buffer[obj.vote_for];
         obj.total_votes_against = allow_negative_votes ? _vote_tally_buffer[obj.vote_against] : 0;
      });
      ++itr;
   }
}

void database::pay_workers( share_type& budget )
{
//   ilog("Processing payroll! Available budget is ${b}", ("b", budget));
   vector<std::reference_wrapper<const worker_object>> active_workers;
   get_index_type<worker_index>().inspect_all_objects([this, &active_workers](const object& o) {
      const worker_object& w = static_cast<const worker_object&>(o);
      auto now = head_block_time();
      if( w.is_active(now) && w.approving_stake() > 0 )
         active_workers.emplace_back(w);
   });

   // worker with more votes is preferred
   // if two workers exactly tie for votes, worker with lower ID is preferred
   std::sort(active_workers.begin(), active_workers.end(), [this](const worker_object& wa, const worker_object& wb) {
      share_type wa_vote = wa.approving_stake();
      share_type wb_vote = wb.approving_stake();
      if( wa_vote != wb_vote )
         return wa_vote > wb_vote;
      return wa.id < wb.id;
   });

   for( uint32_t i = 0; i < active_workers.size() && budget > 0; ++i )
   {
      const worker_object& active_worker = active_workers[i];
      share_type requested_pay = active_worker.daily_pay;
      if( head_block_time() - get_dynamic_global_properties().last_budget_time != fc::days(1) )
      {
         fc::uint128 pay(requested_pay.value);
         pay *= (head_block_time() - get_dynamic_global_properties().last_budget_time).count();
         pay /= fc::days(1).count();
         requested_pay = pay.to_uint64();
      }

      share_type actual_pay = std::min(budget, requested_pay);
      //ilog(" ==> Paying ${a} to worker ${w}", ("w", active_worker.id)("a", actual_pay));
      modify(active_worker, [&](worker_object& w) {
         w.worker.visit(worker_pay_visitor(actual_pay, *this));
      });

      budget -= actual_pay;
   }
}

void database::update_active_witnesses()
{ try {
   assert( _witness_count_histogram_buffer.size() > 0 );
   share_type stake_target = (_total_voting_stake-_witness_count_histogram_buffer[0]) / 2;

   /// accounts that vote for 0 or 1 witness do not get to express an opinion on
   /// the number of witnesses to have (they abstain and are non-voting accounts)

   share_type stake_tally = 0; 

   size_t witness_count = 0;
   if( stake_target > 0 )
   {
      while( (witness_count < _witness_count_histogram_buffer.size() - 1)
             && (stake_tally <= stake_target) )
      {
         stake_tally += _witness_count_histogram_buffer[++witness_count];
      }
   }

   const chain_property_object& cpo = get_chain_properties();
   auto wits = sort_votable_objects<witness_index>(std::max(witness_count*2+1, (size_t)cpo.immutable_parameters.min_witness_count));

   const global_property_object& gpo = get_global_properties();

   const auto& all_witnesses = get_index_type<witness_index>().indices();

   for( const witness_object& wit : all_witnesses )
   {
      modify( wit, [&]( witness_object& obj ){
              obj.total_votes = _vote_tally_buffer[wit.vote_id];
              });
   }

   // Update witness authority
   modify( get(GRAPHENE_WITNESS_ACCOUNT), [&]( account_object& a )
   {
      if( head_block_time() < HARDFORK_533_TIME )
      {
         uint64_t total_votes = 0;
         map<account_id_type, uint64_t> weights;
         a.active.weight_threshold = 0;
         a.active.clear();

         for( const witness_object& wit : wits )
         {
            weights.emplace(wit.witness_account, _vote_tally_buffer[wit.vote_id]);
            total_votes += _vote_tally_buffer[wit.vote_id];
         }

         // total_votes is 64 bits. Subtract the number of leading low bits from 64 to get the number of useful bits,
         // then I want to keep the most significant 16 bits of what's left.
         int8_t bits_to_drop = std::max(int(boost::multiprecision::detail::find_msb(total_votes)) - 15, 0);
         for( const auto& weight : weights )
         {
            // Ensure that everyone has at least one vote. Zero weights aren't allowed.
            uint16_t votes = std::max((weight.second >> bits_to_drop), uint64_t(1) );
            a.active.account_auths[weight.first] += votes;
            a.active.weight_threshold += votes;
         }

         a.active.weight_threshold /= 2;
         a.active.weight_threshold += 1;
      }
      else
      {
         vote_counter vc;
         for( const witness_object& wit : wits )
            vc.add( wit.witness_account, _vote_tally_buffer[wit.vote_id] );
         vc.finish( a.active );
      }
   } );

   modify(gpo, [&]( global_property_object& gp ){
      gp.active_witnesses.clear();
      gp.active_witnesses.reserve(wits.size());
      std::transform(wits.begin(), wits.end(),
                     std::inserter(gp.active_witnesses, gp.active_witnesses.end()),
                     [](const witness_object& w) {
         return w.id;
      });
   });

} FC_CAPTURE_AND_RETHROW() }

void database::update_active_committee_members()
{ try {
   assert( _committee_count_histogram_buffer.size() > 0 );
   share_type stake_target = (_total_voting_stake-_committee_count_histogram_buffer[0]) / 2;

   /// accounts that vote for 0 or 1 witness do not get to express an opinion on
   /// the number of witnesses to have (they abstain and are non-voting accounts)
   uint64_t stake_tally = 0; // _committee_count_histogram_buffer[0];
   size_t committee_member_count = 0;
   if( stake_target > 0 )
      while( (committee_member_count < _committee_count_histogram_buffer.size() - 1)
             && (stake_tally <= stake_target) )
         stake_tally += _committee_count_histogram_buffer[++committee_member_count];

   const chain_property_object& cpo = get_chain_properties();
   auto committee_members = sort_votable_objects<committee_member_index>(std::max(committee_member_count*2+1, (size_t)cpo.immutable_parameters.min_committee_member_count));

   for( const committee_member_object& del : committee_members )
   {
      modify( del, [&]( committee_member_object& obj ){
              obj.total_votes = _vote_tally_buffer[del.vote_id];
              });
   }

   // Update committee authorities
   if( !committee_members.empty() )
   {
      modify(get(GRAPHENE_COMMITTEE_ACCOUNT), [&](account_object& a)
      {
         if( head_block_time() < HARDFORK_533_TIME )
         {
            uint64_t total_votes = 0;
            map<account_id_type, uint64_t> weights;
            a.active.weight_threshold = 0;
            a.active.clear();

            for( const committee_member_object& del : committee_members )
            {
               weights.emplace(del.committee_member_account, _vote_tally_buffer[del.vote_id]);
               total_votes += _vote_tally_buffer[del.vote_id];
            }

            // total_votes is 64 bits. Subtract the number of leading low bits from 64 to get the number of useful bits,
            // then I want to keep the most significant 16 bits of what's left.
            int8_t bits_to_drop = std::max(int(boost::multiprecision::detail::find_msb(total_votes)) - 15, 0);
            for( const auto& weight : weights )
            {
               // Ensure that everyone has at least one vote. Zero weights aren't allowed.
               uint16_t votes = std::max((weight.second >> bits_to_drop), uint64_t(1) );
               a.active.account_auths[weight.first] += votes;
               a.active.weight_threshold += votes;
            }

            a.active.weight_threshold /= 2;
            a.active.weight_threshold += 1;
         }
         else
         {
            vote_counter vc;
            for( const committee_member_object& cm : committee_members )
               vc.add( cm.committee_member_account, _vote_tally_buffer[cm.vote_id] );
            vc.finish( a.active );
         }
      } );
      modify(get(GRAPHENE_RELAXED_COMMITTEE_ACCOUNT), [&](account_object& a) {
         a.active = get(GRAPHENE_COMMITTEE_ACCOUNT).active;
      });
   }
   modify(get_global_properties(), [&](global_property_object& gp) {
      gp.active_committee_members.clear();
      std::transform(committee_members.begin(), committee_members.end(),
                     std::inserter(gp.active_committee_members, gp.active_committee_members.begin()),
                     [](const committee_member_object& d) { return d.id; });
   });
} FC_CAPTURE_AND_RETHROW() }

void database::initialize_budget_record( fc::time_point_sec now, budget_record& rec )const
{
   const dynamic_global_property_object& dpo = get_dynamic_global_properties();
   const asset_object& core = asset_id_type(0)(*this);
   const asset_dynamic_data_object& core_dd = core.dynamic_asset_data_id(*this);

   rec.from_initial_reserve = core.reserved(*this);
   rec.from_accumulated_fees = core_dd.accumulated_fees;
   rec.from_unused_witness_budget = dpo.witness_budget;

   if(    (dpo.last_budget_time == fc::time_point_sec())
       || (now <= dpo.last_budget_time) )
   {
      rec.time_since_last_budget = 0;
      return;
   }

   int64_t dt = (now - dpo.last_budget_time).to_seconds();
   rec.time_since_last_budget = uint64_t( dt );

   // We'll consider accumulated_fees to be reserved at the BEGINNING
   // of the maintenance interval.  However, for speed we only
   // call modify() on the asset_dynamic_data_object once at the
   // end of the maintenance interval.  Thus the accumulated_fees
   // are available for the budget at this point, but not included
   // in core.reserved().
   share_type reserve = rec.from_initial_reserve + core_dd.accumulated_fees;
   // Similarly, we consider leftover witness_budget to be burned
   // at the BEGINNING of the maintenance interval.
   reserve += dpo.witness_budget;

   fc::uint128_t budget_u128 = reserve.value;
   budget_u128 *= uint64_t(dt);
   budget_u128 *= GRAPHENE_CORE_ASSET_CYCLE_RATE;
   //round up to the nearest satoshi -- this is necessary to ensure
   //   there isn't an "untouchable" reserve, and we will eventually
   //   be able to use the entire reserve
   budget_u128 += ((uint64_t(1) << GRAPHENE_CORE_ASSET_CYCLE_RATE_BITS) - 1);
   budget_u128 >>= GRAPHENE_CORE_ASSET_CYCLE_RATE_BITS;
   share_type budget;
   if( budget_u128 < reserve.value )
      rec.total_budget = share_type(budget_u128.to_uint64());
   else
      rec.total_budget = reserve;

   return;
}

/**
 * Update the budget for witnesses and workers.
 */
void database::process_budget()
{
   try
   {
      const global_property_object& gpo = get_global_properties();
      const dynamic_global_property_object& dpo = get_dynamic_global_properties();
      const asset_dynamic_data_object& core =
         asset_id_type(0)(*this).dynamic_asset_data_id(*this);
      fc::time_point_sec now = head_block_time();

      int64_t time_to_maint = (dpo.next_maintenance_time - now).to_seconds();
      //
      // The code that generates the next maintenance time should
      //    only produce a result in the future.  If this assert
      //    fails, then the next maintenance time algorithm is buggy.
      //
      assert( time_to_maint > 0 );
      //
      // Code for setting chain parameters should validate
      //    block_interval > 0 (as well as the humans proposing /
      //    voting on changes to block interval).
      //
      assert( gpo.parameters.block_interval > 0 );
      uint64_t blocks_to_maint = (uint64_t(time_to_maint) + gpo.parameters.block_interval - 1) / gpo.parameters.block_interval;

      // blocks_to_maint > 0 because time_to_maint > 0,
      // which means numerator is at least equal to block_interval

      budget_record rec;
      initialize_budget_record( now, rec );
      share_type available_funds = rec.total_budget;

      share_type witness_budget = gpo.parameters.witness_pay_per_block.value * blocks_to_maint;
      rec.requested_witness_budget = witness_budget;
      witness_budget = std::min(witness_budget, available_funds);
      rec.witness_budget = witness_budget;
      available_funds -= witness_budget;

      fc::uint128_t worker_budget_u128 = gpo.parameters.worker_budget_per_day.value;
      worker_budget_u128 *= uint64_t(time_to_maint);
      worker_budget_u128 /= 60*60*24;

      share_type worker_budget;
      if( worker_budget_u128 >= available_funds.value )
         worker_budget = available_funds;
      else
         worker_budget = worker_budget_u128.to_uint64();
      rec.worker_budget = worker_budget;
      available_funds -= worker_budget;

      share_type leftover_worker_funds = worker_budget;
      pay_workers(leftover_worker_funds);
      rec.leftover_worker_funds = leftover_worker_funds;
      available_funds += leftover_worker_funds;

      rec.supply_delta = rec.witness_budget
         + rec.worker_budget
         - rec.leftover_worker_funds
         - rec.from_accumulated_fees
         - rec.from_unused_witness_budget;

      modify(core, [&]( asset_dynamic_data_object& _core )
      {
         _core.current_supply = (_core.current_supply + rec.supply_delta );

         assert( rec.supply_delta ==
                                   witness_budget
                                 + worker_budget
                                 - leftover_worker_funds
                                 - _core.accumulated_fees
                                 - dpo.witness_budget
                                );
         _core.accumulated_fees = 0;
      });

      modify(dpo, [&]( dynamic_global_property_object& _dpo )
      {
         // Since initial witness_budget was rolled into
         // available_funds, we replace it with witness_budget
         // instead of adding it.
         _dpo.witness_budget = witness_budget;
         _dpo.last_budget_time = now;
      });

      create< budget_record_object >( [&]( budget_record_object& _rec )
      {
         _rec.time = head_block_time();
         _rec.record = rec;
      });

      // available_funds is money we could spend, but don't want to.
      // we simply let it evaporate back into the reserve.
   }
   FC_CAPTURE_AND_RETHROW()
}

template< typename Visitor >
void visit_special_authorities( const database& db, Visitor visit )
{
   const auto& sa_idx = db.get_index_type< special_authority_index >().indices().get<by_id>();

   for( const special_authority_object& sao : sa_idx )
   {
      const account_object& acct = sao.account(db);
      if( acct.owner_special_authority.which() != special_authority::tag< no_special_authority >::value )
      {
         visit( acct, true, acct.owner_special_authority );
      }
      if( acct.active_special_authority.which() != special_authority::tag< no_special_authority >::value )
      {
         visit( acct, false, acct.active_special_authority );
      }
   }
}

void update_top_n_authorities( database& db )
{
   visit_special_authorities( db,
   [&]( const account_object& acct, bool is_owner, const special_authority& auth )
   {
      if( auth.which() == special_authority::tag< top_holders_special_authority >::value )
      {
         // use index to grab the top N holders of the asset and vote_counter to obtain the weights

         const top_holders_special_authority& tha = auth.get< top_holders_special_authority >();
         vote_counter vc;
         const auto& bal_idx = db.get_index_type< account_balance_index >().indices().get< by_asset_balance >();
         uint8_t num_needed = tha.num_top_holders;
         if( num_needed == 0 )
            return;

         // find accounts
         const auto range = bal_idx.equal_range( boost::make_tuple( tha.asset ) );
         for( const account_balance_object& bal : boost::make_iterator_range( range.first, range.second ) )
         {
             assert( bal.asset_type == tha.asset );
             if( bal.owner == acct.id )
                continue;
             vc.add( bal.owner, bal.balance.value );
             --num_needed;
             if( num_needed == 0 )
                break;
         }

         db.modify( acct, [&]( account_object& a )
         {
            vc.finish( is_owner ? a.owner : a.active );
            if( !vc.is_empty() )
               a.top_n_control_flags |= (is_owner ? account_object::top_n_control_owner : account_object::top_n_control_active);
         } );
      }
   } );
}

void split_fba_balance(
   database& db,
   uint64_t fba_id,
   uint16_t network_pct,
   uint16_t designated_asset_buyback_pct,
   uint16_t designated_asset_issuer_pct
)
{
   FC_ASSERT( uint32_t(network_pct) + uint32_t(designated_asset_buyback_pct) + uint32_t(designated_asset_issuer_pct) == GRAPHENE_100_PERCENT );
   const fba_accumulator_object& fba = fba_accumulator_id_type( fba_id )(db);
   if( fba.accumulated_fba_fees == 0 )
      return;

   const asset_object& core = asset_id_type(0)(db);
   const asset_dynamic_data_object& core_dd = core.dynamic_asset_data_id(db);

   if( !fba.is_configured(db) )
   {
      ilog( "${n} core given to network at block ${b} due to non-configured FBA", ("n", fba.accumulated_fba_fees)("b", db.head_block_time()) );
      db.modify( core_dd, [&]( asset_dynamic_data_object& _core_dd )
      {
         _core_dd.current_supply -= fba.accumulated_fba_fees;
      } );
      db.modify( fba, [&]( fba_accumulator_object& _fba )
      {
         _fba.accumulated_fba_fees = 0;
      } );
      return;
   }

   fc::uint128_t buyback_amount_128 = fba.accumulated_fba_fees.value;
   buyback_amount_128 *= designated_asset_buyback_pct;
   buyback_amount_128 /= GRAPHENE_100_PERCENT;
   share_type buyback_amount = buyback_amount_128.to_uint64();

   fc::uint128_t issuer_amount_128 = fba.accumulated_fba_fees.value;
   issuer_amount_128 *= designated_asset_issuer_pct;
   issuer_amount_128 /= GRAPHENE_100_PERCENT;
   share_type issuer_amount = issuer_amount_128.to_uint64();

   // this assert should never fail
   FC_ASSERT( buyback_amount + issuer_amount <= fba.accumulated_fba_fees );

   share_type network_amount = fba.accumulated_fba_fees - (buyback_amount + issuer_amount);

   const asset_object& designated_asset = (*fba.designated_asset)(db);

   if( network_amount != 0 )
   {
      db.modify( core_dd, [&]( asset_dynamic_data_object& _core_dd )
      {
         _core_dd.current_supply -= network_amount;
      } );
   }

   fba_distribute_operation vop;
   vop.account_id = *designated_asset.buyback_account;
   vop.fba_id = fba.id;
   vop.amount = buyback_amount;
   if( vop.amount != 0 )
   {
      db.adjust_balance( *designated_asset.buyback_account, asset(buyback_amount) );
      db.push_applied_operation(vop);
   }

   vop.account_id = designated_asset.issuer;
   vop.fba_id = fba.id;
   vop.amount = issuer_amount;
   if( vop.amount != 0 )
   {
      db.adjust_balance( designated_asset.issuer, asset(issuer_amount) );
      db.push_applied_operation(vop);
   }

   db.modify( fba, [&]( fba_accumulator_object& _fba )
   {
      _fba.accumulated_fba_fees = 0;
   } );
}

void distribute_fba_balances( database& db )
{
   split_fba_balance( db, fba_accumulator_id_transfer_to_blind  , 20*GRAPHENE_1_PERCENT, 60*GRAPHENE_1_PERCENT, 20*GRAPHENE_1_PERCENT );
   split_fba_balance( db, fba_accumulator_id_blind_transfer     , 20*GRAPHENE_1_PERCENT, 60*GRAPHENE_1_PERCENT, 20*GRAPHENE_1_PERCENT );
   split_fba_balance( db, fba_accumulator_id_transfer_from_blind, 20*GRAPHENE_1_PERCENT, 60*GRAPHENE_1_PERCENT, 20*GRAPHENE_1_PERCENT );
}

void create_buyback_orders( database& db )
{
   const auto& bbo_idx = db.get_index_type< buyback_index >().indices().get<by_id>();
   const auto& bal_idx = db.get_index_type< account_balance_index >().indices().get< by_account_asset >();

   for( const buyback_object& bbo : bbo_idx )
   {
      const asset_object& asset_to_buy = bbo.asset_to_buy(db);
      assert( asset_to_buy.buyback_account.valid() );

      const account_object& buyback_account = (*(asset_to_buy.buyback_account))(db);
      asset_id_type next_asset = asset_id_type();

      if( !buyback_account.allowed_assets.valid() )
      {
         wlog( "skipping buyback account ${b} at block ${n} because allowed_assets does not exist", ("b", buyback_account)("n", db.head_block_num()) );
         continue;
      }

      while( true )
      {
         auto it = bal_idx.lower_bound( boost::make_tuple( buyback_account.id, next_asset ) );
         if( it == bal_idx.end() )
            break;
         if( it->owner != buyback_account.id )
            break;
         asset_id_type asset_to_sell = it->asset_type;
         share_type amount_to_sell = it->balance;
         next_asset = asset_to_sell + 1;
         if( asset_to_sell == asset_to_buy.id )
            continue;
         if( amount_to_sell == 0 )
            continue;
         if( buyback_account.allowed_assets->find( asset_to_sell ) == buyback_account.allowed_assets->end() )
         {
            wlog( "buyback account ${b} not selling disallowed holdings of asset ${a} at block ${n}", ("b", buyback_account)("a", asset_to_sell)("n", db.head_block_num()) );
            continue;
         }

         try
         {
            transaction_evaluation_state buyback_context(&db);
            buyback_context.skip_fee_schedule_check = true;

            limit_order_create_operation create_vop;
            create_vop.fee = asset( 0, asset_id_type() );
            create_vop.seller = buyback_account.id;
            create_vop.amount_to_sell = asset( amount_to_sell, asset_to_sell );
            create_vop.min_to_receive = asset( 1, asset_to_buy.id );
            create_vop.expiration = time_point_sec::maximum();
            create_vop.fill_or_kill = false;

            limit_order_id_type order_id = db.apply_operation( buyback_context, create_vop ).get< object_id_type >();

            if( db.find( order_id ) != nullptr )
            {
               limit_order_cancel_operation cancel_vop;
               cancel_vop.fee = asset( 0, asset_id_type() );
               cancel_vop.order = order_id;
               cancel_vop.fee_paying_account = buyback_account.id;

               db.apply_operation( buyback_context, cancel_vop );
            }
         }
         catch( const fc::exception& e )
         {
            // we can in fact get here, e.g. if asset issuer of buy/sell asset blacklists/whitelists the buyback account
            wlog( "Skipping buyback processing selling ${as} for ${ab} for buyback account ${b} at block ${n}; exception was ${e}",
                  ("as", asset_to_sell)("ab", asset_to_buy)("b", buyback_account)("n", db.head_block_num())("e", e.to_detail_string()) );
            continue;
         }
      }
   }
   return;
}

void deprecate_annual_members( database& db )
{
   const auto& account_idx = db.get_index_type<account_index>().indices().get<by_id>();
   fc::time_point_sec now = db.head_block_time();
   for( const account_object& acct : account_idx )
   {
      try
      {
         transaction_evaluation_state upgrade_context(&db);
         upgrade_context.skip_fee_schedule_check = true;

         if( acct.is_annual_member( now ) )
         {
            account_upgrade_operation upgrade_vop;
            upgrade_vop.fee = asset( 0, asset_id_type() );
            upgrade_vop.account_to_upgrade = acct.id;
            upgrade_vop.upgrade_to_lifetime_member = true;
            db.apply_operation( upgrade_context, upgrade_vop );
         }
      }
      catch( const fc::exception& e )
      {
         // we can in fact get here, e.g. if asset issuer of buy/sell asset blacklists/whitelists the buyback account
         wlog( "Skipping annual member deprecate processing for account ${a} (${an}) at block ${n}; exception was ${e}",
               ("a", acct.id)("an", acct.name)("n", db.head_block_num())("e", e.to_detail_string()) );
         continue;
      }
   }
   return;
}

void database::process_bids( const asset_bitasset_data_object& bad )
{
   if( bad.is_prediction_market ) return;
   if( bad.current_feed.settlement_price.is_null() ) return;

   asset_id_type to_revive_id = (asset( 0, bad.options.short_backing_asset ) * bad.settlement_price).asset_id;
   const asset_object& to_revive = to_revive_id( *this );
   const asset_dynamic_data_object& bdd = to_revive.dynamic_data( *this );

   const auto& bid_idx = get_index_type< collateral_bid_index >().indices().get<by_price>();
   const auto start = bid_idx.lower_bound( boost::make_tuple( to_revive_id, price::max( bad.options.short_backing_asset, to_revive_id ), collateral_bid_id_type() ) );

   share_type covered = 0;
   auto itr = start;
   while( covered < bdd.current_supply && itr != bid_idx.end() && itr->inv_swan_price.quote.asset_id == to_revive_id )
   {
      const collateral_bid_object& bid = *itr;
      asset total_collateral = bid.inv_swan_price.quote * bad.settlement_price;
      total_collateral += bid.inv_swan_price.base;
      price call_price = price::call_price( bid.inv_swan_price.quote, total_collateral, bad.current_feed.maintenance_collateral_ratio );
      if( ~call_price >= bad.current_feed.settlement_price ) break;
      covered += bid.inv_swan_price.quote.amount;
      ++itr;
   }
   if( covered < bdd.current_supply ) return;

   const auto end = itr;
   share_type to_cover = bdd.current_supply;
   share_type remaining_fund = bad.settlement_fund;
   for( itr = start; itr != end; )
   {
      const collateral_bid_object& bid = *itr;
      ++itr;
      share_type debt = bid.inv_swan_price.quote.amount;
      share_type collateral = (bid.inv_swan_price.quote * bad.settlement_price).amount;
      if( bid.inv_swan_price.quote.amount >= to_cover )
      {
         debt = to_cover;
         collateral = remaining_fund;
      }
      to_cover -= debt;
      remaining_fund -= collateral;
      execute_bid( bid, debt, collateral, bad.current_feed );
   }
   FC_ASSERT( remaining_fund == 0 );
   FC_ASSERT( to_cover == 0 );

   _cancel_bids_and_revive_mpa( to_revive, bad );
}

<<<<<<< HEAD
void update_and_match_call_orders( database& db )
{
   // Update call_price
   wlog( "Updating all call orders for hardfork core-343 at block ${n}", ("n",db.head_block_num()) );
   asset_id_type current_asset;
   const asset_bitasset_data_object* abd = nullptr;
   // by_collateral index won't change after call_price updated, so it's safe to iterate
   for( const auto& call_obj : db.get_index_type<call_order_index>().indices().get<by_collateral>() )
   {
      if( current_asset != call_obj.debt_type() ) // debt type won't be asset_id_type(), abd will always get initialized
      {
         current_asset = call_obj.debt_type();
         abd = &current_asset(db).bitasset_data(db);
      }
      if( !abd || abd->is_prediction_market ) // nothing to do with PM's; check !abd just to be safe
         continue;
      db.modify( call_obj, [abd]( call_order_object& call ) {
         call.call_price  =  price::call_price( call.get_debt(), call.get_collateral(),
                                                abd->current_feed.maintenance_collateral_ratio );
      });
   }
   // Match call orders
   const auto& asset_idx = db.get_index_type<asset_index>().indices().get<by_type>();
   auto itr = asset_idx.lower_bound( true /** market issued */ );
   while( itr != asset_idx.end() )
   {
      const asset_object& a = *itr;
      ++itr;
      // be here, next_maintenance_time should have been updated already
      db.check_call_orders( a, true, false ); // allow black swan, and call orders are taker
   }
   wlog( "Done updating all call orders for hardfork core-343 at block ${n}", ("n",db.head_block_num()) );
=======
void database::process_bitassets()
{
   if(head_block_time() >= HARDFORK_CORE_518_TIME)
   {
      for( const auto& d : get_index_type<asset_bitasset_data_index>().indices() )
      {
         modify(d, [this](asset_bitasset_data_object &o)
         {
            o.force_settled_volume = 0; // Reset all BitAsset force settlement volumes to zero

            const auto &asset = get(o.asset_id);
            auto flags = asset.options.flags;
            if ( (flags & witness_fed_asset || flags & committee_fed_asset) &&
                 (o.options.feed_lifetime_sec < head_block_time().sec_since_epoch()) ) // if smartcoin && check overflow
            {

               fc::time_point_sec calculate = head_block_time() - o.options.feed_lifetime_sec;
               for (auto itr = o.feeds.rbegin(); itr != o.feeds.rend();) // loop feeds
               {
                  auto feed_time = itr->second.first;
                  std::advance(itr, 1);
                  if (feed_time < calculate)
                     o.feeds.erase(itr.base()); // delete expired feed
               }

            }
         });
         if (d.has_settlement())
            process_bids(d);
      }
   }
   else {
      for( const auto& d : get_index_type<asset_bitasset_data_index>().indices() )
      {
         // Reset all BitAsset force settlement volumes to zero
         modify(d, [](asset_bitasset_data_object &o) { o.force_settled_volume = 0; });
         if (d.has_settlement())
            process_bids(d);
      }
   }
>>>>>>> 960bfe91
}

void database::perform_chain_maintenance(const signed_block& next_block, const global_property_object& global_props)
{
   const auto& gpo = get_global_properties();

   distribute_fba_balances(*this);
   create_buyback_orders(*this);

   struct vote_tally_helper {
      database& d;
      const global_property_object& props;

      vote_tally_helper(database& d, const global_property_object& gpo)
         : d(d), props(gpo)
      {
         d._vote_tally_buffer.resize(props.next_available_vote_id);
         d._witness_count_histogram_buffer.resize(props.parameters.maximum_witness_count / 2 + 1);
         d._committee_count_histogram_buffer.resize(props.parameters.maximum_committee_count / 2 + 1);
         d._total_voting_stake = 0;
      }

      void operator()(const account_object& stake_account) {
         if( props.parameters.count_non_member_votes || stake_account.is_member(d.head_block_time()) )
         {
            // There may be a difference between the account whose stake is voting and the one specifying opinions.
            // Usually they're the same, but if the stake account has specified a voting_account, that account is the one
            // specifying the opinions.
            const account_object& opinion_account =
                  (stake_account.options.voting_account ==
                   GRAPHENE_PROXY_TO_SELF_ACCOUNT)? stake_account
                                     : d.get(stake_account.options.voting_account);

            const auto& stats = stake_account.statistics(d);
            uint64_t voting_stake = stats.total_core_in_orders.value
                  + (stake_account.cashback_vb.valid() ? (*stake_account.cashback_vb)(d).balance.amount.value: 0)
                  + d.get_balance(stake_account.get_id(), asset_id_type()).amount.value;

            for( vote_id_type id : opinion_account.options.votes )
            {
               uint32_t offset = id.instance();
               // if they somehow managed to specify an illegal offset, ignore it.
               if( offset < d._vote_tally_buffer.size() )
                  d._vote_tally_buffer[offset] += voting_stake;
            }

            if( opinion_account.options.num_witness <= props.parameters.maximum_witness_count )
            {
               uint16_t offset = std::min(size_t(opinion_account.options.num_witness/2),
                                          d._witness_count_histogram_buffer.size() - 1);
               // votes for a number greater than maximum_witness_count
               // are turned into votes for maximum_witness_count.
               //
               // in particular, this takes care of the case where a
               // member was voting for a high number, then the
               // parameter was lowered.
               d._witness_count_histogram_buffer[offset] += voting_stake;
            }
            if( opinion_account.options.num_committee <= props.parameters.maximum_committee_count )
            {
               uint16_t offset = std::min(size_t(opinion_account.options.num_committee/2),
                                          d._committee_count_histogram_buffer.size() - 1);
               // votes for a number greater than maximum_committee_count
               // are turned into votes for maximum_committee_count.
               //
               // same rationale as for witnesses
               d._committee_count_histogram_buffer[offset] += voting_stake;
            }

            d._total_voting_stake += voting_stake;
         }
      }
   } tally_helper(*this, gpo);
   struct process_fees_helper {
      database& d;
      const global_property_object& props;

      process_fees_helper(database& d, const global_property_object& gpo)
         : d(d), props(gpo) {}

      void operator()(const account_object& a) {
         a.statistics(d).process_fees(a, d);
      }
   } fee_helper(*this, gpo);

   perform_account_maintenance(std::tie(
      tally_helper,
      fee_helper
      ));

   struct clear_canary {
      clear_canary(vector<uint64_t>& target): target(target){}
      ~clear_canary() { target.clear(); }
   private:
      vector<uint64_t>& target;
   };
   clear_canary a(_witness_count_histogram_buffer),
                b(_committee_count_histogram_buffer),
                c(_vote_tally_buffer);

   update_top_n_authorities(*this);
   update_active_witnesses();
   update_active_committee_members();
   update_worker_votes();

   modify(gpo, [this](global_property_object& p) {
      // Remove scaling of account registration fee
      const auto& dgpo = get_dynamic_global_properties();
      p.parameters.current_fees->get<account_create_operation>().basic_fee >>= p.parameters.account_fee_scale_bitshifts *
            (dgpo.accounts_registered_this_interval / p.parameters.accounts_per_fee_scale);

      if( p.pending_parameters )
      {
         p.parameters = std::move(*p.pending_parameters);
         p.pending_parameters.reset();
      }
   });

   auto next_maintenance_time = get<dynamic_global_property_object>(dynamic_global_property_id_type()).next_maintenance_time;
   auto maintenance_interval = gpo.parameters.maintenance_interval;

   if( next_maintenance_time <= next_block.timestamp )
   {
      if( next_block.block_num() == 1 )
         next_maintenance_time = time_point_sec() +
               (((next_block.timestamp.sec_since_epoch() / maintenance_interval) + 1) * maintenance_interval);
      else
      {
         // We want to find the smallest k such that next_maintenance_time + k * maintenance_interval > head_block_time()
         //  This implies k > ( head_block_time() - next_maintenance_time ) / maintenance_interval
         //
         // Let y be the right-hand side of this inequality, i.e.
         // y = ( head_block_time() - next_maintenance_time ) / maintenance_interval
         //
         // and let the fractional part f be y-floor(y).  Clearly 0 <= f < 1.
         // We can rewrite f = y-floor(y) as floor(y) = y-f.
         //
         // Clearly k = floor(y)+1 has k > y as desired.  Now we must
         // show that this is the least such k, i.e. k-1 <= y.
         //
         // But k-1 = floor(y)+1-1 = floor(y) = y-f <= y.
         // So this k suffices.
         //
         auto y = (head_block_time() - next_maintenance_time).to_seconds() / maintenance_interval;
         next_maintenance_time += (y+1) * maintenance_interval;
      }
   }

   const dynamic_global_property_object& dgpo = get_dynamic_global_properties();

   if( (dgpo.next_maintenance_time < HARDFORK_613_TIME) && (next_maintenance_time >= HARDFORK_613_TIME) )
      deprecate_annual_members(*this);

   // To reset call_price of all call orders, then match by new rule
   bool to_update_and_match_call_orders = false;
   if( (dgpo.next_maintenance_time <= HARDFORK_CORE_343_TIME) && (next_maintenance_time > HARDFORK_CORE_343_TIME) )
      to_update_and_match_call_orders = true;

   modify(dgpo, [next_maintenance_time](dynamic_global_property_object& d) {
      d.next_maintenance_time = next_maintenance_time;
      d.accounts_registered_this_interval = 0;
   });

<<<<<<< HEAD
   // We need to do it after updated next_maintenance_time, to apply new rules here
   if( to_update_and_match_call_orders )
      update_and_match_call_orders(*this);

   // Reset all BitAsset force settlement volumes to zero
   for( const auto& d : get_index_type<asset_bitasset_data_index>().indices() )
   {
      modify( d, [](asset_bitasset_data_object& o) { o.force_settled_volume = 0; });
      if( d.has_settlement() )
         process_bids(d);
   }
=======
   process_bitassets();
>>>>>>> 960bfe91

   // process_budget needs to run at the bottom because
   //   it needs to know the next_maintenance_time
   process_budget();
}

} }<|MERGE_RESOLUTION|>--- conflicted
+++ resolved
@@ -766,7 +766,6 @@
    _cancel_bids_and_revive_mpa( to_revive, bad );
 }
 
-<<<<<<< HEAD
 void update_and_match_call_orders( database& db )
 {
    // Update call_price
@@ -799,7 +798,8 @@
       db.check_call_orders( a, true, false ); // allow black swan, and call orders are taker
    }
    wlog( "Done updating all call orders for hardfork core-343 at block ${n}", ("n",db.head_block_num()) );
-=======
+}
+
 void database::process_bitassets()
 {
    if(head_block_time() >= HARDFORK_CORE_518_TIME)
@@ -840,7 +840,6 @@
             process_bids(d);
       }
    }
->>>>>>> 960bfe91
 }
 
 void database::perform_chain_maintenance(const signed_block& next_block, const global_property_object& global_props)
@@ -1004,21 +1003,11 @@
       d.accounts_registered_this_interval = 0;
    });
 
-<<<<<<< HEAD
    // We need to do it after updated next_maintenance_time, to apply new rules here
    if( to_update_and_match_call_orders )
       update_and_match_call_orders(*this);
 
-   // Reset all BitAsset force settlement volumes to zero
-   for( const auto& d : get_index_type<asset_bitasset_data_index>().indices() )
-   {
-      modify( d, [](asset_bitasset_data_object& o) { o.force_settled_volume = 0; });
-      if( d.has_settlement() )
-         process_bids(d);
-   }
-=======
    process_bitassets();
->>>>>>> 960bfe91
 
    // process_budget needs to run at the bottom because
    //   it needs to know the next_maintenance_time
