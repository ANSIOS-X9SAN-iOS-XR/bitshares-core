#include <graphene/chain/protocol/confidential.hpp>
#include <graphene/chain/confidential_evaluator.hpp>
#include <graphene/chain/database.hpp>

<<<<<<< HEAD
#include <fc/crypto/base58.hpp>
#include <fc/io/raw.hpp>
=======
#include <fc/crypto/elliptic.hpp>
>>>>>>> d33e64e4

namespace graphene { namespace chain {

void transfer_to_blind_operation::validate()const
{
   FC_ASSERT( fee.amount >= 0 );
   FC_ASSERT( amount.amount > 0 );

   vector<commitment_type> in;
   vector<commitment_type> out(outputs.size());
   int64_t                 net_public = amount.amount.value;
   for( uint32_t i = 0; i < out.size(); ++i )
   {
      out[i] = outputs[i].commitment;
      /// require all outputs to be sorted prevents duplicates AND prevents implementations
      /// from accidentally leaking information by how they arrange commitments.
      if( i > 0 ) FC_ASSERT( out[i-1] < out[i], "all outputs must be sorted by commitment id" );
      FC_ASSERT( !outputs[i].owner.is_impossible() );
   }
   FC_ASSERT( out.size(), "there must be at least one output" );

   auto public_c = fc::ecc::blind(blinding_factor,net_public);

   FC_ASSERT( fc::ecc::verify_sum( {public_c}, out, 0 ), "", ("net_public",net_public) );

   if( outputs.size() > 1 )
   {
      for( auto out : outputs )
      {
         auto info = fc::ecc::range_get_info( out.range_proof );
         FC_ASSERT( info.max_value <= GRAPHENE_MAX_SHARE_SUPPLY );
      }
   }
}

share_type transfer_to_blind_operation::calculate_fee( const fee_parameters_type& k )const
{
    return k.fee + outputs.size() * k.price_per_output;
}


void transfer_from_blind_operation::validate()const
{
   FC_ASSERT( amount.amount > 0 );
   FC_ASSERT( fee.amount >= 0 );
   FC_ASSERT( inputs.size() > 0 );
   FC_ASSERT( amount.asset_id == fee.asset_id );


   vector<commitment_type> in(inputs.size());
   vector<commitment_type> out;
   int64_t                 net_public = fee.amount.value + amount.amount.value;
   out.push_back( fc::ecc::blind( blinding_factor, net_public ) );
   for( uint32_t i = 0; i < in.size(); ++i )
   {
      in[i] = inputs[i].commitment;
      /// by requiring all inputs to be sorted we also prevent duplicate commitments on the input
      if( i > 0 ) FC_ASSERT( in[i-1] < in[i], "all inputs must be sorted by commitment id" );
   }
   FC_ASSERT( in.size(), "there must be at least one input" );
   FC_ASSERT( fc::ecc::verify_sum( in, out, 0 ) );
}


/**
 *  If fee_payer = temp_account_id, then the fee is paid by the surplus balance of inputs-outputs and
 *  100% of the fee goes to the network.
 */
account_id_type blind_transfer_operation::fee_payer()const
{
   return GRAPHENE_TEMP_ACCOUNT;
}


/**
 *  This method can be computationally intensive because it verifies that input commitments - output commitments add up to 0
 */
void blind_transfer_operation::validate()const
{ try {
   vector<commitment_type> in(inputs.size());
   vector<commitment_type> out(outputs.size());
   int64_t                 net_public = fee.amount.value;//from_amount.value - to_amount.value;
   for( uint32_t i = 0; i < in.size(); ++i )
   {
      in[i] = inputs[i].commitment;
      /// by requiring all inputs to be sorted we also prevent duplicate commitments on the input
      if( i > 0 ) FC_ASSERT( in[i-1] < in[i] );
   }
   for( uint32_t i = 0; i < out.size(); ++i )
   {
      out[i] = outputs[i].commitment;
      if( i > 0 ) FC_ASSERT( out[i-1] < out[i] );
      FC_ASSERT( !outputs[i].owner.is_impossible() );
   }
   FC_ASSERT( in.size(), "there must be at least one input" );
   FC_ASSERT( fc::ecc::verify_sum( in, out, net_public ), "", ("net_public", net_public) );

   if( outputs.size() > 1 )
   {
      for( auto out : outputs )
      {
         auto info = fc::ecc::range_get_info( out.range_proof );
         FC_ASSERT( info.max_value <= GRAPHENE_MAX_SHARE_SUPPLY );
      }
   }
} FC_CAPTURE_AND_RETHROW( (*this) ) }

share_type blind_transfer_operation::calculate_fee( const fee_parameters_type& k )const
{
<<<<<<< HEAD
    return k.fee + outputs.size() * k.price_per_output;
=======
    return k.fee + outputs.size() * k.price_per_output + calculate_data_fee( fc::raw::pack_size(*this), k.price_per_kb );;
>>>>>>> d33e64e4
}




/**
 *  Packs *this then encodes as base58 encoded string.
 */
stealth_confirmation::operator string()const
{
   return fc::to_base58( fc::raw::pack( *this ) );
}
/**
 * Unpacks from a base58 string
 */
stealth_confirmation::stealth_confirmation( const std::string& base58 )
{
   *this = fc::raw::unpack<stealth_confirmation>( fc::from_base58( base58 ) );
}



} } // graphene::chain<|MERGE_RESOLUTION|>--- conflicted
+++ resolved
@@ -2,12 +2,9 @@
 #include <graphene/chain/confidential_evaluator.hpp>
 #include <graphene/chain/database.hpp>
 
-<<<<<<< HEAD
 #include <fc/crypto/base58.hpp>
 #include <fc/io/raw.hpp>
-=======
 #include <fc/crypto/elliptic.hpp>
->>>>>>> d33e64e4
 
 namespace graphene { namespace chain {
 
@@ -117,11 +114,7 @@
 
 share_type blind_transfer_operation::calculate_fee( const fee_parameters_type& k )const
 {
-<<<<<<< HEAD
     return k.fee + outputs.size() * k.price_per_output;
-=======
-    return k.fee + outputs.size() * k.price_per_output + calculate_data_fee( fc::raw::pack_size(*this), k.price_per_kb );;
->>>>>>> d33e64e4
 }
 
 
