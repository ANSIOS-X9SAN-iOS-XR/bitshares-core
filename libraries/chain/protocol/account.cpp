/*
 * Copyright (c) 2015 Cryptonomex, Inc., and contributors.
 *
 * The MIT License
 *
 * Permission is hereby granted, free of charge, to any person obtaining a copy
 * of this software and associated documentation files (the "Software"), to deal
 * in the Software without restriction, including without limitation the rights
 * to use, copy, modify, merge, publish, distribute, sublicense, and/or sell
 * copies of the Software, and to permit persons to whom the Software is
 * furnished to do so, subject to the following conditions:
 *
 * The above copyright notice and this permission notice shall be included in
 * all copies or substantial portions of the Software.
 *
 * THE SOFTWARE IS PROVIDED "AS IS", WITHOUT WARRANTY OF ANY KIND, EXPRESS OR
 * IMPLIED, INCLUDING BUT NOT LIMITED TO THE WARRANTIES OF MERCHANTABILITY,
 * FITNESS FOR A PARTICULAR PURPOSE AND NONINFRINGEMENT. IN NO EVENT SHALL THE
 * AUTHORS OR COPYRIGHT HOLDERS BE LIABLE FOR ANY CLAIM, DAMAGES OR OTHER
 * LIABILITY, WHETHER IN AN ACTION OF CONTRACT, TORT OR OTHERWISE, ARISING FROM,
 * OUT OF OR IN CONNECTION WITH THE SOFTWARE OR THE USE OR OTHER DEALINGS IN
 * THE SOFTWARE.
 */
#include <graphene/chain/protocol/account.hpp>

namespace graphene { namespace chain {

/**
 * Names must comply with the following grammar (RFC 1035):
 * <domain> ::= <subdomain> | " "
 * <subdomain> ::= <label> | <subdomain> "." <label>
 * <label> ::= <letter> [ [ <ldh-str> ] <let-dig> ]
 * <ldh-str> ::= <let-dig-hyp> | <let-dig-hyp> <ldh-str>
 * <let-dig-hyp> ::= <let-dig> | "-"
 * <let-dig> ::= <letter> | <digit>
 *
 * Which is equivalent to the following:
 *
 * <domain> ::= <subdomain> | " "
 * <subdomain> ::= <label> ("." <label>)*
 * <label> ::= <letter> [ [ <let-dig-hyp>+ ] <let-dig> ]
 * <let-dig-hyp> ::= <let-dig> | "-"
 * <let-dig> ::= <letter> | <digit>
 *
 * I.e. a valid name consists of a dot-separated sequence
 * of one or more labels consisting of the following rules:
 *
 * - Each label is three characters or more
 * - Each label begins with a letter
 * - Each label ends with a letter or digit
 * - Each label contains only letters, digits or hyphens
 *
 * In addition we require the following:
 *
 * - All letters are lowercase
 * - Length is between (inclusive) GRAPHENE_MIN_ACCOUNT_NAME_LENGTH and GRAPHENE_MAX_ACCOUNT_NAME_LENGTH
 */
bool is_valid_name( const string& name )
{
#if GRAPHENE_MIN_ACCOUNT_NAME_LENGTH < 3
#error This is_valid_name implementation implicitly enforces minimum name length of 3.
#endif

    const size_t len = name.size();
    if( len < GRAPHENE_MIN_ACCOUNT_NAME_LENGTH )
        return false;

    if( len > GRAPHENE_MAX_ACCOUNT_NAME_LENGTH )
        return false;

    size_t begin = 0;
    while( true )
    {
       size_t end = name.find_first_of( '.', begin );
       if( end == std::string::npos )
          end = len;
       if( end - begin < 3 )
          return false;
       switch( name[begin] )
       {
          case 'a': case 'b': case 'c': case 'd': case 'e': case 'f': case 'g': case 'h':
          case 'i': case 'j': case 'k': case 'l': case 'm': case 'n': case 'o': case 'p':
          case 'q': case 'r': case 's': case 't': case 'u': case 'v': case 'w': case 'x':
          case 'y': case 'z':
             break;
          default:
             return false;
       }
       switch( name[end-1] )
       {
          case 'a': case 'b': case 'c': case 'd': case 'e': case 'f': case 'g': case 'h':
          case 'i': case 'j': case 'k': case 'l': case 'm': case 'n': case 'o': case 'p':
          case 'q': case 'r': case 's': case 't': case 'u': case 'v': case 'w': case 'x':
          case 'y': case 'z':
          case '0': case '1': case '2': case '3': case '4': case '5': case '6': case '7':
          case '8': case '9':
             break;
          default:
             return false;
       }
       for( size_t i=begin+1; i<end-1; i++ )
       {
          switch( name[i] )
          {
             case 'a': case 'b': case 'c': case 'd': case 'e': case 'f': case 'g': case 'h':
             case 'i': case 'j': case 'k': case 'l': case 'm': case 'n': case 'o': case 'p':
             case 'q': case 'r': case 's': case 't': case 'u': case 'v': case 'w': case 'x':
             case 'y': case 'z':
             case '0': case '1': case '2': case '3': case '4': case '5': case '6': case '7':
             case '8': case '9':
             case '-':
                break;
             default:
                return false;
          }
       }
       if( end == len )
          break;
       begin = end+1;
    }
    return true;
}

bool is_cheap_name( const string& n )
{
   bool v = false;
   for( auto c : n )
   {
      if( c >= '0' && c <= '9' ) return true;
      if( c == '.' || c == '-' || c == '/' ) return true;
      switch( c )
      {
         case 'a':
         case 'e':
         case 'i':
         case 'o':
         case 'u':
         case 'y':
            v = true;
      }
   }
   if( !v )
      return true;
   return false;
}

void account_options::validate() const
{
   auto needed_witnesses = num_witness;
   auto needed_committee = num_committee;

   for( vote_id_type id : votes )
      if( id.type() == vote_id_type::witness && needed_witnesses )
         --needed_witnesses;
      else if ( id.type() == vote_id_type::committee && needed_committee )
         --needed_committee;

   FC_ASSERT( needed_witnesses == 0 && needed_committee == 0,
              "May not specify fewer witnesses or committee members than the number voted for.");
}

share_type account_create_operation::calculate_fee( const fee_parameters_type& k )const
{
   auto core_fee_required = k.basic_fee;

   if( !is_cheap_name(name) )
      core_fee_required = k.premium_fee;

   // Authorities and vote lists can be arbitrarily large, so charge a data fee for big ones
   auto data_fee =  calculate_data_fee( fc::raw::pack_size(*this), k.price_per_kbyte ); 
   core_fee_required += data_fee;

   return core_fee_required;
}


void account_create_operation::validate()const
{
   FC_ASSERT( fee.amount >= 0 );
   FC_ASSERT( is_valid_name( name ) );
   FC_ASSERT( referrer_percent <= GRAPHENE_100_PERCENT );
   FC_ASSERT( owner.num_auths() != 0 );
   FC_ASSERT( owner.address_auths.size() == 0 );
   FC_ASSERT( active.num_auths() != 0 );
   FC_ASSERT( active.address_auths.size() == 0 );
   FC_ASSERT( !owner.is_impossible(), "cannot create an account with an imposible owner authority threshold" );
   FC_ASSERT( !active.is_impossible(), "cannot create an account with an imposible active authority threshold" );
   options.validate();
   if( extensions.value.owner_special_authority.valid() )
      validate_special_authority( *extensions.value.owner_special_authority );
   if( extensions.value.active_special_authority.valid() )
      validate_special_authority( *extensions.value.active_special_authority );
<<<<<<< HEAD
=======
   if( extensions.value.buyback_options.valid() )
   {
      FC_ASSERT( !(extensions.value.owner_special_authority.valid()) );
      FC_ASSERT( !(extensions.value.active_special_authority.valid()) );
      FC_ASSERT( owner == authority::null_authority() );
      FC_ASSERT( active == authority::null_authority() );
      size_t n_markets = extensions.value.buyback_options->markets.size();
      FC_ASSERT( n_markets > 0 );
      for( const asset_id_type m : extensions.value.buyback_options->markets )
      {
         FC_ASSERT( m != extensions.value.buyback_options->asset_to_buy );
      }
   }
>>>>>>> 1a51d873
}




share_type account_update_operation::calculate_fee( const fee_parameters_type& k )const
{
   auto core_fee_required = k.fee;  
   if( new_options )
      core_fee_required += calculate_data_fee( fc::raw::pack_size(*this), k.price_per_kbyte );
   return core_fee_required;
}

void account_update_operation::validate()const
{
   FC_ASSERT( account != GRAPHENE_TEMP_ACCOUNT );
   FC_ASSERT( fee.amount >= 0 );
   FC_ASSERT( account != account_id_type() );

   bool has_action = (
         owner.valid()
      || active.valid()
      || new_options.valid()
      || extensions.value.owner_special_authority.valid()
      || extensions.value.active_special_authority.valid()
      );

   FC_ASSERT( has_action );

   if( owner )
   {
      FC_ASSERT( owner->num_auths() != 0 );
      FC_ASSERT( owner->address_auths.size() == 0 );
      FC_ASSERT( !owner->is_impossible(), "cannot update an account with an imposible owner authority threshold" );
   }
   if( active )
   {
      FC_ASSERT( active->num_auths() != 0 );
      FC_ASSERT( active->address_auths.size() == 0 );
      FC_ASSERT( !active->is_impossible(), "cannot update an account with an imposible active authority threshold" );
   }

   if( new_options )
      new_options->validate();
   if( extensions.value.owner_special_authority.valid() )
      validate_special_authority( *extensions.value.owner_special_authority );
   if( extensions.value.active_special_authority.valid() )
      validate_special_authority( *extensions.value.active_special_authority );
}

share_type account_upgrade_operation::calculate_fee(const fee_parameters_type& k) const
{
   if( upgrade_to_lifetime_member )
      return k.membership_lifetime_fee;
   return k.membership_annual_fee;
}


void account_upgrade_operation::validate() const
{
   FC_ASSERT( fee.amount >= 0 );
}

void account_transfer_operation::validate()const
{
   FC_ASSERT( fee.amount >= 0 );
}


} } // graphene::chain<|MERGE_RESOLUTION|>--- conflicted
+++ resolved
@@ -190,8 +190,6 @@
       validate_special_authority( *extensions.value.owner_special_authority );
    if( extensions.value.active_special_authority.valid() )
       validate_special_authority( *extensions.value.active_special_authority );
-<<<<<<< HEAD
-=======
    if( extensions.value.buyback_options.valid() )
    {
       FC_ASSERT( !(extensions.value.owner_special_authority.valid()) );
@@ -205,7 +203,6 @@
          FC_ASSERT( m != extensions.value.buyback_options->asset_to_buy );
       }
    }
->>>>>>> 1a51d873
 }
 
 
