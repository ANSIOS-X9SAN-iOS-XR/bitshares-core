/*
 * Copyright (c) 2015 Cryptonomex, Inc., and contributors.
 *
 * The MIT License
 *
 * Permission is hereby granted, free of charge, to any person obtaining a copy
 * of this software and associated documentation files (the "Software"), to deal
 * in the Software without restriction, including without limitation the rights
 * to use, copy, modify, merge, publish, distribute, sublicense, and/or sell
 * copies of the Software, and to permit persons to whom the Software is
 * furnished to do so, subject to the following conditions:
 *
 * The above copyright notice and this permission notice shall be included in
 * all copies or substantial portions of the Software.
 *
 * THE SOFTWARE IS PROVIDED "AS IS", WITHOUT WARRANTY OF ANY KIND, EXPRESS OR
 * IMPLIED, INCLUDING BUT NOT LIMITED TO THE WARRANTIES OF MERCHANTABILITY,
 * FITNESS FOR A PARTICULAR PURPOSE AND NONINFRINGEMENT. IN NO EVENT SHALL THE
 * AUTHORS OR COPYRIGHT HOLDERS BE LIABLE FOR ANY CLAIM, DAMAGES OR OTHER
 * LIABILITY, WHETHER IN AN ACTION OF CONTRACT, TORT OR OTHERWISE, ARISING FROM,
 * OUT OF OR IN CONNECTION WITH THE SOFTWARE OR THE USE OR OTHER DEALINGS IN
 * THE SOFTWARE.
 */

#include <graphene/chain/database.hpp>

#include <graphene/chain/account_object.hpp>
#include <graphene/chain/asset_object.hpp>
#include <graphene/chain/hardfork.hpp>
#include <graphene/chain/market_object.hpp>
#include <graphene/chain/is_authorized_asset.hpp>

#include <fc/uint128.hpp>

namespace graphene { namespace chain {

namespace detail {

   share_type calculate_percent(const share_type& value, uint16_t percent)
   {
      fc::uint128_t a(value.value);
      a *= percent;
      a /= GRAPHENE_100_PERCENT;
      FC_ASSERT( a <= GRAPHENE_MAX_SHARE_SUPPLY, "overflow when calculating percent" );
      return static_cast<int64_t>(a);
   }

} //detail

/**
 * All margin positions are force closed at the swan price
 * Collateral received goes into a force-settlement fund
 * No new margin positions can be created for this asset
 * Force settlement happens without delay at the swan price, deducting from force-settlement fund
 * No more asset updates may be issued.
*/
void database::globally_settle_asset( const asset_object& mia, const price& settlement_price )
{
   auto maint_time = get_dynamic_global_properties().next_maintenance_time;
   bool before_core_hardfork_1669 = ( maint_time <= HARDFORK_CORE_1669_TIME ); // whether to use call_price

   if( before_core_hardfork_1669 )
   {
      globally_settle_asset_impl( mia, settlement_price,
                                  get_index_type<call_order_index>().indices().get<by_price>() );
   }
   else
   {
      globally_settle_asset_impl( mia, settlement_price,
                                  get_index_type<call_order_index>().indices().get<by_collateral>() );
   }
}

template<typename IndexType>
void database::globally_settle_asset_impl( const asset_object& mia,
                                           const price& settlement_price,
                                           const IndexType& call_index )
{ try {
   const asset_bitasset_data_object& bitasset = mia.bitasset_data(*this);
   FC_ASSERT( !bitasset.has_settlement(), "black swan already occurred, it should not happen again" );

   const asset_object& backing_asset = bitasset.options.short_backing_asset(*this);
   asset collateral_gathered = backing_asset.amount(0);

   const asset_dynamic_data_object& mia_dyn = mia.dynamic_asset_data_id(*this);
   auto original_mia_supply = mia_dyn.current_supply;

   auto maint_time = get_dynamic_global_properties().next_maintenance_time;
   bool before_core_hardfork_342 = ( maint_time <= HARDFORK_CORE_342_TIME ); // better rounding

   // cancel all call orders and accumulate it into collateral_gathered
   auto call_itr = call_index.lower_bound( price::min( bitasset.options.short_backing_asset, mia.id ) );
   auto call_end = call_index.upper_bound( price::max( bitasset.options.short_backing_asset, mia.id ) );

   asset pays;
   while( call_itr != call_end )
   {
      const call_order_object& order = *call_itr;
      ++call_itr;

      if( before_core_hardfork_342 )
         pays = order.get_debt() * settlement_price; // round down, in favor of call order
      else
         pays = order.get_debt().multiply_and_round_up( settlement_price ); // round up in favor of global-settle fund

      if( pays > order.get_collateral() )
         pays = order.get_collateral();

      collateral_gathered += pays;

      FC_ASSERT( fill_call_order( order, pays, order.get_debt(), settlement_price, true ) ); // call order is maker
   }

   modify( bitasset, [&mia,original_mia_supply,&collateral_gathered]( asset_bitasset_data_object& obj ){
           obj.settlement_price = mia.amount(original_mia_supply) / collateral_gathered;
           obj.settlement_fund  = collateral_gathered.amount;
           });

   /// After all margin positions are closed, the current supply will be reported as 0, but
   /// that is a lie, the supply didn't change.   We need to capture the current supply before
   /// filling all call orders and then restore it afterward.   Then in the force settlement
   /// evaluator reduce the supply
   modify( mia_dyn, [original_mia_supply]( asset_dynamic_data_object& obj ){
           obj.current_supply = original_mia_supply;
         });

} FC_CAPTURE_AND_RETHROW( (mia)(settlement_price) ) }

void database::revive_bitasset( const asset_object& bitasset )
{ try {
   FC_ASSERT( bitasset.is_market_issued() );
   const asset_bitasset_data_object& bad = bitasset.bitasset_data(*this);
   FC_ASSERT( bad.has_settlement() );
   const asset_dynamic_data_object& bdd = bitasset.dynamic_asset_data_id(*this);
   FC_ASSERT( !bad.is_prediction_market );
   FC_ASSERT( !bad.current_feed.settlement_price.is_null() );

   if( bdd.current_supply > 0 )
   {
      // Create + execute a "bid" with 0 additional collateral
      const collateral_bid_object& pseudo_bid = create<collateral_bid_object>([&](collateral_bid_object& bid) {
         bid.bidder = bitasset.issuer;
         bid.inv_swan_price = asset(0, bad.options.short_backing_asset)
                              / asset(bdd.current_supply, bitasset.id);
      });
      execute_bid( pseudo_bid, bdd.current_supply, bad.settlement_fund, bad.current_feed );
   } else
      FC_ASSERT( bad.settlement_fund == 0 );

   _cancel_bids_and_revive_mpa( bitasset, bad );
} FC_CAPTURE_AND_RETHROW( (bitasset) ) }

void database::_cancel_bids_and_revive_mpa( const asset_object& bitasset, const asset_bitasset_data_object& bad )
{ try {
   FC_ASSERT( bitasset.is_market_issued() );
   FC_ASSERT( bad.has_settlement() );
   FC_ASSERT( !bad.is_prediction_market );

   // cancel remaining bids
   const auto& bid_idx = get_index_type< collateral_bid_index >().indices().get<by_price>();
   auto itr = bid_idx.lower_bound( boost::make_tuple( bitasset.id,
                                                      price::max( bad.options.short_backing_asset, bitasset.id ),
                                                      collateral_bid_id_type() ) );
   while( itr != bid_idx.end() && itr->inv_swan_price.quote.asset_id == bitasset.id )
   {
      const collateral_bid_object& bid = *itr;
      ++itr;
      cancel_bid( bid );
   }

   // revive
   modify( bad, [&]( asset_bitasset_data_object& obj ){
              obj.settlement_price = price();
              obj.settlement_fund = 0;
           });
} FC_CAPTURE_AND_RETHROW( (bitasset) ) }

void database::cancel_bid(const collateral_bid_object& bid, bool create_virtual_op)
{
   adjust_balance(bid.bidder, bid.inv_swan_price.base);

   if( create_virtual_op )
   {
      bid_collateral_operation vop;
      vop.bidder = bid.bidder;
      vop.additional_collateral = bid.inv_swan_price.base;
      vop.debt_covered = asset( 0, bid.inv_swan_price.quote.asset_id );
      push_applied_operation( vop );
   }
   remove(bid);
}

void database::execute_bid( const collateral_bid_object& bid, share_type debt_covered, share_type collateral_from_fund,
                            const price_feed& current_feed )
{
   const call_order_object& call_obj = create<call_order_object>( [&](call_order_object& call ){
         call.borrower = bid.bidder;
         call.collateral = bid.inv_swan_price.base.amount + collateral_from_fund;
         call.debt = debt_covered;
         // don't calculate call_price after core-1270 hard fork
         if( get_dynamic_global_properties().next_maintenance_time > HARDFORK_CORE_1270_TIME )
            // bid.inv_swan_price is in collateral / debt
            call.call_price = price( asset( 1, bid.inv_swan_price.base.asset_id ),
                                     asset( 1, bid.inv_swan_price.quote.asset_id ) );
         else
            call.call_price = price::call_price( asset(debt_covered, bid.inv_swan_price.quote.asset_id),
                                                 asset(call.collateral, bid.inv_swan_price.base.asset_id),
                                                 current_feed.maintenance_collateral_ratio );
      });

   // Note: CORE asset in collateral_bid_object is not counted in account_stats.total_core_in_orders
   if( bid.inv_swan_price.base.asset_id == asset_id_type() )
      modify( get_account_stats_by_owner(bid.bidder), [&](account_statistics_object& stats) {
         stats.total_core_in_orders += call_obj.collateral;
      });

   push_applied_operation( execute_bid_operation( bid.bidder, asset( call_obj.collateral, bid.inv_swan_price.base.asset_id ),
                                                  asset( debt_covered, bid.inv_swan_price.quote.asset_id ) ) );

   remove(bid);
}

void database::cancel_settle_order(const force_settlement_object& order, bool create_virtual_op)
{
   adjust_balance(order.owner, order.balance);

   if( create_virtual_op )
   {
      asset_settle_cancel_operation vop;
      vop.settlement = order.id;
      vop.account = order.owner;
      vop.amount = order.balance;
      push_applied_operation( vop );
   }
   remove(order);
}

void database::cancel_limit_order( const limit_order_object& order, bool create_virtual_op, bool skip_cancel_fee )
{
   // if need to create a virtual op, try deduct a cancellation fee here.
   // there are two scenarios when order is cancelled and need to create a virtual op:
   // 1. due to expiration: always deduct a fee if there is any fee deferred
   // 2. due to cull_small: deduct a fee after hard fork 604, but not before (will set skip_cancel_fee)
   const account_statistics_object* seller_acc_stats = nullptr;
   const asset_dynamic_data_object* fee_asset_dyn_data = nullptr;
   limit_order_cancel_operation vop;
   share_type deferred_fee = order.deferred_fee;
   asset deferred_paid_fee = order.deferred_paid_fee;
   if( create_virtual_op )
   {
      vop.order = order.id;
      vop.fee_paying_account = order.seller;
      // only deduct fee if not skipping fee, and there is any fee deferred
      if( !skip_cancel_fee && deferred_fee > 0 )
      {
         asset core_cancel_fee = current_fee_schedule().calculate_fee( vop );
         // cap the fee
         if( core_cancel_fee.amount > deferred_fee )
            core_cancel_fee.amount = deferred_fee;
         // if there is any CORE fee to deduct, redirect it to referral program
         if( core_cancel_fee.amount > 0 )
         {
            seller_acc_stats = &order.seller( *this ).statistics( *this );
            modify( *seller_acc_stats, [&]( account_statistics_object& obj ) {
               obj.pay_fee( core_cancel_fee.amount, get_global_properties().parameters.cashback_vesting_threshold );
            } );
            deferred_fee -= core_cancel_fee.amount;
            // handle originally paid fee if any:
            //    to_deduct = round_up( paid_fee * core_cancel_fee / deferred_core_fee_before_deduct )
            if( deferred_paid_fee.amount == 0 )
            {
               vop.fee = core_cancel_fee;
            }
            else
            {
               fc::uint128_t fee128( deferred_paid_fee.amount.value );
               fee128 *= core_cancel_fee.amount.value;
               // to round up
               fee128 += order.deferred_fee.value;
               fee128 -= 1;
               fee128 /= order.deferred_fee.value;
               share_type cancel_fee_amount = static_cast<int64_t>(fee128);
               // cancel_fee should be positive, pay it to asset's accumulated_fees
               fee_asset_dyn_data = &deferred_paid_fee.asset_id(*this).dynamic_asset_data_id(*this);
               modify( *fee_asset_dyn_data, [&](asset_dynamic_data_object& addo) {
                  addo.accumulated_fees += cancel_fee_amount;
               });
               // cancel_fee should be no more than deferred_paid_fee
               deferred_paid_fee.amount -= cancel_fee_amount;
               vop.fee = asset( cancel_fee_amount, deferred_paid_fee.asset_id );
            }
         }
      }
   }

   // refund funds in order
   auto refunded = order.amount_for_sale();
   if( refunded.asset_id == asset_id_type() )
   {
      if( seller_acc_stats == nullptr )
         seller_acc_stats = &order.seller( *this ).statistics( *this );
      modify( *seller_acc_stats, [&]( account_statistics_object& obj ) {
         obj.total_core_in_orders -= refunded.amount;
      });
   }
   adjust_balance(order.seller, refunded);

   // refund fee
   // could be virtual op or real op here
   if( order.deferred_paid_fee.amount == 0 )
   {
      // be here, order.create_time <= HARDFORK_CORE_604_TIME, or fee paid in CORE, or no fee to refund.
      // if order was created before hard fork 604 then cancelled no matter before or after hard fork 604,
      //    see it as fee paid in CORE, deferred_fee should be refunded to order owner but not fee pool
      adjust_balance( order.seller, deferred_fee );
   }
   else // need to refund fee in originally paid asset
   {
      adjust_balance(order.seller, deferred_paid_fee);
      // be here, must have: fee_asset != CORE
      if( fee_asset_dyn_data == nullptr )
         fee_asset_dyn_data = &deferred_paid_fee.asset_id(*this).dynamic_asset_data_id(*this);
      modify( *fee_asset_dyn_data, [&](asset_dynamic_data_object& addo) {
         addo.fee_pool += deferred_fee;
      });
   }

   if( create_virtual_op )
      push_applied_operation( vop );

   remove(order);
}

bool maybe_cull_small_order( database& db, const limit_order_object& order )
{
   /**
    *  There are times when the AMOUNT_FOR_SALE * SALE_PRICE == 0 which means that we
    *  have hit the limit where the seller is asking for nothing in return.  When this
    *  happens we must refund any balance back to the seller, it is too small to be
    *  sold at the sale price.
    *
    *  If the order is a taker order (as opposed to a maker order), so the price is
    *  set by the counterparty, this check is deferred until the order becomes unmatched
    *  (see #555) -- however, detecting this condition is the responsibility of the caller.
    */
   if( order.amount_to_receive().amount == 0 )
   {
      if( order.deferred_fee > 0 && db.head_block_time() <= HARDFORK_CORE_604_TIME )
      {
         db.cancel_limit_order( order, true, true );
      }
      else
         db.cancel_limit_order( order );
      return true;
   }
   return false;
}

bool database::apply_order_before_hardfork_625(const limit_order_object& new_order_object, bool allow_black_swan)
{
   auto order_id = new_order_object.id;
   const asset_object& sell_asset = get(new_order_object.amount_for_sale().asset_id);
   const asset_object& receive_asset = get(new_order_object.amount_to_receive().asset_id);

   // Possible optimization: We only need to check calls if both are true:
   //  - The new order is at the front of the book
   //  - The new order is below the call limit price
   bool called_some = check_call_orders(sell_asset, allow_black_swan, true); // the first time when checking, call order is maker
   called_some |= check_call_orders(receive_asset, allow_black_swan, true); // the other side, same as above
   if( called_some && !find_object(order_id) ) // then we were filled by call order
      return true;

   const auto& limit_price_idx = get_index_type<limit_order_index>().indices().get<by_price>();

   // TODO: it should be possible to simply check the NEXT/PREV iterator after new_order_object to
   // determine whether or not this order has "changed the book" in a way that requires us to
   // check orders. For now I just lookup the lower bound and check for equality... this is log(n) vs
   // constant time check. Potential optimization.

   auto max_price = ~new_order_object.sell_price;
   auto limit_itr = limit_price_idx.lower_bound(max_price.max());
   auto limit_end = limit_price_idx.upper_bound(max_price);

   bool finished = false;
   while( !finished && limit_itr != limit_end )
   {
      auto old_limit_itr = limit_itr;
      ++limit_itr;
      // match returns 2 when only the old order was fully filled. In this case, we keep matching; otherwise, we stop.
      finished = (match(new_order_object, *old_limit_itr, old_limit_itr->sell_price) != 2);
   }

   //Possible optimization: only check calls if the new order completely filled some old order
   //Do I need to check both assets?
   check_call_orders(sell_asset, allow_black_swan); // after the new limit order filled some orders on the book,
                                                    // if a call order matches another order, the call order is taker
   check_call_orders(receive_asset, allow_black_swan); // the other side, same as above

   const limit_order_object* updated_order_object = find< limit_order_object >( order_id );
   if( updated_order_object == nullptr )
      return true;
   if( head_block_time() <= HARDFORK_555_TIME )
      return false;
   // before #555 we would have done maybe_cull_small_order() logic as a result of fill_order() being called by match() above
   // however after #555 we need to get rid of small orders -- #555 hardfork defers logic that was done too eagerly before, and
   // this is the point it's deferred to.
   return maybe_cull_small_order( *this, *updated_order_object );
}

bool database::apply_order(const limit_order_object& new_order_object, bool allow_black_swan)
{
   auto order_id = new_order_object.id;
   asset_id_type sell_asset_id = new_order_object.sell_asset_id();
   asset_id_type recv_asset_id = new_order_object.receive_asset_id();

   // We only need to check if the new order will match with others if it is at the front of the book
   const auto& limit_price_idx = get_index_type<limit_order_index>().indices().get<by_price>();
   auto limit_itr = limit_price_idx.lower_bound( boost::make_tuple( new_order_object.sell_price, order_id ) );
   if( limit_itr != limit_price_idx.begin() )
   {
      --limit_itr;
      if( limit_itr->sell_asset_id() == sell_asset_id && limit_itr->receive_asset_id() == recv_asset_id )
         return false;
   }

   // this is the opposite side (on the book)
   auto max_price = ~new_order_object.sell_price;
   limit_itr = limit_price_idx.lower_bound( max_price.max() );
   auto limit_end = limit_price_idx.upper_bound( max_price );

   // Order matching should be in favor of the taker.
   // When a new limit order is created, e.g. an ask, need to check if it will match the highest bid.
   // We were checking call orders first. However, due to MSSR (maximum_short_squeeze_ratio),
   // effective price of call orders may be worse than limit orders, so we should also check limit orders here.

   // Question: will a new limit order trigger a black swan event?
   //
   // 1. as of writing, it's possible due to the call-order-and-limit-order overlapping issue:
   //       https://github.com/bitshares/bitshares-core/issues/606 .
   //    when it happens, a call order can be very big but don't match with the opposite,
   //    even when price feed is too far away, further than swan price,
   //    if the new limit order is in the same direction with the call orders, it can eat up all the opposite,
   //    then the call order will lose support and trigger a black swan event.
   // 2. after issue 606 is fixed, there will be no limit order on the opposite side "supporting" the call order,
   //    so a new order in the same direction with the call order won't trigger a black swan event.
   // 3. calling is one direction. if the new limit order is on the opposite direction,
   //    no matter if matches with the call, it won't trigger a black swan event.
   //    (if a match at MSSP caused a black swan event, it means the call order is already undercollateralized,
   //      which should trigger a black swan event earlier.)
   //
   // Since it won't trigger a black swan, no need to check here.

   // currently we don't do cross-market (triangle) matching.
   // the limit order will only match with a call order if meet all of these:
   // 1. it's buying collateral, which means sell_asset is the MIA, receive_asset is the backing asset.
   // 2. sell_asset is not a prediction market
   // 3. sell_asset is not globally settled
   // 4. sell_asset has a valid price feed
   // 5. the call order's collateral ratio is below or equals to MCR
   // 6. the limit order provided a good price

   auto maint_time = get_dynamic_global_properties().next_maintenance_time;
   bool before_core_hardfork_1270 = ( maint_time <= HARDFORK_CORE_1270_TIME ); // call price caching issue

   bool to_check_call_orders = false;
   const asset_object& sell_asset = sell_asset_id( *this );
   const asset_bitasset_data_object* sell_abd = nullptr;
   price call_match_price;
   if( sell_asset.is_market_issued() )
   {
      sell_abd = &sell_asset.bitasset_data( *this );
      if( sell_abd->options.short_backing_asset == recv_asset_id
          && !sell_abd->is_prediction_market
          && !sell_abd->has_settlement()
          && !sell_abd->current_feed.settlement_price.is_null() )
      {
         if( before_core_hardfork_1270 )
            call_match_price = ~sell_abd->current_feed.max_short_squeeze_price_before_hf_1270();
         else
            call_match_price = ~sell_abd->current_feed.max_short_squeeze_price();
         if( ~new_order_object.sell_price <= call_match_price ) // new limit order price is good enough to match a call
            to_check_call_orders = true;
      }
   }

   bool finished = false; // whether the new order is gone
   if( to_check_call_orders )
   {
      // check limit orders first, match the ones with better price in comparison to call orders
      while( !finished && limit_itr != limit_end && limit_itr->sell_price > call_match_price )
      {
         auto old_limit_itr = limit_itr;
         ++limit_itr;
         // match returns 2 when only the old order was fully filled. In this case, we keep matching; otherwise, we stop.
         finished = ( match( new_order_object, *old_limit_itr, old_limit_itr->sell_price ) != 2 );
      }

      if( !finished && !before_core_hardfork_1270 ) // TODO refactor or cleanup duplicate code after core-1270 hard fork
      {
         // check if there are margin calls
         const auto& call_collateral_idx = get_index_type<call_order_index>().indices().get<by_collateral>();
         auto call_min = price::min( recv_asset_id, sell_asset_id );
         while( !finished )
         {
            // hard fork core-343 and core-625 took place at same time,
            // always check call order with least collateral ratio
            auto call_itr = call_collateral_idx.lower_bound( call_min );
            if( call_itr == call_collateral_idx.end()
                  || call_itr->debt_type() != sell_asset_id
                  // feed protected https://github.com/cryptonomex/graphene/issues/436
                  || call_itr->collateralization() > sell_abd->current_maintenance_collateralization )
               break;
            // hard fork core-338 and core-625 took place at same time, not checking HARDFORK_CORE_338_TIME here.
            int match_result = match( new_order_object, *call_itr, call_match_price,
                                      sell_abd->current_feed.settlement_price,
                                      sell_abd->current_feed.maintenance_collateral_ratio,
                                      sell_abd->current_maintenance_collateralization );
            // match returns 1 or 3 when the new order was fully filled. In this case, we stop matching; otherwise keep matching.
            // since match can return 0 due to BSIP38 (hard fork core-834), we no longer only check if the result is 2.
            if( match_result == 1 || match_result == 3 )
               finished = true;
         }
      }
      else if( !finished ) // and before core-1270 hard fork
      {
         // check if there are margin calls
         const auto& call_price_idx = get_index_type<call_order_index>().indices().get<by_price>();
         auto call_min = price::min( recv_asset_id, sell_asset_id );
         while( !finished )
         {
            // assume hard fork core-343 and core-625 will take place at same time, always check call order with least call_price
            auto call_itr = call_price_idx.lower_bound( call_min );
            if( call_itr == call_price_idx.end()
                  || call_itr->debt_type() != sell_asset_id
                  // feed protected https://github.com/cryptonomex/graphene/issues/436
                  || call_itr->call_price > ~sell_abd->current_feed.settlement_price )
               break;
            // assume hard fork core-338 and core-625 will take place at same time, not checking HARDFORK_CORE_338_TIME here.
            int match_result = match( new_order_object, *call_itr, call_match_price,
                                      sell_abd->current_feed.settlement_price,
                                      sell_abd->current_feed.maintenance_collateral_ratio,
                                      optional<price>() );
            // match returns 1 or 3 when the new order was fully filled. In this case, we stop matching; otherwise keep matching.
            // since match can return 0 due to BSIP38 (hard fork core-834), we no longer only check if the result is 2.
            if( match_result == 1 || match_result == 3 )
               finished = true;
         }
      }
   }

   // still need to check limit orders
   while( !finished && limit_itr != limit_end )
   {
      auto old_limit_itr = limit_itr;
      ++limit_itr;
      // match returns 2 when only the old order was fully filled. In this case, we keep matching; otherwise, we stop.
      finished = ( match( new_order_object, *old_limit_itr, old_limit_itr->sell_price ) != 2 );
   }

   const limit_order_object* updated_order_object = find< limit_order_object >( order_id );
   if( updated_order_object == nullptr )
      return true;

   // before #555 we would have done maybe_cull_small_order() logic as a result of fill_order() being called by match() above
   // however after #555 we need to get rid of small orders -- #555 hardfork defers logic that was done too eagerly before, and
   // this is the point it's deferred to.
   return maybe_cull_small_order( *this, *updated_order_object );
}

/**
 *  Matches the two orders, the first parameter is taker, the second is maker.
 *
 *  @return a bit field indicating which orders were filled (and thus removed)
 *
 *  0 - no orders were matched
 *  1 - taker was filled
 *  2 - maker was filled
 *  3 - both were filled
 */
int database::match( const limit_order_object& usd, const limit_order_object& core, const price& match_price )
{
   FC_ASSERT( usd.sell_price.quote.asset_id == core.sell_price.base.asset_id );
   FC_ASSERT( usd.sell_price.base.asset_id  == core.sell_price.quote.asset_id );
   FC_ASSERT( usd.for_sale > 0 && core.for_sale > 0 );

   auto usd_for_sale = usd.amount_for_sale();
   auto core_for_sale = core.amount_for_sale();

   asset usd_pays, usd_receives, core_pays, core_receives;

   auto maint_time = get_dynamic_global_properties().next_maintenance_time;
   bool before_core_hardfork_342 = ( maint_time <= HARDFORK_CORE_342_TIME ); // better rounding

   bool cull_taker = false;
   if( usd_for_sale <= core_for_sale * match_price ) // rounding down here should be fine
   {
      usd_receives  = usd_for_sale * match_price; // round down, in favor of bigger order

      // Be here, it's possible that taker is paying something for nothing due to partially filled in last loop.
      // In this case, we see it as filled and cancel it later
      if( usd_receives.amount == 0 && maint_time > HARDFORK_CORE_184_TIME )
         return 1;

      if( before_core_hardfork_342 )
         core_receives = usd_for_sale;
      else
      {
         // The remaining amount in order `usd` would be too small,
         //   so we should cull the order in fill_limit_order() below.
         // The order would receive 0 even at `match_price`, so it would receive 0 at its own price,
         //   so calling maybe_cull_small() will always cull it.
         core_receives = usd_receives.multiply_and_round_up( match_price );
         cull_taker = true;
      }
   }
   else
   {
      //This line once read: assert( core_for_sale < usd_for_sale * match_price );
      //This assert is not always true -- see trade_amount_equals_zero in operation_tests.cpp
      //Although usd_for_sale is greater than core_for_sale * match_price, core_for_sale == usd_for_sale * match_price
      //Removing the assert seems to be safe -- apparently no asset is created or destroyed.

      // The maker won't be paying something for nothing, since if it would, it would have been cancelled already.
      core_receives = core_for_sale * match_price; // round down, in favor of bigger order
      if( before_core_hardfork_342 )
         usd_receives = core_for_sale;
      else
         // The remaining amount in order `core` would be too small,
         //   so the order will be culled in fill_limit_order() below
         usd_receives = core_receives.multiply_and_round_up( match_price );
   }

   core_pays = usd_receives;
   usd_pays  = core_receives;

   if( before_core_hardfork_342 )
      FC_ASSERT( usd_pays == usd.amount_for_sale() ||
                 core_pays == core.amount_for_sale() );

   int result = 0;
   result |= fill_limit_order( usd, usd_pays, usd_receives, cull_taker, match_price, false ); // the first param is taker
   result |= fill_limit_order( core, core_pays, core_receives, true, match_price, true ) << 1; // the second param is maker
   FC_ASSERT( result != 0 );
   return result;
}

int database::match( const limit_order_object& bid, const call_order_object& ask, const price& match_price,
                     const price& feed_price, const uint16_t maintenance_collateral_ratio,
                     const optional<price>& maintenance_collateralization )
{
   FC_ASSERT( bid.sell_asset_id() == ask.debt_type() );
   FC_ASSERT( bid.receive_asset_id() == ask.collateral_type() );
   FC_ASSERT( bid.for_sale > 0 && ask.debt > 0 && ask.collateral > 0 );

   bool cull_taker = false;

   asset usd_for_sale = bid.amount_for_sale();
   asset usd_to_buy   = asset( ask.get_max_debt_to_cover( match_price, feed_price, 
         maintenance_collateral_ratio,  maintenance_collateralization ), ask.debt_type() );

   asset call_pays, call_receives, order_pays, order_receives;
   if( usd_to_buy > usd_for_sale )
   {  // fill limit order
      order_receives  = usd_for_sale * match_price; // round down here, in favor of call order

      // Be here, it's possible that taker is paying something for nothing due to partially filled in last loop.
      // In this case, we see it as filled and cancel it later
      if( order_receives.amount == 0 )
         return 1;

      // The remaining amount in the limit order would be too small,
      //   so we should cull the order in fill_limit_order() below.
      // The order would receive 0 even at `match_price`, so it would receive 0 at its own price,
      //   so calling maybe_cull_small() will always cull it.
      call_receives = order_receives.multiply_and_round_up( match_price );
      cull_taker = true;
   }
   else
   {  // fill call order
      call_receives  = usd_to_buy;
      order_receives = usd_to_buy.multiply_and_round_up( match_price ); // round up here, in favor of limit order
   }

   call_pays  = order_receives;
   order_pays = call_receives;

   int result = 0;
   result |= fill_limit_order( bid, order_pays, order_receives, cull_taker, match_price, false ); // the limit order is taker
   result |= fill_call_order( ask, call_pays, call_receives, match_price, true ) << 1;      // the call order is maker
   // result can be 0 when call order has target_collateral_ratio option set.

   return result;
}


asset database::match( const call_order_object& call, 
                       const force_settlement_object& settle, 
                       const price& match_price,
                       asset max_settlement,
                       const price& fill_price )
{ try {
   FC_ASSERT(call.get_debt().asset_id == settle.balance.asset_id );
   FC_ASSERT(call.debt > 0 && call.collateral > 0 && settle.balance.amount > 0);

   auto maint_time = get_dynamic_global_properties().next_maintenance_time;
   bool before_core_hardfork_342 = ( maint_time <= HARDFORK_CORE_342_TIME ); // better rounding

   auto settle_for_sale = std::min(settle.balance, max_settlement);
   auto call_debt = call.get_debt();

   asset call_receives   = std::min(settle_for_sale, call_debt);
   asset call_pays       = call_receives * match_price; // round down here, in favor of call order, for first check
                                                        // TODO possible optimization: check need to round up or down first

   // Be here, the call order may be paying nothing.
   bool cull_settle_order = false; // whether need to cancel dust settle order
   if( call_pays.amount == 0 )
   {
      if( maint_time > HARDFORK_CORE_184_TIME )
      {
         if( call_receives == call_debt ) // the call order is smaller than or equal to the settle order
         {
            call_pays.amount = 1;
         }
         else
         {
            if( call_receives == settle.balance ) // the settle order is smaller
            {
               cancel_settle_order( settle );
            }
            // else do nothing: neither order will be completely filled, perhaps due to max_settlement too small

            return asset( 0, settle.balance.asset_id );
         }
      }

   }
   else // the call order is not paying nothing, but still possible it's paying more than minimum required due to rounding
   {
      if( !before_core_hardfork_342 )
      {
         if( call_receives == call_debt ) // the call order is smaller than or equal to the settle order
         {
            call_pays = call_receives.multiply_and_round_up( match_price ); // round up here, in favor of settle order
            // be here, we should have: call_pays <= call_collateral
         }
         else
         {
            // be here, call_pays has been rounded down

            // be here, we should have: call_pays <= call_collateral

            if( call_receives == settle.balance ) // the settle order will be completely filled, assuming we need to cull it
               cull_settle_order = true;
            // else do nothing, since we can't cull the settle order

            call_receives = call_pays.multiply_and_round_up( match_price ); // round up here to mitigate rounding issue (core-342).
                                                                            // It is important to understand here that the newly
                                                                            // rounded up call_receives won't be greater than the
                                                                            // old call_receives.

            if( call_receives == settle.balance ) // the settle order will be completely filled, no need to cull
               cull_settle_order = false;
            // else do nothing, since we still need to cull the settle order or still can't cull the settle order
         }
      }
   }

   asset settle_pays     = call_receives;
   asset settle_receives = call_pays;

   /**
    *  If the least collateralized call position lacks sufficient
    *  collateral to cover at the match price then this indicates a black 
    *  swan event according to the price feed, but only the market 
    *  can trigger a black swan.  So now we must cancel the forced settlement
    *  object.
    */
   if( before_core_hardfork_342 )
   {
      auto call_collateral = call.get_collateral();
      GRAPHENE_ASSERT( call_pays < call_collateral, black_swan_exception, "" );

      assert( settle_pays == settle_for_sale || call_receives == call.get_debt() );
   }
   // else do nothing, since black swan event won't happen, and the assertion is no longer true

   fill_call_order( call, call_pays, call_receives, fill_price, true ); // call order is maker
   fill_settle_order( settle, settle_pays, settle_receives, fill_price, false ); // force settlement order is taker

   if( cull_settle_order )
      cancel_settle_order( settle );

   return call_receives;
} FC_CAPTURE_AND_RETHROW( (call)(settle)(match_price)(max_settlement) ) }

bool database::fill_limit_order( const limit_order_object& order, const asset& pays, const asset& receives, bool cull_if_small,
                           const price& fill_price, const bool is_maker )
{ try {
   cull_if_small |= (head_block_time() < HARDFORK_555_TIME);

   FC_ASSERT( order.amount_for_sale().asset_id == pays.asset_id );
   FC_ASSERT( pays.asset_id != receives.asset_id );

   const account_object& seller = order.seller(*this);
   const asset_object& recv_asset = receives.asset_id(*this);

   auto issuer_fees = pay_market_fees(&seller, recv_asset, receives);

   pay_order( seller, receives - issuer_fees, pays );

   assert( pays.asset_id != receives.asset_id );
   push_applied_operation( fill_order_operation( order.id, order.seller, pays, receives, issuer_fees, fill_price, is_maker ) );

   // conditional because cheap integer comparison may allow us to avoid two expensive modify() and object lookups
   if( order.deferred_fee > 0 )
   {
      modify( seller.statistics(*this), [&]( account_statistics_object& statistics )
      {
         statistics.pay_fee( order.deferred_fee, get_global_properties().parameters.cashback_vesting_threshold );
      } );
   }

   if( order.deferred_paid_fee.amount > 0 ) // implies head_block_time() > HARDFORK_CORE_604_TIME
   {
      const auto& fee_asset_dyn_data = order.deferred_paid_fee.asset_id(*this).dynamic_asset_data_id(*this);
      modify( fee_asset_dyn_data, [&](asset_dynamic_data_object& addo) {
         addo.accumulated_fees += order.deferred_paid_fee.amount;
      });
   }

   if( pays == order.amount_for_sale() )
   {
      remove( order );
      return true;
   }
   else
   {
      modify( order, [&]( limit_order_object& b ) {
                             b.for_sale -= pays.amount;
                             b.deferred_fee = 0;
                             b.deferred_paid_fee.amount = 0;
                          });
      if( cull_if_small )
         return maybe_cull_small_order( *this, order );
      return false;
   }
} FC_CAPTURE_AND_RETHROW( (order)(pays)(receives) ) }


bool database::fill_call_order( const call_order_object& order, const asset& pays, const asset& receives,
                                const price& fill_price, const bool is_maker )
{ try {
   FC_ASSERT( order.debt_type() == receives.asset_id );
   FC_ASSERT( order.collateral_type() == pays.asset_id );
   FC_ASSERT( order.collateral >= pays.amount );

   // TODO pass in mia and bitasset_data for better performance
   const asset_object& mia = receives.asset_id(*this);
   FC_ASSERT( mia.is_market_issued() );

   optional<asset> collateral_freed;
   modify( order, [&]( call_order_object& o ){
            o.debt       -= receives.amount;
            o.collateral -= pays.amount;
            if( o.debt == 0 )
            {
              collateral_freed = o.get_collateral();
              o.collateral = 0;
            }
            else
            {
               auto maint_time = get_dynamic_global_properties().next_maintenance_time;
               // update call_price after core-343 hard fork,
               // but don't update call_price after core-1270 hard fork
               if( maint_time <= HARDFORK_CORE_1270_TIME && maint_time > HARDFORK_CORE_343_TIME )
               {
                  o.call_price = price::call_price( o.get_debt(), o.get_collateral(),
                                                    mia.bitasset_data(*this).current_feed.maintenance_collateral_ratio );
               }
            }
      });

   // update current supply
   const asset_dynamic_data_object& mia_ddo = mia.dynamic_asset_data_id(*this);

   modify( mia_ddo, [&receives]( asset_dynamic_data_object& ao ){
         ao.current_supply -= receives.amount;
      });

   // Adjust balance
   if( collateral_freed.valid() )
      adjust_balance( order.borrower, *collateral_freed );

   // Update account statistics. We know that order.collateral_type() == pays.asset_id
   if( pays.asset_id == asset_id_type() )
   {
      modify( get_account_stats_by_owner(order.borrower), [&collateral_freed,&pays]( account_statistics_object& b ){
         b.total_core_in_orders -= pays.amount;
         if( collateral_freed.valid() )
            b.total_core_in_orders -= collateral_freed->amount;
      });
   }

   push_applied_operation( fill_order_operation( order.id, order.borrower, pays, receives,
                                                 asset(0, pays.asset_id), fill_price, is_maker ) );

   if( collateral_freed.valid() )
      remove( order );

   return collateral_freed.valid();
} FC_CAPTURE_AND_RETHROW( (order)(pays)(receives) ) }

bool database::fill_settle_order( const force_settlement_object& settle, const asset& pays, const asset& receives,
                                  const price& fill_price, const bool is_maker )
{ try {
   bool filled = false;

   const account_object* settle_owner_ptr = nullptr;
   // The owner of the settle order pays market fees to the issuer of the collateral asset after HF core-1780
   //
   // TODO Check whether the HF check can be removed after the HF.
   //      Note: even if logically it can be removed, perhaps the removal will lead to a small performance
   //            loss. Needs testing.
   if( head_block_time() >= HARDFORK_CORE_1780_TIME )
      settle_owner_ptr = &settle.owner(*this);

   auto issuer_fees = pay_market_fees( settle_owner_ptr, get(receives.asset_id), receives );

   if( pays < settle.balance )
   {
      modify(settle, [&pays](force_settlement_object& s) {
         s.balance -= pays;
      });
   } else {
      filled = true;
   }
   adjust_balance(settle.owner, receives - issuer_fees);

   assert( pays.asset_id != receives.asset_id );
   push_applied_operation( fill_order_operation( settle.id, settle.owner, pays, receives, issuer_fees, fill_price, is_maker ) );

   if (filled)
      remove(settle);

   return filled;
} FC_CAPTURE_AND_RETHROW( (settle)(pays)(receives) ) }

/**
 *  Starting with the least collateralized orders, fill them if their
 *  call price is above the max(lowest bid,call_limit).
 *
 *  This method will return true if it filled a short or limit
 *
 *  @param mia - the market issued asset that should be called.
 *  @param enable_black_swan - when adjusting collateral, triggering a black swan is invalid and will throw
 *                             if enable_black_swan is not set to true.
 *  @param for_new_limit_order - true if this function is called when matching call orders with a new limit order
 *  @param bitasset_ptr - an optional pointer to the bitasset_data object of the asset
 *
 *  @return true if a margin call was executed.
 */
bool database::check_call_orders( const asset_object& mia, bool enable_black_swan, bool for_new_limit_order,
                                  const asset_bitasset_data_object* bitasset_ptr )
{ try {
    const auto& dyn_prop = get_dynamic_global_properties();
    auto maint_time = dyn_prop.next_maintenance_time;
    if( for_new_limit_order )
       FC_ASSERT( maint_time <= HARDFORK_CORE_625_TIME ); // `for_new_limit_order` is only true before HF 338 / 625

    if( !mia.is_market_issued() ) return false;

    const asset_bitasset_data_object& bitasset = ( bitasset_ptr ? *bitasset_ptr : mia.bitasset_data(*this) );
    
    // price feeds can cause black swans in prediction markets
    // The hardfork check may be able to be removed after the hardfork date
    // if check_for_blackswan never triggered a black swan on a prediction market.
    // NOTE: check_for_blackswan returning true does not always mean a black
    // swan was triggered.
    if ( maint_time >= HARDFORK_CORE_460_TIME && bitasset.is_prediction_market )
       return false;

    if( check_for_blackswan( mia, enable_black_swan, &bitasset ) )
       return false;

    if( bitasset.is_prediction_market ) return false;
    if( bitasset.current_feed.settlement_price.is_null() ) return false;

    const limit_order_index& limit_index = get_index_type<limit_order_index>();
    const auto& limit_price_index = limit_index.indices().get<by_price>();

    bool before_core_hardfork_1270 = ( maint_time <= HARDFORK_CORE_1270_TIME ); // call price caching issue

    // looking for limit orders selling the most USD for the least CORE
    auto max_price = price::max( mia.id, bitasset.options.short_backing_asset );
    // stop when limit orders are selling too little USD for too much CORE
    auto min_price = ( before_core_hardfork_1270 ? bitasset.current_feed.max_short_squeeze_price_before_hf_1270()
                                                 : bitasset.current_feed.max_short_squeeze_price() );

    // NOTE limit_price_index is sorted from greatest to least
    auto limit_itr = limit_price_index.lower_bound( max_price );
    auto limit_end = limit_price_index.upper_bound( min_price );

    if( limit_itr == limit_end )
       return false;

    const call_order_index& call_index = get_index_type<call_order_index>();
    const auto& call_price_index = call_index.indices().get<by_price>();
    const auto& call_collateral_index = call_index.indices().get<by_collateral>();

    auto call_min = price::min( bitasset.options.short_backing_asset, mia.id );
    auto call_max = price::max( bitasset.options.short_backing_asset, mia.id );

    auto call_price_itr = call_price_index.begin();
    auto call_price_end = call_price_itr;
    auto call_collateral_itr = call_collateral_index.begin();
    auto call_collateral_end = call_collateral_itr;

    if( before_core_hardfork_1270 )
    {
       call_price_itr = call_price_index.lower_bound( call_min );
       call_price_end = call_price_index.upper_bound( call_max );
    }
    else
    {
       call_collateral_itr = call_collateral_index.lower_bound( call_min );
       call_collateral_end = call_collateral_index.upper_bound( call_max );
    }

    bool filled_limit = false;
    bool margin_called = false;

    auto head_time = head_block_time();
    auto head_num = head_block_num();

    bool before_hardfork_615 = ( head_time < HARDFORK_615_TIME );
    bool after_hardfork_436 = ( head_time > HARDFORK_436_TIME );

    bool before_core_hardfork_342 = ( maint_time <= HARDFORK_CORE_342_TIME ); // better rounding
    bool before_core_hardfork_343 = ( maint_time <= HARDFORK_CORE_343_TIME ); // update call_price after partially filled
    bool before_core_hardfork_453 = ( maint_time <= HARDFORK_CORE_453_TIME ); // multiple matching issue
    bool before_core_hardfork_606 = ( maint_time <= HARDFORK_CORE_606_TIME ); // feed always trigger call
    bool before_core_hardfork_834 = ( maint_time <= HARDFORK_CORE_834_TIME ); // target collateral ratio option

    while( !check_for_blackswan( mia, enable_black_swan, &bitasset ) // TODO perhaps improve performance by passing in iterators
           && limit_itr != limit_end
           && ( ( !before_core_hardfork_1270 && call_collateral_itr != call_collateral_end )
              || ( before_core_hardfork_1270 && call_price_itr != call_price_end ) ) )
    {
       bool  filled_call      = false;

       const call_order_object& call_order = ( before_core_hardfork_1270 ? *call_price_itr : *call_collateral_itr );

       // Feed protected (don't call if CR>MCR) https://github.com/cryptonomex/graphene/issues/436
       if( ( !before_core_hardfork_1270 && bitasset.current_maintenance_collateralization < call_order.collateralization() )
             || ( before_core_hardfork_1270
                   && after_hardfork_436 && bitasset.current_feed.settlement_price > ~call_order.call_price ) )
          return margin_called;

       const limit_order_object& limit_order = *limit_itr;
       price match_price  = limit_order.sell_price;
       // There was a check `match_price.validate();` here, which is removed now because it always passes

       // Old rule: margin calls can only buy high https://github.com/bitshares/bitshares-core/issues/606
       if( before_core_hardfork_606 && match_price > ~call_order.call_price )
          return margin_called;

       margin_called = true;

       auto usd_to_buy = call_order.get_debt();
       if( usd_to_buy * match_price > call_order.get_collateral() )
       {
          elog( "black swan detected on asset ${symbol} (${id}) at block ${b}",
                ("id",mia.id)("symbol",mia.symbol)("b",head_num) );
          edump((enable_black_swan));
          FC_ASSERT( enable_black_swan );
          globally_settle_asset(mia, bitasset.current_feed.settlement_price );
          return true;
       }

       if( !before_core_hardfork_1270 )
       {
          usd_to_buy.amount = call_order.get_max_debt_to_cover( match_price,
                                                                bitasset.current_feed.settlement_price,
                                                                bitasset.current_feed.maintenance_collateral_ratio,
                                                                bitasset.current_maintenance_collateralization );
       }
       else if( !before_core_hardfork_834 )
       {
          usd_to_buy.amount = call_order.get_max_debt_to_cover( match_price,
                                                                bitasset.current_feed.settlement_price,
                                                                bitasset.current_feed.maintenance_collateral_ratio );
       }

       asset usd_for_sale = limit_order.amount_for_sale();
       asset call_pays, call_receives, order_pays, order_receives;
       if( usd_to_buy > usd_for_sale )
       {  // fill order
          order_receives  = usd_for_sale * match_price; // round down, in favor of call order

          // Be here, the limit order won't be paying something for nothing, since if it would, it would have
          //   been cancelled elsewhere already (a maker limit order won't be paying something for nothing):
          // * after hard fork core-625, the limit order will be always a maker if entered this function;
          // * before hard fork core-625,
          //   * when the limit order is a taker, it could be paying something for nothing only when
          //     the call order is smaller and is too small
          //   * when the limit order is a maker, it won't be paying something for nothing

          if( before_core_hardfork_342 )
             call_receives = usd_for_sale;
          else
             // The remaining amount in the limit order would be too small,
             //   so we should cull the order in fill_limit_order() below.
             // The order would receive 0 even at `match_price`, so it would receive 0 at its own price,
             //   so calling maybe_cull_small() will always cull it.
             call_receives = order_receives.multiply_and_round_up( match_price );

          filled_limit = true;

       } else { // fill call
          call_receives  = usd_to_buy;

          if( before_core_hardfork_342 )
          {
             order_receives = usd_to_buy * match_price; // round down, in favor of call order
          }
          else
             order_receives = usd_to_buy.multiply_and_round_up( match_price ); // round up, in favor of limit order

          filled_call    = true; // this is safe, since BSIP38 (hard fork core-834) depends on BSIP31 (hard fork core-343)

          if( usd_to_buy == usd_for_sale )
             filled_limit = true;
          else if( filled_limit && maint_time <= HARDFORK_CORE_453_TIME )
          {
             //NOTE: Multiple limit match problem (see issue 453, yes this happened)
             if( before_hardfork_615 )
                _issue_453_affected_assets.insert( bitasset.asset_id );
          }
       }

       call_pays  = order_receives;
       order_pays = call_receives;

       if( filled_call && before_core_hardfork_343 )
          ++call_price_itr;
       // when for_new_limit_order is true, the call order is maker, otherwise the call order is taker
       fill_call_order( call_order, call_pays, call_receives, match_price, for_new_limit_order );
       if( !before_core_hardfork_1270 )
          call_collateral_itr = call_collateral_index.lower_bound( call_min );
       else if( !before_core_hardfork_343 )
          call_price_itr = call_price_index.lower_bound( call_min );

       auto next_limit_itr = std::next( limit_itr );
       // when for_new_limit_order is true, the limit order is taker, otherwise the limit order is maker
       bool really_filled = fill_limit_order( limit_order, order_pays, order_receives, true, match_price, !for_new_limit_order );
       if( really_filled || ( filled_limit && before_core_hardfork_453 ) )
          limit_itr = next_limit_itr;

    } // while call_itr != call_end

    return margin_called;
} FC_CAPTURE_AND_RETHROW() }

void database::pay_order( const account_object& receiver, const asset& receives, const asset& pays )
{
   const auto& balances = receiver.statistics(*this);
   modify( balances, [&]( account_statistics_object& b ){
         if( pays.asset_id == asset_id_type() )
         {
            b.total_core_in_orders -= pays.amount;
         }
   });
   adjust_balance(receiver.get_id(), receives);
}

asset database::calculate_market_fee( const asset_object& trade_asset, const asset& trade_amount )
{
   assert( trade_asset.id == trade_amount.asset_id );

   if( !trade_asset.charges_market_fees() )
      return trade_asset.amount(0);
   if( trade_asset.options.market_fee_percent == 0 )
      return trade_asset.amount(0);

   auto value = detail::calculate_percent(trade_amount.amount, trade_asset.options.market_fee_percent);
   asset percent_fee = trade_asset.amount(value);

   if( percent_fee.amount > trade_asset.options.max_market_fee )
      percent_fee.amount = trade_asset.options.max_market_fee;

   return percent_fee;
}

asset database::pay_market_fees(const account_object* seller, const asset_object& recv_asset, const asset& receives )
{
   const auto issuer_fees = calculate_market_fee( recv_asset, receives );
   FC_ASSERT( issuer_fees <= receives, "Market fee shouldn't be greater than receives");
   //Don't dirty undo state if not actually collecting any fees
   if ( issuer_fees.amount > 0 )
   {
      // calculate and pay rewards
      asset reward = recv_asset.amount(0);

      auto is_rewards_allowed = [&recv_asset, seller]() {
         if (seller == nullptr)
            return false;
         const auto &white_list = recv_asset.options.extensions.value.whitelist_market_fee_sharing;
         return ( !white_list || (*white_list).empty() 
               || ( (*white_list).find(seller->registrar) != (*white_list).end() ) );
      };

      if ( is_rewards_allowed() )
      {
         const auto reward_percent = recv_asset.options.extensions.value.reward_percent;
         if ( reward_percent && *reward_percent )
         {
            const auto reward_value = detail::calculate_percent(issuer_fees.amount, *reward_percent);
            if ( reward_value > 0 && is_authorized_asset(*this, seller->registrar(*this), recv_asset) )
            {
               reward = recv_asset.amount(reward_value);
               // TODO after hf_1774, remove the `if` check, keep the code in `else`
               if( head_block_time() < HARDFORK_1774_TIME ){
                  FC_ASSERT( reward < issuer_fees, "Market reward should be less than issuer fees");
               }
               else{
                  FC_ASSERT( reward <= issuer_fees, "Market reward should not be greater than issuer fees");
               }
               // cut referrer percent from reward
               auto registrar_reward = reward;
<<<<<<< HEAD
               
               auto registrar = ( seller.registrar == GRAPHENE_TEMP_ACCOUNT && head_block_time() >= HARDFORK_CORE_1800_TIME ) 
                                 ? GRAPHENE_COMMITTEE_ACCOUNT 
                                 : seller.registrar;

               if( seller.referrer != seller.registrar )
=======
               if( seller->referrer != seller->registrar )
>>>>>>> db5bb12d
               {
                  const auto referrer_rewards_value = detail::calculate_percent( reward.amount,
                                                                                 seller->referrer_rewards_percentage );

                  if ( referrer_rewards_value > 0 && is_authorized_asset(*this, seller->referrer(*this), recv_asset) )
                  {
                     FC_ASSERT ( referrer_rewards_value <= reward.amount.value,
                                 "Referrer reward shouldn't be greater than total reward" );
                     const asset referrer_reward = recv_asset.amount(referrer_rewards_value);
                     registrar_reward -= referrer_reward;
                     deposit_market_fee_vesting_balance(seller->referrer, referrer_reward);
                  }
               }
<<<<<<< HEAD
               deposit_market_fee_vesting_balance(registrar, registrar_reward);
               
=======
               if( registrar_reward.amount > 0 )
                  deposit_market_fee_vesting_balance(seller->registrar, registrar_reward);
>>>>>>> db5bb12d
            }
         }
      }

      if( issuer_fees.amount > reward.amount )
      {
         const auto& recv_dyn_data = recv_asset.dynamic_asset_data_id(*this);
         modify( recv_dyn_data, [&issuer_fees, &reward]( asset_dynamic_data_object& obj ){
            obj.accumulated_fees += issuer_fees.amount - reward.amount;
         });
      }
   }

   return issuer_fees;
}

} }<|MERGE_RESOLUTION|>--- conflicted
+++ resolved
@@ -1228,16 +1228,12 @@
                }
                // cut referrer percent from reward
                auto registrar_reward = reward;
-<<<<<<< HEAD
-               
-               auto registrar = ( seller.registrar == GRAPHENE_TEMP_ACCOUNT && head_block_time() >= HARDFORK_CORE_1800_TIME ) 
-                                 ? GRAPHENE_COMMITTEE_ACCOUNT 
-                                 : seller.registrar;
-
-               if( seller.referrer != seller.registrar )
-=======
+
+               auto registrar = ( seller->registrar == GRAPHENE_TEMP_ACCOUNT && head_block_time() >= HARDFORK_CORE_1800_TIME )
+                                 ? GRAPHENE_COMMITTEE_ACCOUNT
+                                 : seller->registrar;
+
                if( seller->referrer != seller->registrar )
->>>>>>> db5bb12d
                {
                   const auto referrer_rewards_value = detail::calculate_percent( reward.amount,
                                                                                  seller->referrer_rewards_percentage );
@@ -1251,13 +1247,8 @@
                      deposit_market_fee_vesting_balance(seller->referrer, referrer_reward);
                   }
                }
-<<<<<<< HEAD
-               deposit_market_fee_vesting_balance(registrar, registrar_reward);
-               
-=======
                if( registrar_reward.amount > 0 )
-                  deposit_market_fee_vesting_balance(seller->registrar, registrar_reward);
->>>>>>> db5bb12d
+                  deposit_market_fee_vesting_balance(registrar, registrar_reward);
             }
          }
       }
