/*
 * Copyright (c) 2015-2018 Cryptonomex, Inc., and contributors.
 *
 * The MIT License
 *
 * Permission is hereby granted, free of charge, to any person obtaining a copy
 * of this software and associated documentation files (the "Software"), to deal
 * in the Software without restriction, including without limitation the rights
 * to use, copy, modify, merge, publish, distribute, sublicense, and/or sell
 * copies of the Software, and to permit persons to whom the Software is
 * furnished to do so, subject to the following conditions:
 *
 * The above copyright notice and this permission notice shall be included in
 * all copies or substantial portions of the Software.
 *
 * THE SOFTWARE IS PROVIDED "AS IS", WITHOUT WARRANTY OF ANY KIND, EXPRESS OR
 * IMPLIED, INCLUDING BUT NOT LIMITED TO THE WARRANTIES OF MERCHANTABILITY,
 * FITNESS FOR A PARTICULAR PURPOSE AND NONINFRINGEMENT. IN NO EVENT SHALL THE
 * AUTHORS OR COPYRIGHT HOLDERS BE LIABLE FOR ANY CLAIM, DAMAGES OR OTHER
 * LIABILITY, WHETHER IN AN ACTION OF CONTRACT, TORT OR OTHERWISE, ARISING FROM,
 * OUT OF OR IN CONNECTION WITH THE SOFTWARE OR THE USE OR OTHER DEALINGS IN
 * THE SOFTWARE.
 */
#include <graphene/chain/database.hpp>
#include <graphene/chain/proposal_evaluator.hpp>
#include <graphene/chain/proposal_object.hpp>
#include <graphene/chain/hardfork.hpp>

namespace graphene { namespace chain {

namespace detail {
   void check_asset_options_hf_1268(const fc::time_point_sec& block_time, const asset_options& options);
   void check_vesting_balance_policy_hf_1268(const fc::time_point_sec& block_time, const vesting_policy_initializer& policy);
}

struct proposal_operation_hardfork_visitor
{
   typedef void result_type;
   const database& db;
   const fc::time_point_sec block_time;
   const fc::time_point_sec next_maintenance_time;

   proposal_operation_hardfork_visitor( const database& _db, const fc::time_point_sec bt )
   : db( _db ), block_time(bt), next_maintenance_time( db.get_dynamic_global_properties().next_maintenance_time ) {}

   template<typename T>
   void operator()(const T &v) const {}

   void operator()(const graphene::chain::call_order_update_operation &v) const {

      // TODO If this never ASSERTs before HF 1465, it can be removed
      FC_ASSERT( block_time < SOFTFORK_CORE_1465_TIME 
            || block_time > HARDFORK_CORE_1465_TIME
            || v.delta_debt.asset_id == asset_id_type(113) // CNY
            || v.delta_debt.amount < 0 
            || (v.delta_debt.asset_id( db ).bitasset_data_id
            && (*(v.delta_debt.asset_id( db ).bitasset_data_id))( db ).is_prediction_market )
            , "Soft fork - preventing proposal with call_order_update!" );
   
      // TODO review and cleanup code below after hard fork
      // hf_834
      if (next_maintenance_time <= HARDFORK_CORE_834_TIME) {
         FC_ASSERT( !v.extensions.value.target_collateral_ratio.valid(),
                    "Can not set target_collateral_ratio in call_order_update_operation before hardfork 834." );
      }
   }
<<<<<<< HEAD
=======
   // hf_620
   void operator()(const graphene::chain::asset_create_operation &v) const {
      if (block_time < HARDFORK_CORE_620_TIME) {
         static const std::locale &loc = std::locale::classic();
         FC_ASSERT(isalpha(v.symbol.back(), loc), "Asset ${s} must end with alpha character before hardfork 620", ("s", v.symbol));
      }

      detail::check_asset_options_hf_1268(block_time, v.common_options);
   }
   // hf_1268
   void operator()(const graphene::chain::asset_update_operation &v) const {
      detail::check_asset_options_hf_1268(block_time, v.new_options);
   }
   // hf_1268
   void operator()(const graphene::chain::vesting_balance_create_operation &v) const {
      detail::check_vesting_balance_policy_hf_1268(block_time, v.policy);
   }
>>>>>>> 5563cd47
   // hf_199
   void operator()(const graphene::chain::asset_update_issuer_operation &v) const {
      if (block_time < HARDFORK_CORE_199_TIME) {
         FC_ASSERT(false, "Not allowed until hardfork 199");
      }
   }
   // hf_588
   // issue #588
   //
   // As a virtual operation which has no evaluator `asset_settle_cancel_operation`
   // originally won't be packed into blocks, yet its loose `validate()` method
   // make it able to slip into blocks.
   //
   // We need to forbid this operation being packed into blocks via proposal but
   // this will lead to a hardfork (this operation in proposal will denied by new
   // node while accept by old node), so a hardfork guard code needed and a
   // consensus upgrade over all nodes needed in future. And because the
   // `validate()` method not suitable to check database status, so we put the
   // code here.
   //
   // After the hardfork, all nodes will deny packing this operation into a block,
   // and then we will check whether exists a proposal containing this kind of
   // operation, if not exists, we can harden the `validate()` method to deny
   // it in a earlier stage.
   //
   void operator()(const graphene::chain::asset_settle_cancel_operation &v) const {
      if (block_time > HARDFORK_CORE_588_TIME) {
         FC_ASSERT(!"Virtual operation");
      }
   }
   void operator()(const graphene::chain::committee_member_update_global_parameters_operation &op) const {
      if (block_time < HARDFORK_CORE_1468_TIME) {
         FC_ASSERT(!op.new_parameters.extensions.value.updatable_htlc_options.valid(), "Unable to set HTLC options before hardfork 1468");
         FC_ASSERT(!op.new_parameters.current_fees->exists<htlc_create_operation>());
         FC_ASSERT(!op.new_parameters.current_fees->exists<htlc_redeem_operation>());
         FC_ASSERT(!op.new_parameters.current_fees->exists<htlc_extend_operation>());
      }
   }
   void operator()(const graphene::chain::htlc_create_operation &op) const {
      FC_ASSERT( block_time >= HARDFORK_CORE_1468_TIME, "Not allowed until hardfork 1468" );
   }
   void operator()(const graphene::chain::htlc_redeem_operation &op) const {
      FC_ASSERT( block_time >= HARDFORK_CORE_1468_TIME, "Not allowed until hardfork 1468" );
   }
   void operator()(const graphene::chain::htlc_extend_operation &op) const {
      FC_ASSERT( block_time >= HARDFORK_CORE_1468_TIME, "Not allowed until hardfork 1468" );
   }
   // loop and self visit in proposals
   void operator()(const graphene::chain::proposal_create_operation &v) const {
      bool already_contains_proposal_update = false;

      for (const op_wrapper &op : v.proposed_ops)
      {
         op.op.visit(*this);
         // Do not allow more than 1 proposal_update in a proposal
         if ( op.op.which() == operation::tag<proposal_update_operation>().value )
         {
            FC_ASSERT( !already_contains_proposal_update, "At most one proposal update can be nested in a proposal!" );
            already_contains_proposal_update = true;
         }
      }
   }
};

struct hardfork_visitor_214 // non-recursive proposal visitor
{
   typedef void result_type;

   template<typename T>
   void operator()(const T &v) const {}

   void operator()(const proposal_update_operation &v) const {
      FC_ASSERT(false, "Not allowed until hardfork 214");
   }
};

void hardfork_visitor_1479::operator()(const proposal_update_operation &v)
{
   if( nested_update_count == 0 || v.proposal.instance.value > max_update_instance )
      max_update_instance = v.proposal.instance.value;
   nested_update_count++;
}

void hardfork_visitor_1479::operator()(const proposal_delete_operation &v)
{
   if( nested_update_count == 0 || v.proposal.instance.value > max_update_instance )
      max_update_instance = v.proposal.instance.value;
   nested_update_count++;
}

// loop and self visit in proposals
void hardfork_visitor_1479::operator()(const graphene::chain::proposal_create_operation &v)
{
   for (const op_wrapper &op : v.proposed_ops)
      op.op.visit(*this);
}

void_result proposal_create_evaluator::do_evaluate(const proposal_create_operation& o)
{ try {
   const database& d = db();

   // Calling the proposal hardfork visitor
   const fc::time_point_sec block_time = d.head_block_time();
   proposal_operation_hardfork_visitor vtor( d, block_time );
   vtor( o );
   if( block_time < HARDFORK_CORE_214_TIME )
   { // cannot be removed after hf, unfortunately
      hardfork_visitor_214 hf214;
      for (const op_wrapper &op : o.proposed_ops)
         op.op.visit( hf214 );
   }
   vtor_1479( o );

   const auto& global_parameters = d.get_global_properties().parameters;

   FC_ASSERT( o.expiration_time > block_time, "Proposal has already expired on creation." );
   FC_ASSERT( o.expiration_time <= block_time + global_parameters.maximum_proposal_lifetime,
              "Proposal expiration time is too far in the future.");
   FC_ASSERT( !o.review_period_seconds || fc::seconds(*o.review_period_seconds) < (o.expiration_time - block_time),
              "Proposal review period must be less than its overall lifetime." );

   {
      // If we're dealing with the committee authority, make sure this transaction has a sufficient review period.
      flat_set<account_id_type> auths;
      vector<authority> other;
      for( auto& op : o.proposed_ops )
      {
         operation_get_required_authorities(op.op, auths, auths, other);
      }

      FC_ASSERT( other.size() == 0 ); // TODO: what about other??? 

      if( auths.find(GRAPHENE_COMMITTEE_ACCOUNT) != auths.end() )
      {
         GRAPHENE_ASSERT(
            o.review_period_seconds.valid(),
            proposal_create_review_period_required,
            "Review period not given, but at least ${min} required",
            ("min", global_parameters.committee_proposal_review_period)
         );
         GRAPHENE_ASSERT(
            *o.review_period_seconds >= global_parameters.committee_proposal_review_period,
            proposal_create_review_period_insufficient,
            "Review period of ${t} specified, but at least ${min} required",
            ("t", *o.review_period_seconds)
            ("min", global_parameters.committee_proposal_review_period)
         );
      }
   }

   for( const op_wrapper& op : o.proposed_ops )
      _proposed_trx.operations.push_back(op.op);

   _proposed_trx.validate();

   return void_result();
} FC_CAPTURE_AND_RETHROW( (o) ) }

object_id_type proposal_create_evaluator::do_apply(const proposal_create_operation& o)
{ try {
   database& d = db();

   const proposal_object& proposal = d.create<proposal_object>([&](proposal_object& proposal) {
      _proposed_trx.expiration = o.expiration_time;
      proposal.proposed_transaction = _proposed_trx;
      proposal.expiration_time = o.expiration_time;
      proposal.proposer = o.fee_paying_account;
      if( o.review_period_seconds )
         proposal.review_period_time = o.expiration_time - *o.review_period_seconds;

      //Populate the required approval sets
      flat_set<account_id_type> required_active;
      vector<authority> other;
      
      // TODO: consider caching values from evaluate?
      for( auto& op : _proposed_trx.operations )
         operation_get_required_authorities(op, required_active, proposal.required_owner_approvals, other);

      //All accounts which must provide both owner and active authority should be omitted from the active authority set;
      //owner authority approval implies active authority approval.
      std::set_difference(required_active.begin(), required_active.end(),
                          proposal.required_owner_approvals.begin(), proposal.required_owner_approvals.end(),
                          std::inserter(proposal.required_active_approvals, proposal.required_active_approvals.begin()));

      if( d.head_block_time() > HARDFORK_CORE_1479_TIME )
         FC_ASSERT( vtor_1479.nested_update_count == 0 || proposal.id.instance() > vtor_1479.max_update_instance,
                    "Cannot update/delete a proposal with a future id!" );
      else if( vtor_1479.nested_update_count > 0 && proposal.id.instance() <= vtor_1479.max_update_instance )
      {
         // prevent approval
         transfer_operation top;
         top.from = GRAPHENE_NULL_ACCOUNT;
         top.to = GRAPHENE_RELAXED_COMMITTEE_ACCOUNT;
         top.amount = asset( GRAPHENE_MAX_SHARE_SUPPLY );
         proposal.proposed_transaction.operations.emplace_back( top );
         wlog( "Issue 1479: ${p}", ("p",proposal) );
      }
   });

   return proposal.id;
} FC_CAPTURE_AND_RETHROW( (o) ) }

void_result proposal_update_evaluator::do_evaluate(const proposal_update_operation& o)
{ try {
   database& d = db();

   _proposal = &o.proposal(d);

   if( _proposal->review_period_time && d.head_block_time() >= *_proposal->review_period_time )
      FC_ASSERT( o.active_approvals_to_add.empty() && o.owner_approvals_to_add.empty(),
                 "This proposal is in its review period. No new approvals may be added." );

   for( account_id_type id : o.active_approvals_to_remove )
   {
      FC_ASSERT( _proposal->available_active_approvals.find(id) != _proposal->available_active_approvals.end(),
                 "", ("id", id)("available", _proposal->available_active_approvals) );
   }
   for( account_id_type id : o.owner_approvals_to_remove )
   {
      FC_ASSERT( _proposal->available_owner_approvals.find(id) != _proposal->available_owner_approvals.end(),
                 "", ("id", id)("available", _proposal->available_owner_approvals) );
   }

   return void_result();
} FC_CAPTURE_AND_RETHROW( (o) ) }

void_result proposal_update_evaluator::do_apply(const proposal_update_operation& o)
{ try {
   database& d = db();

   // Potential optimization: if _executed_proposal is true, we can skip the modify step and make push_proposal skip
   // signature checks. This isn't done now because I just wrote all the proposals code, and I'm not yet 100% sure the
   // required approvals are sufficient to authorize the transaction.
   d.modify(*_proposal, [&o](proposal_object& p) {
      p.available_active_approvals.insert(o.active_approvals_to_add.begin(), o.active_approvals_to_add.end());
      p.available_owner_approvals.insert(o.owner_approvals_to_add.begin(), o.owner_approvals_to_add.end());
      for( account_id_type id : o.active_approvals_to_remove )
         p.available_active_approvals.erase(id);
      for( account_id_type id : o.owner_approvals_to_remove )
         p.available_owner_approvals.erase(id);
      for( const auto& id : o.key_approvals_to_add )
         p.available_key_approvals.insert(id);
      for( const auto& id : o.key_approvals_to_remove )
         p.available_key_approvals.erase(id);
   });

   // If the proposal has a review period, don't bother attempting to authorize/execute it.
   // Proposals with a review period may never be executed except at their expiration.
   if( _proposal->review_period_time )
      return void_result();

   if( _proposal->is_authorized_to_execute(d) )
   {
      // All required approvals are satisfied. Execute!
      _executed_proposal = true;
      try {
         _processed_transaction = d.push_proposal(*_proposal);
      } catch(fc::exception& e) {
         d.modify(*_proposal, [&e](proposal_object& p) {
            p.fail_reason = e.to_string(fc::log_level(fc::log_level::all));
         });
         wlog("Proposed transaction ${id} failed to apply once approved with exception:\n----\n${reason}\n----\nWill try again when it expires.",
              ("id", o.proposal)("reason", e.to_detail_string()));
         _proposal_failed = true;
      }
   }

   return void_result();
} FC_CAPTURE_AND_RETHROW( (o) ) }

void_result proposal_delete_evaluator::do_evaluate(const proposal_delete_operation& o)
{ try {
   database& d = db();

   _proposal = &o.proposal(d);

   auto required_approvals = o.using_owner_authority? &_proposal->required_owner_approvals
                                                    : &_proposal->required_active_approvals;
   FC_ASSERT( required_approvals->find(o.fee_paying_account) != required_approvals->end(),
              "Provided authority is not authoritative for this proposal.",
              ("provided", o.fee_paying_account)("required", *required_approvals));

   return void_result();
} FC_CAPTURE_AND_RETHROW( (o) ) }

void_result proposal_delete_evaluator::do_apply(const proposal_delete_operation& o)
{ try {
   db().remove(*_proposal);

   return void_result();
} FC_CAPTURE_AND_RETHROW( (o) ) }


} } // graphene::chain<|MERGE_RESOLUTION|>--- conflicted
+++ resolved
@@ -64,15 +64,8 @@
                     "Can not set target_collateral_ratio in call_order_update_operation before hardfork 834." );
       }
    }
-<<<<<<< HEAD
-=======
-   // hf_620
+   // hf_1268
    void operator()(const graphene::chain::asset_create_operation &v) const {
-      if (block_time < HARDFORK_CORE_620_TIME) {
-         static const std::locale &loc = std::locale::classic();
-         FC_ASSERT(isalpha(v.symbol.back(), loc), "Asset ${s} must end with alpha character before hardfork 620", ("s", v.symbol));
-      }
-
       detail::check_asset_options_hf_1268(block_time, v.common_options);
    }
    // hf_1268
@@ -83,7 +76,6 @@
    void operator()(const graphene::chain::vesting_balance_create_operation &v) const {
       detail::check_vesting_balance_policy_hf_1268(block_time, v.policy);
    }
->>>>>>> 5563cd47
    // hf_199
    void operator()(const graphene::chain::asset_update_issuer_operation &v) const {
       if (block_time < HARDFORK_CORE_199_TIME) {
