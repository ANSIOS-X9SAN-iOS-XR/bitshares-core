--- conflicted
+++ resolved
@@ -30,16 +30,12 @@
 
 namespace detail {
    void check_asset_options_hf_1774(const fc::time_point_sec& block_time, const asset_options& options);
+   void check_bitasset_options_hf_bsip77(const fc::time_point_sec& block_time, const bitasset_options& options);
    void check_asset_options_hf_bsip81(const fc::time_point_sec& block_time, const asset_options& options);
-<<<<<<< HEAD
    void check_asset_options_hf_bsip87(const fc::time_point_sec& block_time,
                                       const asset_options& options); // HF_REMOVABLE
    void check_asset_claim_fees_hardfork_87_74_collatfee(const fc::time_point_sec& block_time,
                                                         const asset_claim_fees_operation& op); // HF_REMOVABLE
-=======
-   void check_bitasset_options_hf_bsip77(const fc::time_point_sec& block_time, const bitasset_options& options);
-   void check_asset_claim_fees_hardfork_87_74_collatfee(const fc::time_point_sec& block_time, const asset_claim_fees_operation& op);
->>>>>>> 319fc3b4
 }
 
 struct proposal_operation_hardfork_visitor
@@ -57,15 +53,9 @@
 
    void operator()(const graphene::chain::asset_create_operation &v) const {
 
-<<<<<<< HEAD
       detail::check_asset_options_hf_1774(block_time, v.common_options);
-=======
-      // HARDFORK_BSIP_77
       if( v.bitasset_opts.valid() )
          detail::check_bitasset_options_hf_bsip77( block_time, *v.bitasset_opts );
-
-      // HARDFORK_BSIP_81
->>>>>>> 319fc3b4
       detail::check_asset_options_hf_bsip81(block_time, v.common_options);
       detail::check_asset_options_hf_bsip87(block_time, v.common_options); // HF_REMOVABLE
 
