--- conflicted
+++ resolved
@@ -1,9 +1,5 @@
 // bitshares-core issue #868 Clear price feed data after updated a bitAsset's backing asset ID
 // bitshares-core issue #890 Update median feeds after feed_lifetime_sec changed
 #ifndef HARDFORK_CORE_868_890_TIME
-<<<<<<< HEAD
-#define HARDFORK_CORE_868_890_TIME (fc::time_point_sec( 1532008920 )) // Thu, 19 Jul 2018 14:02:00 UTC
-=======
-#define HARDFORK_CORE_868_890_TIME (fc::time_point_sec( 1526738280 )) // Sat, 19 May 2018 13:58:00 UTC
->>>>>>> 51740e62
+#define HARDFORK_CORE_868_890_TIME (fc::time_point_sec( 1526738280 )) // Sat, 19 May 2018 13:58:00 UTC // testnet
 #endif