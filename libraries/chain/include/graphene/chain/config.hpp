--- conflicted
+++ resolved
@@ -144,11 +144,7 @@
 #define GRAPHENE_RECENTLY_MISSED_COUNT_INCREMENT             4
 #define GRAPHENE_RECENTLY_MISSED_COUNT_DECREMENT             3
 
-<<<<<<< HEAD
-#define GRAPHENE_CURRENT_DB_VERSION                          "BTS2.11"
-=======
-#define GRAPHENE_CURRENT_DB_VERSION                          "BTS2.10"
->>>>>>> 04a5e7c1
+#define GRAPHENE_CURRENT_DB_VERSION                          "BTS2.9"
 
 #define GRAPHENE_IRREVERSIBLE_THRESHOLD                      (70 * GRAPHENE_1_PERCENT)
 
