/*
 * Copyright (c) 2015 Cryptonomex, Inc., and contributors.
 *
 * The MIT License
 *
 * Permission is hereby granted, free of charge, to any person obtaining a copy
 * of this software and associated documentation files (the "Software"), to deal
 * in the Software without restriction, including without limitation the rights
 * to use, copy, modify, merge, publish, distribute, sublicense, and/or sell
 * copies of the Software, and to permit persons to whom the Software is
 * furnished to do so, subject to the following conditions:
 *
 * The above copyright notice and this permission notice shall be included in
 * all copies or substantial portions of the Software.
 *
 * THE SOFTWARE IS PROVIDED "AS IS", WITHOUT WARRANTY OF ANY KIND, EXPRESS OR
 * IMPLIED, INCLUDING BUT NOT LIMITED TO THE WARRANTIES OF MERCHANTABILITY,
 * FITNESS FOR A PARTICULAR PURPOSE AND NONINFRINGEMENT. IN NO EVENT SHALL THE
 * AUTHORS OR COPYRIGHT HOLDERS BE LIABLE FOR ANY CLAIM, DAMAGES OR OTHER
 * LIABILITY, WHETHER IN AN ACTION OF CONTRACT, TORT OR OTHERWISE, ARISING FROM,
 * OUT OF OR IN CONNECTION WITH THE SOFTWARE OR THE USE OR OTHER DEALINGS IN
 * THE SOFTWARE.
 */
#pragma once

#include <graphene/protocol/config.hpp>

#define GRAPHENE_MIN_UNDO_HISTORY 10
#define GRAPHENE_MAX_UNDO_HISTORY 10000

#define GRAPHENE_MAX_NESTED_OBJECTS (200)

<<<<<<< HEAD
#define GRAPHENE_CURRENT_DB_VERSION                          "20190920"
=======
#define GRAPHENE_CURRENT_DB_VERSION                          "20191004"
>>>>>>> f55a5c83

#define GRAPHENE_RECENTLY_MISSED_COUNT_INCREMENT             4
#define GRAPHENE_RECENTLY_MISSED_COUNT_DECREMENT             3
<|MERGE_RESOLUTION|>--- conflicted
+++ resolved
@@ -30,11 +30,7 @@
 
 #define GRAPHENE_MAX_NESTED_OBJECTS (200)
 
-<<<<<<< HEAD
-#define GRAPHENE_CURRENT_DB_VERSION                          "20190920"
-=======
 #define GRAPHENE_CURRENT_DB_VERSION                          "20191004"
->>>>>>> f55a5c83
 
 #define GRAPHENE_RECENTLY_MISSED_COUNT_INCREMENT             4
 #define GRAPHENE_RECENTLY_MISSED_COUNT_DECREMENT             3
