--- conflicted
+++ resolved
@@ -208,8 +208,6 @@
          special_authority owner_special_authority = no_special_authority();
          special_authority active_special_authority = no_special_authority();
 
-<<<<<<< HEAD
-=======
          /**
           * This is a set of assets which the account is allowed to have.
           * This is utilized to restrict buyback accounts to the assets that trade in their markets.
@@ -217,7 +215,6 @@
           */
          optional< flat_set<asset_id_type> > allowed_assets;
 
->>>>>>> 1a51d873
          bool has_special_authority()const
          {
             return (owner_special_authority.which() != special_authority::tag< no_special_authority >::value)
@@ -365,16 +362,10 @@
                     (membership_expiration_date)(registrar)(referrer)(lifetime_referrer)
                     (network_fee_percentage)(lifetime_referrer_fee_percentage)(referrer_rewards_percentage)
                     (name)(owner)(active)(options)(statistics)(whitelisting_accounts)(blacklisting_accounts)
-<<<<<<< HEAD
                     (whitelisted_accounts)(blacklisted_accounts)
                     (cashback_vb)
                     (owner_special_authority)(active_special_authority)
-=======
-                    (whitelisting_accounts)(blacklisted_accounts)
-                    (cashback_vb)
-                    (owner_special_authority)(active_special_authority)
                     (allowed_assets)
->>>>>>> 1a51d873
                     )
 
 FC_REFLECT_DERIVED( graphene::chain::account_balance_object,
