--- conflicted
+++ resolved
@@ -94,11 +94,8 @@
             fba_distribute_operation,       // VIRTUAL
             bid_collateral_operation,
             execute_bid_operation,          // VIRTUAL
-<<<<<<< HEAD
-            asset_update_issuer_operation
-=======
+            asset_update_issuer_operation,
             asset_claim_pool_operation
->>>>>>> 6cbf0d19
          > operation;
 
    /// @} // operations group
