/*
 * Copyright (c) 2015, Cryptonomex, Inc.
 * All rights reserved.
 *
 * This source code is provided for evaluation in private test networks only, until September 8, 2015. After this date, this license expires and
 * the code may not be used, modified or distributed for any purpose. Redistribution and use in source and binary forms, with or without modification,
 * are permitted until September 8, 2015, provided that the following conditions are met:
 *
 * 1. The code and/or derivative works are used only for private test networks consisting of no more than 10 P2P nodes.
 *
 * THIS SOFTWARE IS PROVIDED BY THE COPYRIGHT HOLDERS AND CONTRIBUTORS "AS IS" AND ANY EXPRESS OR IMPLIED WARRANTIES, INCLUDING, BUT NOT LIMITED TO,
 * THE IMPLIED WARRANTIES OF MERCHANTABILITY AND FITNESS FOR A PARTICULAR PURPOSE ARE DISCLAIMED. IN NO EVENT SHALL THE COPYRIGHT HOLDER OR
 * CONTRIBUTORS BE LIABLE FOR ANY DIRECT, INDIRECT, INCIDENTAL, SPECIAL, EXEMPLARY, OR CONSEQUENTIAL DAMAGES (INCLUDING, BUT NOT LIMITED TO,
 * PROCUREMENT OF SUBSTITUTE GOODS OR SERVICES; LOSS OF USE, DATA, OR PROFITS; OR BUSINESS INTERRUPTION) HOWEVER CAUSED AND ON ANY THEORY OF LIABILITY,
 * WHETHER IN CONTRACT, STRICT LIABILITY, OR TORT (INCLUDING NEGLIGENCE OR OTHERWISE) ARISING IN ANY WAY OUT OF THE USE OF THIS SOFTWARE, EVEN IF
 * ADVISED OF THE POSSIBILITY OF SUCH DAMAGE.
 */
#pragma once
#include <graphene/chain/protocol/asset.hpp>
#include <graphene/db/object.hpp>
#include <graphene/db/generic_index.hpp>

namespace graphene { namespace chain {
   using namespace graphene::db;

   class witness_object;

   class witness_object : public abstract_object<witness_object>
   {
      public:
         static const uint8_t space_id = protocol_ids;
         static const uint8_t type_id = witness_object_type;

         account_id_type  witness_account;
<<<<<<< HEAD
         uint32_t         last_slot_num = 0;
=======
         uint64_t         last_aslot = 0;
>>>>>>> c2e5432a
         public_key_type  signing_key;
         secret_hash_type next_secret_hash;
         secret_hash_type previous_secret;
         optional< vesting_balance_id_type > pay_vb;
         vote_id_type     vote_id;
         uint64_t         total_votes = 0;
         string           url;

         witness_object() : vote_id(vote_id_type::witness) {}
   };

   struct by_account;
   struct by_vote_id;
   struct by_last_block;
   using witness_multi_index_type = multi_index_container<
      witness_object,
      indexed_by<
         hashed_unique< tag<by_id>,
            member<object, object_id_type, &object::id>
         >,
         hashed_unique< tag<by_account>,
            member<witness_object, account_id_type, &witness_object::witness_account>
         >,
         hashed_unique< tag<by_vote_id>,
            member<witness_object, vote_id_type, &witness_object::vote_id>
         >
      >
   >;
   using witness_index = generic_index<witness_object, witness_multi_index_type>;
} } // graphene::chain

FC_REFLECT_DERIVED( graphene::chain::witness_object, (graphene::db::object),
                    (witness_account)
<<<<<<< HEAD
                    (last_slot_num)
=======
                    (last_aslot)
>>>>>>> c2e5432a
                    (signing_key)
                    (pay_vb)
                    (vote_id)
                    (total_votes)
                    (url) )<|MERGE_RESOLUTION|>--- conflicted
+++ resolved
@@ -32,11 +32,7 @@
          static const uint8_t type_id = witness_object_type;
 
          account_id_type  witness_account;
-<<<<<<< HEAD
-         uint32_t         last_slot_num = 0;
-=======
          uint64_t         last_aslot = 0;
->>>>>>> c2e5432a
          public_key_type  signing_key;
          secret_hash_type next_secret_hash;
          secret_hash_type previous_secret;
@@ -70,11 +66,7 @@
 
 FC_REFLECT_DERIVED( graphene::chain::witness_object, (graphene::db::object),
                     (witness_account)
-<<<<<<< HEAD
-                    (last_slot_num)
-=======
                     (last_aslot)
->>>>>>> c2e5432a
                     (signing_key)
                     (pay_vb)
                     (vote_id)
