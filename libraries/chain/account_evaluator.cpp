/*
 * Copyright (c) 2015 Cryptonomex, Inc., and contributors.
 *
 * The MIT License
 *
 * Permission is hereby granted, free of charge, to any person obtaining a copy
 * of this software and associated documentation files (the "Software"), to deal
 * in the Software without restriction, including without limitation the rights
 * to use, copy, modify, merge, publish, distribute, sublicense, and/or sell
 * copies of the Software, and to permit persons to whom the Software is
 * furnished to do so, subject to the following conditions:
 *
 * The above copyright notice and this permission notice shall be included in
 * all copies or substantial portions of the Software.
 *
 * THE SOFTWARE IS PROVIDED "AS IS", WITHOUT WARRANTY OF ANY KIND, EXPRESS OR
 * IMPLIED, INCLUDING BUT NOT LIMITED TO THE WARRANTIES OF MERCHANTABILITY,
 * FITNESS FOR A PARTICULAR PURPOSE AND NONINFRINGEMENT. IN NO EVENT SHALL THE
 * AUTHORS OR COPYRIGHT HOLDERS BE LIABLE FOR ANY CLAIM, DAMAGES OR OTHER
 * LIABILITY, WHETHER IN AN ACTION OF CONTRACT, TORT OR OTHERWISE, ARISING FROM,
 * OUT OF OR IN CONNECTION WITH THE SOFTWARE OR THE USE OR OTHER DEALINGS IN
 * THE SOFTWARE.
 */

#include <fc/smart_ref_impl.hpp>

#include <graphene/chain/account_evaluator.hpp>
<<<<<<< HEAD
=======
#include <graphene/chain/buyback.hpp>
#include <graphene/chain/buyback_object.hpp>
>>>>>>> 1a51d873
#include <graphene/chain/database.hpp>
#include <graphene/chain/exceptions.hpp>
#include <graphene/chain/hardfork.hpp>
#include <graphene/chain/internal_exceptions.hpp>
#include <graphene/chain/special_authority.hpp>
#include <graphene/chain/special_authority_object.hpp>

#include <algorithm>

namespace graphene { namespace chain {

void verify_authority_accounts( const database& db, const authority& a )
{
   const auto& chain_params = db.get_global_properties().parameters;
   GRAPHENE_ASSERT(
      a.num_auths() <= chain_params.maximum_authority_membership,
      internal_verify_auth_max_auth_exceeded,
      "Maximum authority membership exceeded" );
   for( const auto& acnt : a.account_auths )
   {
      GRAPHENE_ASSERT( db.find_object( acnt.first ) != nullptr,
         internal_verify_auth_account_not_found,
         "Account ${a} specified in authority does not exist",
         ("a", acnt.first) );
   }
}

void_result account_create_evaluator::do_evaluate( const account_create_operation& op )
{ try {
   database& d = db();
   if( d.head_block_time() < HARDFORK_516_TIME )
   {
      FC_ASSERT( !op.extensions.value.owner_special_authority.valid() );
      FC_ASSERT( !op.extensions.value.active_special_authority.valid() );
   }

   FC_ASSERT( d.find_object(op.options.voting_account), "Invalid proxy account specified." );
   FC_ASSERT( fee_paying_account->is_lifetime_member(), "Only Lifetime members may register an account." );
   FC_ASSERT( op.referrer(d).is_member(d.head_block_time()), "The referrer must be either a lifetime or annual subscriber." );

   const auto& global_props = d.get_global_properties();
   const auto& chain_params = global_props.parameters;

   try
   {
      verify_authority_accounts( d, op.owner );
      verify_authority_accounts( d, op.active );
   }
   GRAPHENE_RECODE_EXC( internal_verify_auth_max_auth_exceeded, account_create_max_auth_exceeded )
   GRAPHENE_RECODE_EXC( internal_verify_auth_account_not_found, account_create_auth_account_not_found )

   if( op.extensions.value.owner_special_authority.valid() )
      evaluate_special_authority( d, *op.extensions.value.owner_special_authority );
   if( op.extensions.value.active_special_authority.valid() )
      evaluate_special_authority( d, *op.extensions.value.active_special_authority );
<<<<<<< HEAD
=======
   if( op.extensions.value.buyback_options.valid() )
      evaluate_buyback_account_options( d, *op.extensions.value.buyback_options );
>>>>>>> 1a51d873

   uint32_t max_vote_id = global_props.next_available_vote_id;

   FC_ASSERT( op.options.num_witness <= chain_params.maximum_witness_count, 
              "Voted for more witnesses than currently allowed (${c})", ("c", chain_params.maximum_witness_count) );

   FC_ASSERT( op.options.num_committee <= chain_params.maximum_committee_count,
              "Voted for more committee members than currently allowed (${c})", ("c", chain_params.maximum_committee_count) );

   safe<uint32_t> counts[vote_id_type::VOTE_TYPE_COUNT];
   for( auto id : op.options.votes )
   {
      FC_ASSERT( id < max_vote_id );
      counts[id.type()]++;
   }
   FC_ASSERT(counts[vote_id_type::witness] <= op.options.num_witness,
             "",
             ("count", counts[vote_id_type::witness])("num", op.options.num_witness));
   FC_ASSERT(counts[vote_id_type::committee] <= op.options.num_committee,
             "",
             ("count", counts[vote_id_type::committee])("num", op.options.num_committee));

   auto& acnt_indx = d.get_index_type<account_index>();
   if( op.name.size() )
   {
      auto current_account_itr = acnt_indx.indices().get<by_name>().find( op.name );
      FC_ASSERT( current_account_itr == acnt_indx.indices().get<by_name>().end() );
   }

   return void_result();
} FC_CAPTURE_AND_RETHROW( (op) ) }

object_id_type account_create_evaluator::do_apply( const account_create_operation& o )
{ try {

<<<<<<< HEAD
=======
   database& d = db();
>>>>>>> 1a51d873
   uint16_t referrer_percent = o.referrer_percent;
   bool has_small_percent = (
         (db().head_block_time() <= HARDFORK_453_TIME)
      && (o.referrer != o.registrar  )
      && (o.referrer_percent != 0    )
      && (o.referrer_percent <= 0x100)
      );

   if( has_small_percent )
   {
      if( referrer_percent >= 100 )
      {
         wlog( "between 100% and 0x100%:  ${o}", ("o", o) );
      }
      referrer_percent = referrer_percent*100;
      if( referrer_percent > GRAPHENE_100_PERCENT )
         referrer_percent = GRAPHENE_100_PERCENT;
   }

   const auto& new_acnt_object = db().create<account_object>( [&]( account_object& obj ){
         obj.registrar = o.registrar;
         obj.referrer = o.referrer;
         obj.lifetime_referrer = o.referrer(db()).lifetime_referrer;

         auto& params = db().get_global_properties().parameters;
         obj.network_fee_percentage = params.network_percent_of_fee;
         obj.lifetime_referrer_fee_percentage = params.lifetime_referrer_percent_of_fee;
         obj.referrer_rewards_percentage = referrer_percent;

         obj.name             = o.name;
         obj.owner            = o.owner;
         obj.active           = o.active;
         obj.options          = o.options;
         obj.statistics = db().create<account_statistics_object>([&](account_statistics_object& s){s.owner = obj.id;}).id;

         if( o.extensions.value.owner_special_authority.valid() )
            obj.owner_special_authority = *(o.extensions.value.owner_special_authority);
         if( o.extensions.value.active_special_authority.valid() )
            obj.active_special_authority = *(o.extensions.value.active_special_authority);
<<<<<<< HEAD
=======
         if( o.extensions.value.buyback_options.valid() )
         {
            obj.allowed_assets = o.extensions.value.buyback_options->markets;
            obj.allowed_assets->emplace( o.extensions.value.buyback_options->asset_to_buy );
         }
>>>>>>> 1a51d873
   });

   if( has_small_percent )
   {
      wlog( "Account affected by #453 registered in block ${n}:  ${na} reg=${reg} ref=${ref}:${refp} ltr=${ltr}:${ltrp}",
         ("n", db().head_block_num()) ("na", new_acnt_object.id)
         ("reg", o.registrar) ("ref", o.referrer) ("ltr", new_acnt_object.lifetime_referrer)
         ("refp", new_acnt_object.referrer_rewards_percentage) ("ltrp", new_acnt_object.lifetime_referrer_fee_percentage) );
      wlog( "Affected account object is ${o}", ("o", new_acnt_object) );
   }

   const auto& dynamic_properties = db().get_dynamic_global_properties();
   db().modify(dynamic_properties, [](dynamic_global_property_object& p) {
      ++p.accounts_registered_this_interval;
   });

   const auto& global_properties = db().get_global_properties();
   if( dynamic_properties.accounts_registered_this_interval %
       global_properties.parameters.accounts_per_fee_scale == 0 )
      db().modify(global_properties, [&dynamic_properties](global_property_object& p) {
         p.parameters.current_fees->get<account_create_operation>().basic_fee <<= p.parameters.account_fee_scale_bitshifts;
      });

   if(    o.extensions.value.owner_special_authority.valid()
       || o.extensions.value.active_special_authority.valid() )
   {
      db().create< special_authority_object >( [&]( special_authority_object& sa )
      {
         sa.account = new_acnt_object.id;
      } );
   }

<<<<<<< HEAD
=======
   if( o.extensions.value.buyback_options.valid() )
   {
      asset_id_type asset_to_buy = o.extensions.value.buyback_options->asset_to_buy;

      d.create< buyback_object >( [&]( buyback_object& bo )
      {
         bo.asset_to_buy = asset_to_buy;
      } );

      d.modify( asset_to_buy(d), [&]( asset_object& a )
      {
         a.buyback_account = new_acnt_object.id;
      } );
   }

>>>>>>> 1a51d873
   return new_acnt_object.id;
} FC_CAPTURE_AND_RETHROW((o)) }


void_result account_update_evaluator::do_evaluate( const account_update_operation& o )
{ try {
   database& d = db();
   if( d.head_block_time() < HARDFORK_516_TIME )
   {
      FC_ASSERT( !o.extensions.value.owner_special_authority.valid() );
      FC_ASSERT( !o.extensions.value.active_special_authority.valid() );
   }

   const auto& chain_params = d.get_global_properties().parameters;

   try
   {
      if( o.owner )  verify_authority_accounts( d, *o.owner );
      if( o.active ) verify_authority_accounts( d, *o.active );
   }
   GRAPHENE_RECODE_EXC( internal_verify_auth_max_auth_exceeded, account_update_max_auth_exceeded )
   GRAPHENE_RECODE_EXC( internal_verify_auth_account_not_found, account_update_auth_account_not_found )

   if( o.extensions.value.owner_special_authority.valid() )
      evaluate_special_authority( d, *o.extensions.value.owner_special_authority );
   if( o.extensions.value.active_special_authority.valid() )
      evaluate_special_authority( d, *o.extensions.value.active_special_authority );

   acnt = &o.account(d);

   if( o.new_options )
   {
      FC_ASSERT( o.new_options->num_witness <= chain_params.maximum_witness_count );
      FC_ASSERT( o.new_options->num_committee <= chain_params.maximum_committee_count );
      uint32_t max_vote_id = d.get_global_properties().next_available_vote_id;
      for( auto id : o.new_options->votes )
      {
         FC_ASSERT( id < max_vote_id );
      }
   }

   return void_result();
} FC_CAPTURE_AND_RETHROW( (o) ) }

void_result account_update_evaluator::do_apply( const account_update_operation& o )
{ try {
   database& d = db();
   bool sa_before, sa_after;
   d.modify( *acnt, [&](account_object& a){
      if( o.owner ) a.owner = *o.owner;
      if( o.active ) a.active = *o.active;
      if( o.new_options ) a.options = *o.new_options;
      sa_before = a.has_special_authority();
      if( o.extensions.value.owner_special_authority.valid() )
         a.owner_special_authority = *(o.extensions.value.owner_special_authority);
      if( o.extensions.value.active_special_authority.valid() )
         a.active_special_authority = *(o.extensions.value.active_special_authority);
      sa_after = a.has_special_authority();
   });

   if( sa_before & (!sa_after) )
   {
      const auto& sa_idx = d.get_index_type< special_authority_index >().indices().get<by_account>();
      auto sa_it = sa_idx.find( o.account );
      assert( sa_it != sa_idx.end() );
      d.remove( *sa_it );
   }
   else if( (!sa_before) & sa_after )
   {
      d.create< special_authority_object >( [&]( special_authority_object& sa )
      {
         sa.account = o.account;
      } );
   }

   return void_result();
} FC_CAPTURE_AND_RETHROW( (o) ) }

void_result account_whitelist_evaluator::do_evaluate(const account_whitelist_operation& o)
{ try {
   database& d = db();

   listed_account = &o.account_to_list(d);
   if( !d.get_global_properties().parameters.allow_non_member_whitelists )
      FC_ASSERT(o.authorizing_account(d).is_lifetime_member());

   return void_result();
} FC_CAPTURE_AND_RETHROW( (o) ) }

void_result account_whitelist_evaluator::do_apply(const account_whitelist_operation& o)
{ try {
   database& d = db();

   d.modify(*listed_account, [&o](account_object& a) {
      if( o.new_listing & o.white_listed )
         a.whitelisting_accounts.insert(o.authorizing_account);
      else
         a.whitelisting_accounts.erase(o.authorizing_account);

      if( o.new_listing & o.black_listed )
         a.blacklisting_accounts.insert(o.authorizing_account);
      else
         a.blacklisting_accounts.erase(o.authorizing_account);
   });

   /** for tracking purposes only, this state is not needed to evaluate */
   d.modify( o.authorizing_account(d), [&]( account_object& a ) {
     if( o.new_listing & o.white_listed )
        a.whitelisted_accounts.insert( o.account_to_list );
     else
        a.whitelisted_accounts.erase( o.account_to_list );

     if( o.new_listing & o.black_listed )
        a.blacklisted_accounts.insert( o.account_to_list );
     else
        a.blacklisted_accounts.erase( o.account_to_list );
   });

   return void_result();
} FC_CAPTURE_AND_RETHROW( (o) ) }

void_result account_upgrade_evaluator::do_evaluate(const account_upgrade_evaluator::operation_type& o)
{ try {
   database& d = db();

   account = &d.get(o.account_to_upgrade);
   FC_ASSERT(!account->is_lifetime_member());

   return {};
//} FC_CAPTURE_AND_RETHROW( (o) ) }
} FC_RETHROW_EXCEPTIONS( error, "Unable to upgrade account '${a}'", ("a",o.account_to_upgrade(db()).name) ) }

void_result account_upgrade_evaluator::do_apply(const account_upgrade_evaluator::operation_type& o)
{ try {
   database& d = db();

   d.modify(*account, [&](account_object& a) {
      if( o.upgrade_to_lifetime_member )
      {
         // Upgrade to lifetime member. I don't care what the account was before.
         a.statistics(d).process_fees(a, d);
         a.membership_expiration_date = time_point_sec::maximum();
         a.referrer = a.registrar = a.lifetime_referrer = a.get_id();
         a.lifetime_referrer_fee_percentage = GRAPHENE_100_PERCENT - a.network_fee_percentage;
      } else if( a.is_annual_member(d.head_block_time()) ) {
         // Renew an annual subscription that's still in effect.
         FC_ASSERT(a.membership_expiration_date - d.head_block_time() < fc::days(3650),
                   "May not extend annual membership more than a decade into the future.");
         a.membership_expiration_date += fc::days(365);
      } else {
         // Upgrade from basic account.
         a.statistics(d).process_fees(a, d);
         assert(a.is_basic_account(d.head_block_time()));
         a.referrer = a.get_id();
         a.membership_expiration_date = d.head_block_time() + fc::days(365);
      }
   });

   return {};
} FC_RETHROW_EXCEPTIONS( error, "Unable to upgrade account '${a}'", ("a",o.account_to_upgrade(db()).name) ) }

} } // graphene::chain<|MERGE_RESOLUTION|>--- conflicted
+++ resolved
@@ -25,11 +25,8 @@
 #include <fc/smart_ref_impl.hpp>
 
 #include <graphene/chain/account_evaluator.hpp>
-<<<<<<< HEAD
-=======
 #include <graphene/chain/buyback.hpp>
 #include <graphene/chain/buyback_object.hpp>
->>>>>>> 1a51d873
 #include <graphene/chain/database.hpp>
 #include <graphene/chain/exceptions.hpp>
 #include <graphene/chain/hardfork.hpp>
@@ -85,11 +82,8 @@
       evaluate_special_authority( d, *op.extensions.value.owner_special_authority );
    if( op.extensions.value.active_special_authority.valid() )
       evaluate_special_authority( d, *op.extensions.value.active_special_authority );
-<<<<<<< HEAD
-=======
    if( op.extensions.value.buyback_options.valid() )
       evaluate_buyback_account_options( d, *op.extensions.value.buyback_options );
->>>>>>> 1a51d873
 
    uint32_t max_vote_id = global_props.next_available_vote_id;
 
@@ -125,10 +119,7 @@
 object_id_type account_create_evaluator::do_apply( const account_create_operation& o )
 { try {
 
-<<<<<<< HEAD
-=======
-   database& d = db();
->>>>>>> 1a51d873
+   database& d = db();
    uint16_t referrer_percent = o.referrer_percent;
    bool has_small_percent = (
          (db().head_block_time() <= HARDFORK_453_TIME)
@@ -168,14 +159,11 @@
             obj.owner_special_authority = *(o.extensions.value.owner_special_authority);
          if( o.extensions.value.active_special_authority.valid() )
             obj.active_special_authority = *(o.extensions.value.active_special_authority);
-<<<<<<< HEAD
-=======
          if( o.extensions.value.buyback_options.valid() )
          {
             obj.allowed_assets = o.extensions.value.buyback_options->markets;
             obj.allowed_assets->emplace( o.extensions.value.buyback_options->asset_to_buy );
          }
->>>>>>> 1a51d873
    });
 
    if( has_small_percent )
@@ -208,8 +196,6 @@
       } );
    }
 
-<<<<<<< HEAD
-=======
    if( o.extensions.value.buyback_options.valid() )
    {
       asset_id_type asset_to_buy = o.extensions.value.buyback_options->asset_to_buy;
@@ -225,7 +211,6 @@
       } );
    }
 
->>>>>>> 1a51d873
    return new_acnt_object.id;
 } FC_CAPTURE_AND_RETHROW((o)) }
 
