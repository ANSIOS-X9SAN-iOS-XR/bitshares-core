/*
 * Copyright (c) 2015 Cryptonomex, Inc., and contributors.
 * All rights reserved.
 *
 * Redistribution and use in source and binary forms, with or without modification, are permitted provided that the following conditions are met:
 *
 * 1. Any modified source or binaries are used only with the BitShares network.
 *
 * 2. Redistributions of source code must retain the above copyright notice, this list of conditions and the following disclaimer.
 *
 * 3. Redistributions in binary form must reproduce the above copyright notice, this list of conditions and the following disclaimer in the documentation and/or other materials provided with the distribution.
 *
 * THIS SOFTWARE IS PROVIDED BY THE COPYRIGHT HOLDERS AND CONTRIBUTORS "AS IS" AND ANY EXPRESS OR IMPLIED WARRANTIES, INCLUDING, BUT NOT LIMITED TO,
 * THE IMPLIED WARRANTIES OF MERCHANTABILITY AND FITNESS FOR A PARTICULAR PURPOSE ARE DISCLAIMED. IN NO EVENT SHALL THE COPYRIGHT HOLDER OR
 * CONTRIBUTORS BE LIABLE FOR ANY DIRECT, INDIRECT, INCIDENTAL, SPECIAL, EXEMPLARY, OR CONSEQUENTIAL DAMAGES (INCLUDING, BUT NOT LIMITED TO,
 * PROCUREMENT OF SUBSTITUTE GOODS OR SERVICES; LOSS OF USE, DATA, OR PROFITS; OR BUSINESS INTERRUPTION) HOWEVER CAUSED AND ON ANY THEORY OF LIABILITY,
 * WHETHER IN CONTRACT, STRICT LIABILITY, OR TORT (INCLUDING NEGLIGENCE OR OTHERWISE) ARISING IN ANY WAY OUT OF THE USE OF THIS SOFTWARE, EVEN IF
 * ADVISED OF THE POSSIBILITY OF SUCH DAMAGE.
 *
 */
#include <graphene/chain/asset_evaluator.hpp>
#include <graphene/chain/asset_object.hpp>
#include <graphene/chain/account_object.hpp>
#include <graphene/chain/market_evaluator.hpp>
#include <graphene/chain/database.hpp>
#include <graphene/chain/exceptions.hpp>
#include <graphene/chain/hardfork.hpp>

#include <functional>

namespace graphene { namespace chain {

void_result asset_create_evaluator::do_evaluate( const asset_create_operation& op )
{ try {

   database& d = db();

   const auto& chain_parameters = d.get_global_properties().parameters;
   FC_ASSERT( op.common_options.whitelist_authorities.size() <= chain_parameters.maximum_asset_whitelist_authorities );
   FC_ASSERT( op.common_options.blacklist_authorities.size() <= chain_parameters.maximum_asset_whitelist_authorities );

   // Check that all authorities do exist
   for( auto id : op.common_options.whitelist_authorities )
      d.get_object(id);
   for( auto id : op.common_options.blacklist_authorities )
      d.get_object(id);

   auto& asset_indx = db().get_index_type<asset_index>().indices().get<by_symbol>();
   auto asset_symbol_itr = asset_indx.find( op.symbol );
   FC_ASSERT( asset_symbol_itr == asset_indx.end() );

   core_fee_paid -= core_fee_paid.value/2;

   if( op.bitasset_opts )
   {
      const asset_object& backing = op.bitasset_opts->short_backing_asset(d);
      if( backing.is_market_issued() )
      {
         const asset_bitasset_data_object& backing_bitasset_data = backing.bitasset_data(d);
         const asset_object& backing_backing = backing_bitasset_data.options.short_backing_asset(d);
         FC_ASSERT( !backing_backing.is_market_issued(),
                    "May not create a bitasset backed by a bitasset backed by a bitasset." );
         FC_ASSERT( op.issuer != GRAPHENE_COMMITTEE_ACCOUNT || backing_backing.get_id() == asset_id_type(),
                    "May not create a blockchain-controlled market asset which is not backed by CORE.");
      } else
         FC_ASSERT( op.issuer != GRAPHENE_COMMITTEE_ACCOUNT || backing.get_id() == asset_id_type(),
                    "May not create a blockchain-controlled market asset which is not backed by CORE.");
      FC_ASSERT( op.bitasset_opts->feed_lifetime_sec > chain_parameters.block_interval &&
                 op.bitasset_opts->force_settlement_delay_sec > chain_parameters.block_interval );
   }
   if( op.is_prediction_market )
   {
      FC_ASSERT( op.bitasset_opts );
      FC_ASSERT( op.precision == op.bitasset_opts->short_backing_asset(d).precision );
   }

   return void_result();
} FC_CAPTURE_AND_RETHROW( (op) ) }

object_id_type asset_create_evaluator::do_apply( const asset_create_operation& op )
{ try {
   const asset_dynamic_data_object& dyn_asset =
      db().create<asset_dynamic_data_object>( [&]( asset_dynamic_data_object& a ) {
         a.current_supply = 0;
         a.fee_pool = core_fee_paid; //op.calculate_fee(db().current_fee_schedule()).value / 2;
      });

   asset_bitasset_data_id_type bit_asset_id;
   if( op.bitasset_opts.valid() )
      bit_asset_id = db().create<asset_bitasset_data_object>( [&]( asset_bitasset_data_object& a ) {
            a.options = *op.bitasset_opts;
            a.is_prediction_market = op.is_prediction_market;
         }).id;

   auto next_asset_id = db().get_index_type<asset_index>().get_next_id();

   const asset_object& new_asset =
     db().create<asset_object>( [&]( asset_object& a ) {
         a.issuer = op.issuer;
         a.symbol = op.symbol;
         a.precision = op.precision;
         a.options = op.common_options;
         if( a.options.core_exchange_rate.base.asset_id.instance.value == 0 )
            a.options.core_exchange_rate.quote.asset_id = next_asset_id;
         else
            a.options.core_exchange_rate.base.asset_id = next_asset_id;
         a.dynamic_asset_data_id = dyn_asset.id;
         if( op.bitasset_opts.valid() )
            a.bitasset_data_id = bit_asset_id;
      });
   assert( new_asset.id == next_asset_id );

   return new_asset.id;
} FC_CAPTURE_AND_RETHROW( (op) ) }

void_result asset_issue_evaluator::do_evaluate( const asset_issue_operation& o )
{ try {
   database& d   = db();

   const asset_object& a = o.asset_to_issue.asset_id(d);
   FC_ASSERT( o.issuer == a.issuer );
   FC_ASSERT( !a.is_market_issued(), "Cannot manually issue a market-issued asset." );

   to_account = &o.issue_to_account(d);

   if( a.options.flags & white_list )
   {
      FC_ASSERT( to_account->is_authorized_asset( a ) );
   }

   asset_dyn_data = &a.dynamic_asset_data_id(d);
   FC_ASSERT( (asset_dyn_data->current_supply + o.asset_to_issue.amount) <= a.options.max_supply );

   return void_result();
} FC_CAPTURE_AND_RETHROW( (o) ) }

void_result asset_issue_evaluator::do_apply( const asset_issue_operation& o )
{ try {
   db().adjust_balance( o.issue_to_account, o.asset_to_issue );

   db().modify( *asset_dyn_data, [&]( asset_dynamic_data_object& data ){
        data.current_supply += o.asset_to_issue.amount;
   });

   return void_result();
} FC_CAPTURE_AND_RETHROW( (o) ) }

void_result asset_reserve_evaluator::do_evaluate( const asset_reserve_operation& o )
{ try {
   database& d   = db();

   const asset_object& a = o.amount_to_reserve.asset_id(d);
   GRAPHENE_ASSERT(
      !a.is_market_issued(),
      asset_reserve_invalid_on_mia,
      "Cannot reserve ${sym} because it is a market-issued asset",
      ("sym", a.symbol)
   );

   from_account = &o.payer(d);

   if( a.options.flags & white_list )
   {
      FC_ASSERT( from_account->is_authorized_asset( a ) );
   }

   asset_dyn_data = &a.dynamic_asset_data_id(d);
   FC_ASSERT( (asset_dyn_data->current_supply - o.amount_to_reserve.amount) >= 0 );

   return void_result();
} FC_CAPTURE_AND_RETHROW( (o) ) }

void_result asset_reserve_evaluator::do_apply( const asset_reserve_operation& o )
{ try {
   db().adjust_balance( o.payer, -o.amount_to_reserve );

   db().modify( *asset_dyn_data, [&]( asset_dynamic_data_object& data ){
        data.current_supply -= o.amount_to_reserve.amount;
   });

   return void_result();
} FC_CAPTURE_AND_RETHROW( (o) ) }

void_result asset_fund_fee_pool_evaluator::do_evaluate(const asset_fund_fee_pool_operation& o)
{ try {
   database& d = db();

   const asset_object& a = o.asset_id(d);

   asset_dyn_data = &a.dynamic_asset_data_id(d);

   return void_result();
} FC_CAPTURE_AND_RETHROW( (o) ) }

void_result asset_fund_fee_pool_evaluator::do_apply(const asset_fund_fee_pool_operation& o)
{ try {
   db().adjust_balance(o.from_account, -o.amount);

   db().modify( *asset_dyn_data, [&]( asset_dynamic_data_object& data ) {
      data.fee_pool += o.amount;
   });

   return void_result();
} FC_CAPTURE_AND_RETHROW( (o) ) }

void_result asset_update_evaluator::do_evaluate(const asset_update_operation& o)
{ try {
   database& d = db();

   const asset_object& a = o.asset_to_update(d);
   auto a_copy = a;
   a_copy.options = o.new_options;
   a_copy.validate();

   if( o.new_issuer )
   {
      FC_ASSERT(d.find_object(*o.new_issuer));
      if( a.is_market_issued() && *o.new_issuer == GRAPHENE_COMMITTEE_ACCOUNT )
      {
         const asset_object& backing = a.bitasset_data(d).options.short_backing_asset(d);
         if( backing.is_market_issued() )
         {
            const asset_object& backing_backing = backing.bitasset_data(d).options.short_backing_asset(d);
            FC_ASSERT( backing_backing.get_id() == asset_id_type(),
                       "May not create a blockchain-controlled market asset which is not backed by CORE.");
         } else
            FC_ASSERT( backing.get_id() == asset_id_type(),
                       "May not create a blockchain-controlled market asset which is not backed by CORE.");
      }
   }

   // new issuer_permissions must be subset of old issuer permissions
   FC_ASSERT(!(o.new_options.issuer_permissions & ~a.options.issuer_permissions),
             "Cannot reinstate previously revoked issuer permissions on an asset.");

   // changed flags must be subset of old issuer permissions
   FC_ASSERT(!((o.new_options.flags ^ a.options.flags) & ~a.options.issuer_permissions),
             "Flag change is forbidden by issuer permissions");

   asset_to_update = &a;
   FC_ASSERT( o.issuer == a.issuer, "", ("o.issuer", o.issuer)("a.issuer", a.issuer) );

   const auto& chain_parameters = d.get_global_properties().parameters;

   FC_ASSERT( o.new_options.whitelist_authorities.size() <= chain_parameters.maximum_asset_whitelist_authorities );
   for( auto id : o.new_options.whitelist_authorities )
      d.get_object(id);
   FC_ASSERT( o.new_options.blacklist_authorities.size() <= chain_parameters.maximum_asset_whitelist_authorities );
   for( auto id : o.new_options.blacklist_authorities )
      d.get_object(id);

   return void_result();
} FC_CAPTURE_AND_RETHROW((o)) }

void_result asset_update_evaluator::do_apply(const asset_update_operation& o)
{ try {
   database& d = db();

   // If we are now disabling force settlements, cancel all open force settlement orders
   if( o.new_options.flags & disable_force_settle && asset_to_update->can_force_settle() )
   {
      const auto& idx = d.get_index_type<force_settlement_index>().indices().get<by_expiration>();
      // Funky iteration code because we're removing objects as we go. We have to re-initialize itr every loop instead
      // of simply incrementing it.
      for( auto itr = idx.lower_bound(o.asset_to_update);
           itr != idx.end() && itr->settlement_asset_id() == o.asset_to_update;
           itr = idx.lower_bound(o.asset_to_update) )
         d.cancel_order(*itr);
   }

   d.modify(*asset_to_update, [&](asset_object& a) {
      if( o.new_issuer )
         a.issuer = *o.new_issuer;
      a.options = o.new_options;
   });

   return void_result();
} FC_CAPTURE_AND_RETHROW( (o) ) }

void_result asset_update_bitasset_evaluator::do_evaluate(const asset_update_bitasset_operation& o)
{ try {
   database& d = db();

   const asset_object& a = o.asset_to_update(d);

   FC_ASSERT(a.is_market_issued(), "Cannot update BitAsset-specific settings on a non-BitAsset.");

   const asset_bitasset_data_object& b = a.bitasset_data(d);
   FC_ASSERT( !b.has_settlement(), "Cannot update a bitasset after a settlement has executed" );
   if( o.new_options.short_backing_asset != b.options.short_backing_asset )
   {
      FC_ASSERT(a.dynamic_asset_data_id(d).current_supply == 0);
      FC_ASSERT(d.find_object(o.new_options.short_backing_asset));

      if( a.issuer == GRAPHENE_COMMITTEE_ACCOUNT )
      {
         const asset_object& backing = a.bitasset_data(d).options.short_backing_asset(d);
         if( backing.is_market_issued() )
         {
            const asset_object& backing_backing = backing.bitasset_data(d).options.short_backing_asset(d);
            FC_ASSERT( backing_backing.get_id() == asset_id_type(),
                       "May not create a blockchain-controlled market asset which is not backed by CORE.");
         } else
            FC_ASSERT( backing.get_id() == asset_id_type(),
                       "May not create a blockchain-controlled market asset which is not backed by CORE.");
      }
   }

   bitasset_to_update = &b;
   FC_ASSERT( o.issuer == a.issuer, "", ("o.issuer", o.issuer)("a.issuer", a.issuer) );

   return void_result();
} FC_CAPTURE_AND_RETHROW( (o) ) }

void_result asset_update_bitasset_evaluator::do_apply(const asset_update_bitasset_operation& o)
{ try {
   bool should_update_feeds = false;
   // If the minimum number of feeds to calculate a median has changed, we need to recalculate the median
   if( o.new_options.minimum_feeds != bitasset_to_update->options.minimum_feeds )
      should_update_feeds = true;

   db().modify(*bitasset_to_update, [&](asset_bitasset_data_object& b) {
      b.options = o.new_options;

      if( should_update_feeds )
         b.update_median_feeds(db().head_block_time());
   });

   return void_result();
} FC_CAPTURE_AND_RETHROW( (o) ) }

void_result asset_update_feed_producers_evaluator::do_evaluate(const asset_update_feed_producers_evaluator::operation_type& o)
{ try {
   database& d = db();

   FC_ASSERT( o.new_feed_producers.size() <= d.get_global_properties().parameters.maximum_asset_feed_publishers );
   for( auto id : o.new_feed_producers )
      d.get_object(id);

   const asset_object& a = o.asset_to_update(d);

   FC_ASSERT(a.is_market_issued(), "Cannot update feed producers on a non-BitAsset.");
   FC_ASSERT(!(a.options.flags & committee_fed_asset), "Cannot set feed producers on a committee-fed asset.");
   FC_ASSERT(!(a.options.flags & witness_fed_asset), "Cannot set feed producers on a witness-fed asset.");

   const asset_bitasset_data_object& b = a.bitasset_data(d);
   bitasset_to_update = &b;
   FC_ASSERT( a.issuer == o.issuer );
   return void_result();
} FC_CAPTURE_AND_RETHROW( (o) ) }

void_result asset_update_feed_producers_evaluator::do_apply(const asset_update_feed_producers_evaluator::operation_type& o)
{ try {
   db().modify(*bitasset_to_update, [&](asset_bitasset_data_object& a) {
      //This is tricky because I have a set of publishers coming in, but a map of publisher to feed is stored.
      //I need to update the map such that the keys match the new publishers, but not munge the old price feeds from
      //publishers who are being kept.
      //First, remove any old publishers who are no longer publishers
      for( auto itr = a.feeds.begin(); itr != a.feeds.end(); )
      {
         if( !o.new_feed_producers.count(itr->first) )
            itr = a.feeds.erase(itr);
         else
            ++itr;
      }
      //Now, add any new publishers
      for( auto itr = o.new_feed_producers.begin(); itr != o.new_feed_producers.end(); ++itr )
         if( !a.feeds.count(*itr) )
            a.feeds[*itr];
      a.update_median_feeds(db().head_block_time());
   });
   db().check_call_orders( o.asset_to_update(db()) );

   return void_result();
} FC_CAPTURE_AND_RETHROW( (o) ) }

void_result asset_global_settle_evaluator::do_evaluate(const asset_global_settle_evaluator::operation_type& op)
{ try {
   const database& d = db();
   asset_to_settle = &op.asset_to_settle(d);
   FC_ASSERT(asset_to_settle->is_market_issued());
   FC_ASSERT(asset_to_settle->can_global_settle());
   FC_ASSERT(asset_to_settle->issuer == op.issuer );
   FC_ASSERT(asset_to_settle->dynamic_data(d).current_supply > 0);
   const auto& idx = d.get_index_type<call_order_index>().indices().get<by_collateral>();
   assert( !idx.empty() );
   auto itr = idx.lower_bound(boost::make_tuple(price::min(asset_to_settle->bitasset_data(d).options.short_backing_asset,
                                                           op.asset_to_settle)));
   assert( itr != idx.end() && itr->debt_type() == op.asset_to_settle );
   const call_order_object& least_collateralized_short = *itr;
   FC_ASSERT(least_collateralized_short.get_debt() * op.settle_price <= least_collateralized_short.get_collateral(),
             "Cannot force settle at supplied price: least collateralized short lacks sufficient collateral to settle.");

   return void_result();
} FC_CAPTURE_AND_RETHROW( (op) ) }

void_result asset_global_settle_evaluator::do_apply(const asset_global_settle_evaluator::operation_type& op)
{ try {
   database& d = db();
   d.globally_settle_asset( op.asset_to_settle(db()), op.settle_price );
   return void_result();
} FC_CAPTURE_AND_RETHROW( (op) ) }

void_result asset_settle_evaluator::do_evaluate(const asset_settle_evaluator::operation_type& op)
{ try {
   const database& d = db();
   asset_to_settle = &op.amount.asset_id(d);
   FC_ASSERT(asset_to_settle->is_market_issued());
   const auto& bitasset = asset_to_settle->bitasset_data(d);
   FC_ASSERT(asset_to_settle->can_force_settle() || bitasset.has_settlement() );
   if( bitasset.is_prediction_market )
      FC_ASSERT( bitasset.has_settlement(), "global settlement must occur before force settling a prediction market"  );
   else if( bitasset.current_feed.settlement_price.is_null() )
      FC_THROW_EXCEPTION(insufficient_feeds, "Cannot force settle with no price feed.");
   FC_ASSERT(d.get_balance(d.get(op.account), *asset_to_settle) >= op.amount);

   return void_result();
} FC_CAPTURE_AND_RETHROW( (op) ) }

operation_result asset_settle_evaluator::do_apply(const asset_settle_evaluator::operation_type& op)
{ try {
   database& d = db();
   d.adjust_balance(op.account, -op.amount);

   const auto& bitasset = asset_to_settle->bitasset_data(d);
   if( bitasset.has_settlement() )
   {
      auto settled_amount = op.amount * bitasset.settlement_price;
      FC_ASSERT( settled_amount.amount <= bitasset.settlement_fund );

      d.modify( bitasset, [&]( asset_bitasset_data_object& obj ){
                obj.settlement_fund -= settled_amount.amount;
                });

      d.adjust_balance(op.account, settled_amount);

      const auto& mia_dyn = asset_to_settle->dynamic_asset_data_id(d);

      d.modify( mia_dyn, [&]( asset_dynamic_data_object& obj ){
                obj.current_supply -= op.amount.amount;
                });

      return settled_amount;
   }
   else
   {
      return d.create<force_settlement_object>([&](force_settlement_object& s) {
         s.owner = op.account;
         s.balance = op.amount;
         s.settlement_date = d.head_block_time() + asset_to_settle->bitasset_data(d).options.force_settlement_delay_sec;
      }).id;
   }
} FC_CAPTURE_AND_RETHROW( (op) ) }

void_result asset_publish_feeds_evaluator::do_evaluate(const asset_publish_feed_operation& o)
{ try {
   database& d = db();

   const asset_object& base = o.asset_id(d);
   //Verify that this feed is for a market-issued asset and that asset is backed by the base
   FC_ASSERT(base.is_market_issued());

   const asset_bitasset_data_object& bitasset = base.bitasset_data(d);
   FC_ASSERT( !bitasset.has_settlement(), "No further feeds may be published after a settlement event" );

<<<<<<< HEAD
   //
   // many of these checks should be moved to price_feed.validate()
   // or the operation validator when new network is started
   //
   if( !o.feed.core_exchange_rate.is_null() )
   {
      o.feed.core_exchange_rate.validate();
   }
   if( (!o.feed.settlement_price.is_null()) && (!o.feed.core_exchange_rate.is_null()) )
   {
      FC_ASSERT( o.feed.settlement_price.base.asset_id == o.feed.core_exchange_rate.base.asset_id );
      FC_ASSERT( o.feed.settlement_price.quote.asset_id == o.feed.core_exchange_rate.quote.asset_id );
   }

   FC_ASSERT( !o.feed.settlement_price.is_null() );
   FC_ASSERT( !o.feed.core_exchange_rate.is_null() );
   FC_ASSERT( o.feed.settlement_price.quote.asset_id == bitasset.options.short_backing_asset );
   FC_ASSERT( o.feed.is_for( o.asset_id ) );
=======
   FC_ASSERT( o.feed.settlement_price.quote.asset_id == bitasset.options.short_backing_asset );
>>>>>>> 4c09d6b8

   //Verify that the publisher is authoritative to publish a feed
   if( base.options.flags & witness_fed_asset )
   {
      FC_ASSERT( d.get(GRAPHENE_WITNESS_ACCOUNT).active.account_auths.count(o.publisher) );
   }
   else if( base.options.flags & committee_fed_asset )
   {
      FC_ASSERT( d.get(GRAPHENE_COMMITTEE_ACCOUNT).active.account_auths.count(o.publisher) );
   }
   else
   {
      FC_ASSERT(bitasset.feeds.count(o.publisher));
   }

   return void_result();
} FC_CAPTURE_AND_RETHROW((o)) }

void_result asset_publish_feeds_evaluator::do_apply(const asset_publish_feed_operation& o)
{ try {

   database& d = db();

   const asset_object& base = o.asset_id(d);
   const asset_bitasset_data_object& bad = base.bitasset_data(d);

   auto old_feed =  bad.current_feed;
   // Store medians for this asset
   d.modify(bad , [&o,&d](asset_bitasset_data_object& a) {
      a.feeds[o.publisher] = make_pair(d.head_block_time(), o.feed);
      a.update_median_feeds(d.head_block_time());
   });

   if( !(old_feed == bad.current_feed) )
      db().check_call_orders(base);

   return void_result();
} FC_CAPTURE_AND_RETHROW((o)) }

} } // graphene::chain<|MERGE_RESOLUTION|>--- conflicted
+++ resolved
@@ -463,28 +463,7 @@
    const asset_bitasset_data_object& bitasset = base.bitasset_data(d);
    FC_ASSERT( !bitasset.has_settlement(), "No further feeds may be published after a settlement event" );
 
-<<<<<<< HEAD
-   //
-   // many of these checks should be moved to price_feed.validate()
-   // or the operation validator when new network is started
-   //
-   if( !o.feed.core_exchange_rate.is_null() )
-   {
-      o.feed.core_exchange_rate.validate();
-   }
-   if( (!o.feed.settlement_price.is_null()) && (!o.feed.core_exchange_rate.is_null()) )
-   {
-      FC_ASSERT( o.feed.settlement_price.base.asset_id == o.feed.core_exchange_rate.base.asset_id );
-      FC_ASSERT( o.feed.settlement_price.quote.asset_id == o.feed.core_exchange_rate.quote.asset_id );
-   }
-
-   FC_ASSERT( !o.feed.settlement_price.is_null() );
-   FC_ASSERT( !o.feed.core_exchange_rate.is_null() );
    FC_ASSERT( o.feed.settlement_price.quote.asset_id == bitasset.options.short_backing_asset );
-   FC_ASSERT( o.feed.is_for( o.asset_id ) );
-=======
-   FC_ASSERT( o.feed.settlement_price.quote.asset_id == bitasset.options.short_backing_asset );
->>>>>>> 4c09d6b8
 
    //Verify that the publisher is authoritative to publish a feed
    if( base.options.flags & witness_fed_asset )
