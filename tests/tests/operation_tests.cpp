--- conflicted
+++ resolved
@@ -130,15 +130,9 @@
       trx.signatures.clear();
       op.owner = authority(1, account_id_type(nathan.id), 1);
       trx.operations = {op};
-<<<<<<< HEAD
-      sign(trx, key_id_type(), fc::ecc::private_key::regenerate(fc::sha256::hash(string("genesis"))));
-      sign(trx, nathan_key.id, nathan_private_key);
-      PUSH_TX( db, trx );
-=======
       trx.sign({}, delegate_priv_key);
       trx.sign(nathan_key.id, nathan_private_key);
       db.push_transaction(trx);
->>>>>>> 8bcd1f3b
 
       BOOST_CHECK( get_account("nathan/child").active.auths == op.active.auths );
    } catch (fc::exception& e) {
@@ -1888,13 +1882,8 @@
    trx.operations.push_back(uop);
    trx.visit(operation_set_fee(db.current_fee_schedule()));
    trx.validate();
-<<<<<<< HEAD
-   trx.sign(key_id_type(),generate_private_key("genesis"));
-   PUSH_TX( db, trx );
-=======
    trx.sign(key_id_type(),delegate_priv_key);
    db.push_transaction(trx);
->>>>>>> 8bcd1f3b
    trx.clear();
    BOOST_CHECK_EQUAL(get_balance(*nathan, *core), 8950000000);
 
@@ -1973,12 +1962,7 @@
    trx.operations.back() = wop;
    trx.visit(operation_set_fee(db.current_fee_schedule()));
    trx.validate();
-<<<<<<< HEAD
-   trx.sign(key_id_type(),generate_private_key("genesis"));
-   PUSH_TX( db, trx );
-=======
    db.push_transaction(trx, database::skip_authority_check);
->>>>>>> 8bcd1f3b
    trx.clear();
 
    BOOST_CHECK_EQUAL(get_balance(witness->witness_account(db), *core), witness_ppb - 1/*fee*/);
