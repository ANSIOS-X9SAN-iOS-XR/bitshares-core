#include <boost/test/unit_test.hpp>

#include <graphene/chain/database.hpp>
#include <graphene/app/database_api.hpp>
#include <graphene/chain/exceptions.hpp>
#include <graphene/chain/hardfork.hpp>
#include <graphene/chain/is_authorized_asset.hpp>


#include "../common/database_fixture.hpp"

using namespace graphene::chain;
using namespace graphene::chain::test;

namespace fc
{
   template<typename Ch, typename T>
   std::basic_ostream<Ch>& operator<<(std::basic_ostream<Ch>& os, safe<T> const& sf)
   {
      os << sf.value;
      return os;
   }
}

struct reward_database_fixture : database_fixture
{
   using whitelist_market_fee_sharing_t = fc::optional<flat_set<account_id_type>>;

   reward_database_fixture()
      : database_fixture()
   {
   }

   void update_asset( const account_id_type& issuer_id,
                      const fc::ecc::private_key& private_key,
                      const asset_id_type& asset_id,
                      uint16_t reward_percent,
                      const whitelist_market_fee_sharing_t &whitelist_market_fee_sharing = whitelist_market_fee_sharing_t{},
                      const flat_set<account_id_type> &blacklist = flat_set<account_id_type>())
   {
      asset_update_operation op;
      op.issuer = issuer_id;
      op.asset_to_update = asset_id;
      op.new_options = asset_id(db).options;
      op.new_options.extensions.value.reward_percent = reward_percent;
      op.new_options.extensions.value.whitelist_market_fee_sharing = whitelist_market_fee_sharing;
      op.new_options.blacklist_authorities = blacklist;

      signed_transaction tx;
      tx.operations.push_back( op );
      db.current_fee_schedule().set_fee( tx.operations.back() );
      set_expiration( db, tx );
      sign( tx, private_key );
      PUSH_TX( db, tx );
   }

   void asset_update_blacklist_authority(const account_id_type& issuer_id,
                                         const asset_id_type& asset_id,
                                         const account_id_type& authority_account_id,
                                         const fc::ecc::private_key& issuer_private_key)
   {
      asset_update_operation uop;
      uop.issuer = issuer_id;
      uop.asset_to_update = asset_id;
      uop.new_options = asset_id(db).options;
      uop.new_options.blacklist_authorities.insert(authority_account_id);

      signed_transaction tx;
      tx.operations.push_back( uop );
      db.current_fee_schedule().set_fee( tx.operations.back() );
      set_expiration( db, tx );
      sign( tx, issuer_private_key );
      PUSH_TX( db, tx );
   }

   void add_account_to_blacklist(const account_id_type& authorizing_account_id,
                                 const account_id_type& blacklisted_account_id,
                                 const fc::ecc::private_key& authorizing_account_private_key)
   {
      account_whitelist_operation wop;
      wop.authorizing_account = authorizing_account_id;
      wop.account_to_list = blacklisted_account_id;
      wop.new_listing = account_whitelist_operation::black_listed;

      signed_transaction tx;
      tx.operations.push_back( wop );
      db.current_fee_schedule().set_fee( tx.operations.back() );
      set_expiration( db, tx );
      sign( tx, authorizing_account_private_key );
      PUSH_TX( db, tx);
   }

<<<<<<< HEAD
   void generate_blocks_past_hf1268()
   {
      database_fixture::generate_blocks( HARDFORK_1268_TIME );
      database_fixture::generate_block();
   }

   void generate_blocks_past_hf1774()
   {
      database_fixture::generate_blocks( HARDFORK_1774_TIME );
      database_fixture::generate_block();
   }

=======
>>>>>>> eba093cb
   asset core_asset(int64_t x )
   {
       return asset( x*core_precision );
   };

   const share_type core_precision = asset::scaled_precision( asset_id_type()(db).precision );

   void create_vesting_balance_object(const account_id_type& account_id, vesting_balance_type balance_type )
   {
      db.create<vesting_balance_object>([&account_id, balance_type] (vesting_balance_object &vbo) {
         vbo.owner = account_id;
         vbo.balance_type = balance_type;
      });
   };
};

BOOST_FIXTURE_TEST_SUITE( fee_sharing_tests, reward_database_fixture )

<<<<<<< HEAD
BOOST_AUTO_TEST_CASE(cannot_create_asset_with_additional_options_before_hf)
{
   try
   {
      ACTOR(issuer);

      price price(asset(1, asset_id_type(1)), asset(1));
      uint16_t market_fee_percent = 100;

      additional_asset_options_t options;
      options.value.reward_percent = 100;
      options.value.whitelist_market_fee_sharing = flat_set<account_id_type>{issuer_id};

      GRAPHENE_CHECK_THROW(create_user_issued_asset("USD",
                                                    issuer,
                                                    charge_market_fee,
                                                    price,
                                                    2,
                                                    market_fee_percent,
                                                    options),
                           fc::assert_exception);
   }
   FC_LOG_AND_RETHROW()
}

BOOST_AUTO_TEST_CASE(create_asset_with_additional_options_after_hf1268)
=======
BOOST_AUTO_TEST_CASE(create_asset_with_additional_options_after_hf)
>>>>>>> eba093cb
{
   try
   {
      ACTOR(issuer);

      uint16_t reward_percent = GRAPHENE_100_PERCENT + 1; // 100.01%
      flat_set<account_id_type> whitelist = {issuer_id};
      price price(asset(1, asset_id_type(1)), asset(1));
      uint16_t market_fee_percent = 100;

      additional_asset_options_t options;
      options.value.reward_percent = reward_percent;
      options.value.whitelist_market_fee_sharing = whitelist;

      GRAPHENE_CHECK_THROW(create_user_issued_asset("USD",
                                                    issuer,
                                                    charge_market_fee,
                                                    price,
                                                    2,
                                                    market_fee_percent,
                                                    options),
                           fc::assert_exception);

      reward_percent = GRAPHENE_100_PERCENT; // 100%
      options.value.reward_percent = reward_percent;
      GRAPHENE_CHECK_THROW(create_user_issued_asset("USD",
                                                    issuer,
                                                    charge_market_fee,
                                                    price,
                                                    2,
                                                    market_fee_percent,
                                                    options),
                           fc::assert_exception);

      reward_percent = GRAPHENE_100_PERCENT - 1; // 99.99%
      options.value.reward_percent = reward_percent;
      asset_object usd_asset = create_user_issued_asset("USD",
                                                        issuer,
                                                        charge_market_fee,
                                                        price,
                                                        2,
                                                        market_fee_percent,
                                                        options);

      additional_asset_options usd_options = usd_asset.options.extensions.value;
      BOOST_CHECK_EQUAL(reward_percent, *usd_options.reward_percent);
      BOOST_CHECK(whitelist == *usd_options.whitelist_market_fee_sharing);
   }
   FC_LOG_AND_RETHROW()
}

<<<<<<< HEAD
BOOST_AUTO_TEST_CASE(cannot_update_additional_options_before_hf1268)
{
   try
   {
      ACTOR(issuer);

      asset_object usd_asset = create_user_issued_asset("USD", issuer, charge_market_fee);

      flat_set<account_id_type> whitelist = {issuer_id};
      GRAPHENE_CHECK_THROW(
                  update_asset(issuer_id, issuer_private_key, usd_asset.get_id(), 40, whitelist),
                  fc::assert_exception );
   }
   FC_LOG_AND_RETHROW()
}

BOOST_AUTO_TEST_CASE(update_additional_options_after_hf1268)
=======
BOOST_AUTO_TEST_CASE(update_additional_options_after_hf)
>>>>>>> eba093cb
{
   try
   {
      ACTOR(issuer);

      asset_object usd_asset = create_user_issued_asset("USD", issuer, charge_market_fee);

      uint16_t reward_percent = GRAPHENE_100_PERCENT + 1; // 100.01%
      flat_set<account_id_type> whitelist = {issuer_id};
      GRAPHENE_CHECK_THROW(
                  update_asset(issuer_id, issuer_private_key, usd_asset.get_id(), reward_percent, whitelist),
                  fc::assert_exception );

      reward_percent = GRAPHENE_100_PERCENT; // 100%
      GRAPHENE_CHECK_THROW(
                  update_asset(issuer_id, issuer_private_key, usd_asset.get_id(), reward_percent, whitelist),
                  fc::assert_exception );

      reward_percent = GRAPHENE_100_PERCENT - 1; // 99.99%
      update_asset(issuer_id, issuer_private_key, usd_asset.get_id(), reward_percent, whitelist);

      asset_object updated_asset = usd_asset.get_id()(db);
      additional_asset_options options = updated_asset.options.extensions.value;
      BOOST_CHECK_EQUAL(reward_percent, *options.reward_percent);
      BOOST_CHECK(whitelist == *options.whitelist_market_fee_sharing);
   }
   FC_LOG_AND_RETHROW()
}

BOOST_AUTO_TEST_CASE(create_asset_with_reward_percent_of_100_after_hf1774)
{
   try
   {
      ACTOR(issuer);

      generate_blocks_past_hf1774();

      uint16_t reward_percent = GRAPHENE_100_PERCENT; // 100.00%
      flat_set<account_id_type> whitelist = {issuer_id};
      price price(asset(1, asset_id_type(1)), asset(1));
      uint16_t market_fee_percent = 100;

      additional_asset_options_t options;
      options.value.reward_percent = reward_percent;
      options.value.whitelist_market_fee_sharing = whitelist;

      asset_object usd_asset = create_user_issued_asset("USD",
                                                        issuer,
                                                        charge_market_fee,
                                                        price,
                                                        2,
                                                        market_fee_percent,
                                                        options);

      additional_asset_options usd_options = usd_asset.options.extensions.value;
      BOOST_CHECK_EQUAL(reward_percent, *usd_options.reward_percent);
      BOOST_CHECK(whitelist == *usd_options.whitelist_market_fee_sharing);
   }
   FC_LOG_AND_RETHROW()
}

BOOST_AUTO_TEST_CASE(set_reward_percent_to_100_after_hf1774)
{
   try
   {
      ACTOR(issuer);

      asset_object usd_asset = create_user_issued_asset("USD", issuer, charge_market_fee);

      generate_blocks_past_hf1774();

      uint16_t reward_percent = GRAPHENE_100_PERCENT; // 100.00%
      flat_set<account_id_type> whitelist = {issuer_id};
      update_asset(issuer_id, issuer_private_key, usd_asset.get_id(), reward_percent, whitelist);

      additional_asset_options options = usd_asset.get_id()(db).options.extensions.value;
      BOOST_CHECK_EQUAL(reward_percent, *options.reward_percent);
      BOOST_CHECK(whitelist == *options.whitelist_market_fee_sharing);
   }
   FC_LOG_AND_RETHROW()
}

BOOST_AUTO_TEST_CASE(asset_rewards_test)
{
   try
   {
      // handle small percentages
      generate_blocks(HARDFORK_453_TIME + 10);
      set_expiration(db, trx);

      ACTORS((registrar)(alicereferrer)(bobreferrer)(izzy)(jill));

      auto register_account = [&](const string& name, const account_object& referrer) -> const account_object&
      {
         uint16_t referrer_percent = GRAPHENE_1_PERCENT;
         fc::ecc::private_key _private_key = generate_private_key(name);
         public_key_type _public_key = _private_key.get_public_key();
         return create_account(name, registrar, referrer, referrer_percent, _public_key);
      };

      // Izzy issues asset to Alice
      // Jill issues asset to Bob
      // Alice and Bob trade in the market and pay fees
      // Bob's and Alice's referrers can get reward
      upgrade_to_lifetime_member(registrar);
      upgrade_to_lifetime_member(alicereferrer);
      upgrade_to_lifetime_member(bobreferrer);

      auto alice = register_account("alice", alicereferrer);
      auto bob = register_account("bob", bobreferrer);

      transfer( committee_account, alice.id, core_asset(1000000) );
      transfer( committee_account, bob.id, core_asset(1000000) );
      transfer( committee_account, izzy_id, core_asset(1000000) );
      transfer( committee_account, jill_id, core_asset(1000000) );

      constexpr auto izzycoin_reward_percent = 10*GRAPHENE_1_PERCENT;
      constexpr auto jillcoin_reward_percent = 20*GRAPHENE_1_PERCENT;

      constexpr auto izzycoin_market_percent = 10*GRAPHENE_1_PERCENT;
      constexpr auto jillcoin_market_percent = 20*GRAPHENE_1_PERCENT;

      asset_id_type izzycoin_id = create_bitasset( "IZZYCOIN", izzy_id, izzycoin_market_percent ).id;
      asset_id_type jillcoin_id = create_bitasset( "JILLCOIN", jill_id, jillcoin_market_percent ).id;

      update_asset(izzy_id, izzy_private_key, izzycoin_id, izzycoin_reward_percent);
      update_asset(jill_id, jill_private_key, jillcoin_id, jillcoin_reward_percent);

      const share_type izzy_prec = asset::scaled_precision( asset_id_type(izzycoin_id)(db).precision );
      const share_type jill_prec = asset::scaled_precision( asset_id_type(jillcoin_id)(db).precision );

      auto _izzy = [&]( int64_t x ) -> asset
      {   return asset( x*izzy_prec, izzycoin_id );   };
      auto _jill = [&]( int64_t x ) -> asset
      {   return asset( x*jill_prec, jillcoin_id );   };

      update_feed_producers( izzycoin_id(db), { izzy_id } );
      update_feed_producers( jillcoin_id(db), { jill_id } );

      // Izzycoin is worth 100 BTS
      price_feed feed;
      feed.settlement_price = price( _izzy(1), core_asset(100) );
      feed.maintenance_collateral_ratio = 175 * GRAPHENE_COLLATERAL_RATIO_DENOM / 100;
      feed.maximum_short_squeeze_ratio = 150 * GRAPHENE_COLLATERAL_RATIO_DENOM / 100;
      publish_feed( izzycoin_id(db), izzy, feed );

      // Jillcoin is worth 30 BTS
      feed.settlement_price = price( _jill(1), core_asset(30) );
      feed.maintenance_collateral_ratio = 175 * GRAPHENE_COLLATERAL_RATIO_DENOM / 100;
      feed.maximum_short_squeeze_ratio = 150 * GRAPHENE_COLLATERAL_RATIO_DENOM / 100;
      publish_feed( jillcoin_id(db), jill, feed );

      enable_fees();

      // Alice and Bob create some coins
      borrow( alice.id, _izzy( 1500), core_asset( 600000) );
      borrow( bob.id, _jill(2000), core_asset(180000) );

      // Alice and Bob place orders which match
      create_sell_order( alice.id, _izzy(1000), _jill(1500) ); // Alice is willing to sell her 1000 Izzy's for 1.5 Jill
      create_sell_order( bob.id, _jill(1500), _izzy(1000) );   // Bob is buying up to 1500 Izzy's for up to 0.6 Jill

      // 1000 Izzys and 1500 Jills are matched, so the fees should be
      //   100 Izzy (10%) and 300 Jill (20%).
      // Bob's and Alice's referrers should get rewards
      share_type bob_refereer_reward = get_market_fee_reward( bob.referrer, izzycoin_id );
      share_type alice_refereer_reward = get_market_fee_reward( alice.referrer, jillcoin_id );

      // Bob's and Alice's registrars should get rewards
      share_type bob_registrar_reward = get_market_fee_reward( bob.registrar, izzycoin_id );
      share_type alice_registrar_reward = get_market_fee_reward( alice.registrar, jillcoin_id );

      auto calculate_percent = [](const share_type& value, uint16_t percent)
      {
         auto a(value.value);
         a *= percent;
         a /= GRAPHENE_100_PERCENT;
         return a;
      };

      BOOST_CHECK_GT( bob_refereer_reward, 0 );
      BOOST_CHECK_GT( alice_refereer_reward, 0 );
      BOOST_CHECK_GT( bob_registrar_reward, 0 );
      BOOST_CHECK_GT( alice_registrar_reward, 0 );

      const auto izzycoin_market_fee = calculate_percent(_izzy(1000).amount, izzycoin_market_percent);
      const auto izzycoin_reward = calculate_percent(izzycoin_market_fee, izzycoin_reward_percent);
      BOOST_CHECK_EQUAL( izzycoin_reward, bob_refereer_reward + bob_registrar_reward );
      BOOST_CHECK_EQUAL( calculate_percent(izzycoin_reward, bob.referrer_rewards_percentage), bob_refereer_reward );

      const auto jillcoin_market_fee = calculate_percent(_jill(1500).amount, jillcoin_market_percent);
      const auto jillcoin_reward = calculate_percent(jillcoin_market_fee, jillcoin_reward_percent);
      BOOST_CHECK_EQUAL( jillcoin_reward, alice_refereer_reward + alice_registrar_reward );
      BOOST_CHECK_EQUAL( calculate_percent(jillcoin_reward, alice.referrer_rewards_percentage), alice_refereer_reward );
   }
   FC_LOG_AND_RETHROW()
}

BOOST_AUTO_TEST_CASE(asset_claim_reward_test)
{
   try
   {
      ACTORS((jill)(izzy));
      constexpr auto jillcoin_reward_percent = 2*GRAPHENE_1_PERCENT;

      upgrade_to_lifetime_member(izzy);

      price price(asset(1, asset_id_type(1)), asset(1));
      uint16_t market_fee_percent = 20 * GRAPHENE_1_PERCENT;
      const asset_object jillcoin = create_user_issued_asset( "JCOIN", jill,  charge_market_fee, price, 2, market_fee_percent );

      const account_object alice = create_account("alice", izzy, izzy, 50/*0.5%*/);
      const account_object bob   = create_account("bob",   izzy, izzy, 50/*0.5%*/);

      // prepare users' balance
      issue_uia( alice, jillcoin.amount( 20000000 ) );

      transfer( committee_account, alice.get_id(), core_asset(1000) );
      transfer( committee_account, bob.get_id(),   core_asset(1000) );
      transfer( committee_account, izzy.get_id(),  core_asset(1000) );

      // update_asset: set referrer percent
      update_asset(jill_id, jill_private_key, jillcoin.get_id(), jillcoin_reward_percent);

      // Alice and Bob place orders which match
      create_sell_order( alice, jillcoin.amount(200000), core_asset(1) );
      create_sell_order( bob, core_asset(1), jillcoin.amount(100000) );

      const int64_t izzy_reward = get_market_fee_reward( izzy, jillcoin );
      const int64_t izzy_balance = get_balance( izzy, jillcoin );

      BOOST_CHECK_GT(izzy_reward, 0);

      auto claim_reward = [&]( account_object referrer, asset amount_to_claim, fc::ecc::private_key private_key )
      {
        vesting_balance_withdraw_operation op;
        op.vesting_balance = vesting_balance_id_type(0);
        op.owner = referrer.get_id();
        op.amount = amount_to_claim;

        signed_transaction tx;
        tx.operations.push_back( op );
        db.current_fee_schedule().set_fee( tx.operations.back() );
        set_expiration( db, tx );
        sign( tx, private_key );
        PUSH_TX( db, tx );
      };

      const int64_t amount_to_claim = 3;
      claim_reward( izzy, jillcoin.amount(amount_to_claim), izzy_private_key );

      BOOST_CHECK_EQUAL(get_balance( izzy, jillcoin ), izzy_balance + amount_to_claim);
      BOOST_CHECK_EQUAL(get_market_fee_reward( izzy, jillcoin ), izzy_reward - amount_to_claim);
   }
   FC_LOG_AND_RETHROW()
}

BOOST_AUTO_TEST_CASE(create_actors)
{
   try
   {
      ACTORS((jill)(izzyregistrar)(izzyreferrer));

      upgrade_to_lifetime_member(izzyregistrar);
      upgrade_to_lifetime_member(izzyreferrer);

      price price(asset(1, asset_id_type(1)), asset(1));
      uint16_t market_fee_percent = 20 * GRAPHENE_1_PERCENT;
      auto obj = jill_id(db);
      const asset_object jillcoin = create_user_issued_asset( "JCOIN", jill,  charge_market_fee, price, 2, market_fee_percent );

      const account_object alice = create_account("alice", izzyregistrar, izzyreferrer, 50/*0.5%*/);
      const account_object bob   = create_account("bob",   izzyregistrar, izzyreferrer, 50/*0.5%*/);

      // prepare users' balance
      issue_uia( alice, jillcoin.amount( 20000000 ) );

      transfer( committee_account, alice.get_id(), core_asset(1000) );
      transfer( committee_account, bob.get_id(),   core_asset(1000) );
      transfer( committee_account, izzyregistrar.get_id(),  core_asset(1000) );
      transfer( committee_account, izzyreferrer.get_id(),  core_asset(1000) );
   }
   FC_LOG_AND_RETHROW()
}

BOOST_AUTO_TEST_CASE(white_list_is_empty_test)
{
   try
   {
      INVOKE(create_actors);

      GET_ACTOR(jill);

      constexpr auto jillcoin_reward_percent = 2*GRAPHENE_1_PERCENT;
      const asset_object &jillcoin = get_asset("JCOIN");

      flat_set<account_id_type> whitelist;
      update_asset(jill_id, jill_private_key, jillcoin.get_id(), jillcoin_reward_percent, whitelist);

      GET_ACTOR(izzyregistrar);
      GET_ACTOR(izzyreferrer);
      BOOST_CHECK_EQUAL( get_market_fee_reward( izzyregistrar, jillcoin ), 0 );
      BOOST_CHECK_EQUAL( get_market_fee_reward( izzyreferrer, jillcoin ), 0 );

      GET_ACTOR(alice);
      GET_ACTOR(bob);
      // Alice and Bob place orders which match
      create_sell_order( alice, jillcoin.amount(200000), core_asset(1) );
      create_sell_order( bob, core_asset(1), jillcoin.amount(100000) );

      const auto izzyregistrar_reward = get_market_fee_reward( izzyregistrar, jillcoin );
      const auto izzyreferrer_reward = get_market_fee_reward( izzyreferrer, jillcoin );
      BOOST_CHECK_GT(izzyregistrar_reward , 0);
      BOOST_CHECK_GT(izzyreferrer_reward , 0);
   }
   FC_LOG_AND_RETHROW()
}

BOOST_AUTO_TEST_CASE(white_list_contains_registrar_test)
{
   try
   {
      INVOKE(create_actors);

      GET_ACTOR(jill);

      constexpr auto jillcoin_reward_percent = 2*GRAPHENE_1_PERCENT;
      const asset_object &jillcoin = get_asset("JCOIN");

      GET_ACTOR(izzyregistrar);
      GET_ACTOR(izzyreferrer);
      flat_set<account_id_type> whitelist = {jill_id, izzyregistrar_id};

      update_asset(jill_id, jill_private_key, jillcoin.get_id(), jillcoin_reward_percent, whitelist);

      BOOST_CHECK_EQUAL( get_market_fee_reward( izzyregistrar, jillcoin ), 0 );
      BOOST_CHECK_EQUAL( get_market_fee_reward( izzyreferrer, jillcoin ), 0 );

      GET_ACTOR(alice);
      GET_ACTOR(bob);
      // Alice and Bob place orders which match
      create_sell_order( alice, jillcoin.amount(200000), core_asset(1) );
      create_sell_order( bob, core_asset(1), jillcoin.amount(100000) );

      const auto izzyregistrar_reward = get_market_fee_reward( izzyregistrar, jillcoin );
      const auto izzyreferrer_reward = get_market_fee_reward( izzyreferrer, jillcoin );
      BOOST_CHECK_GT(izzyregistrar_reward , 0);
      BOOST_CHECK_GT(izzyreferrer_reward , 0);
   }
   FC_LOG_AND_RETHROW()
}

BOOST_AUTO_TEST_CASE(white_list_contains_referrer_test)
{
   try
   {
      INVOKE(create_actors);

      GET_ACTOR(jill);

      constexpr auto jillcoin_reward_percent = 2*GRAPHENE_1_PERCENT;
      const asset_object &jillcoin = get_asset("JCOIN");

      GET_ACTOR(izzyregistrar);
      GET_ACTOR(izzyreferrer);
      flat_set<account_id_type> whitelist = {jill_id, izzyreferrer_id};

      update_asset(jill_id, jill_private_key, jillcoin.get_id(), jillcoin_reward_percent, whitelist);

      BOOST_CHECK_EQUAL( get_market_fee_reward( izzyregistrar, jillcoin ), 0 );
      BOOST_CHECK_EQUAL( get_market_fee_reward( izzyreferrer, jillcoin ), 0 );

      GET_ACTOR(alice);
      GET_ACTOR(bob);
      // Alice and Bob place orders which match
      create_sell_order( alice, jillcoin.amount(200000), core_asset(1) );
      create_sell_order( bob, core_asset(1), jillcoin.amount(100000) );

      BOOST_CHECK_EQUAL( get_market_fee_reward( izzyregistrar, jillcoin ), 0 );
      BOOST_CHECK_EQUAL( get_market_fee_reward( izzyreferrer, jillcoin ), 0 );
   }
   FC_LOG_AND_RETHROW()
}

BOOST_AUTO_TEST_CASE(white_list_doesnt_contain_registrar_test)
{
   try
   {
      INVOKE(create_actors);

      GET_ACTOR(jill);

      constexpr auto jillcoin_reward_percent = 2*GRAPHENE_1_PERCENT;
      const asset_object &jillcoin = get_asset("JCOIN");

      GET_ACTOR(alice);
      flat_set<account_id_type> whitelist = {jill_id, alice_id};

      update_asset(jill_id, jill_private_key, jillcoin.get_id(), jillcoin_reward_percent, whitelist);

      GET_ACTOR(izzyregistrar);
      GET_ACTOR(izzyreferrer);
      BOOST_CHECK_EQUAL( get_market_fee_reward( izzyregistrar, jillcoin ), 0 );
      BOOST_CHECK_EQUAL( get_market_fee_reward( izzyreferrer, jillcoin ), 0 );

      GET_ACTOR(bob);
      // Alice and Bob place orders which match
      create_sell_order( alice, jillcoin.amount(200000), core_asset(1) );
      create_sell_order( bob, core_asset(1), jillcoin.amount(100000) );

      BOOST_CHECK_EQUAL( get_market_fee_reward( izzyregistrar, jillcoin ), 0 );
      BOOST_CHECK_EQUAL( get_market_fee_reward( izzyreferrer, jillcoin ), 0);
   }
   FC_LOG_AND_RETHROW()
}

BOOST_AUTO_TEST_CASE(create_asset_via_proposal_test)
{
   try
   {
      ACTOR(issuer);
      price core_exchange_rate(asset(1, asset_id_type(1)), asset(1));
      
      asset_create_operation create_op;
      create_op.issuer = issuer.id;
      create_op.fee = asset();
      create_op.symbol = "ASSET";
      create_op.common_options.max_supply = 0;
      create_op.precision = 2;
      create_op.common_options.core_exchange_rate = core_exchange_rate;
      create_op.common_options.max_supply = GRAPHENE_MAX_SHARE_SUPPLY;
      create_op.common_options.flags = charge_market_fee;

      additional_asset_options_t options;
      options.value.reward_percent = 100;
      options.value.whitelist_market_fee_sharing = flat_set<account_id_type>{issuer_id};
      create_op.common_options.extensions = std::move(options);;

      const auto& curfees = *db.get_global_properties().parameters.current_fees;
      const auto& proposal_create_fees = curfees.get<proposal_create_operation>();
      proposal_create_operation prop;
      prop.fee_paying_account = issuer_id;
      prop.proposed_ops.emplace_back( create_op );
      prop.expiration_time =  db.head_block_time() + fc::days(1);
      prop.fee = asset( proposal_create_fees.fee + proposal_create_fees.price_per_kbyte );

      {
         prop.expiration_time =  db.head_block_time() + fc::days(1);
         signed_transaction tx;
         tx.operations.push_back( prop );
         db.current_fee_schedule().set_fee( tx.operations.back() );
         set_expiration( db, tx );
         sign( tx, issuer_private_key );
         PUSH_TX( db, tx );
      }
   }
   FC_LOG_AND_RETHROW()
}

BOOST_AUTO_TEST_CASE(update_asset_via_proposal_test)
{
   try
   {
      ACTOR(issuer);
      asset_object usd_asset = create_user_issued_asset("USD", issuer, charge_market_fee);

      additional_asset_options_t options;
      options.value.reward_percent = 100;
      options.value.whitelist_market_fee_sharing = flat_set<account_id_type>{issuer_id};

      asset_update_operation update_op;
      update_op.issuer = issuer_id;
      update_op.asset_to_update = usd_asset.get_id();
      asset_options new_options;
      update_op.new_options = usd_asset.options;
      update_op.new_options.extensions = std::move(options);

      const auto& curfees = *db.get_global_properties().parameters.current_fees;
      const auto& proposal_create_fees = curfees.get<proposal_create_operation>();
      proposal_create_operation prop;
      prop.fee_paying_account = issuer_id;
      prop.proposed_ops.emplace_back( update_op );
      prop.expiration_time =  db.head_block_time() + fc::days(1);
      prop.fee = asset( proposal_create_fees.fee + proposal_create_fees.price_per_kbyte );

      {
         prop.expiration_time =  db.head_block_time() + fc::days(1);
         signed_transaction tx;
         tx.operations.push_back( prop );
         db.current_fee_schedule().set_fee( tx.operations.back() );
         set_expiration( db, tx );
         sign( tx, issuer_private_key );
         PUSH_TX( db, tx );
      }
   }
   FC_LOG_AND_RETHROW()
}

BOOST_AUTO_TEST_CASE(issue_asset){
   try
   {
       ACTORS((alice)(bob)(izzy)(jill));
      // Izzy issues asset to Alice  (Izzycoin market percent - 10%)
      // Jill issues asset to Bob    (Jillcoin market percent - 20%)

      fund( alice, core_asset(1000000) );
      fund( bob, core_asset(1000000) );
      fund( izzy, core_asset(1000000) );
      fund( jill, core_asset(1000000) );

      price price(asset(1, asset_id_type(1)), asset(1));
      constexpr auto izzycoin_market_percent = 10*GRAPHENE_1_PERCENT;
      asset_object izzycoin = create_user_issued_asset( "IZZYCOIN", izzy,  charge_market_fee, price, 2, izzycoin_market_percent );

      constexpr auto jillcoin_market_percent = 20*GRAPHENE_1_PERCENT;
      asset_object jillcoin = create_user_issued_asset( "JILLCOIN", jill,  charge_market_fee, price, 2, jillcoin_market_percent );

      // Alice and Bob create some coins
      issue_uia( alice, izzycoin.amount( 100000 ) );
      issue_uia( bob, jillcoin.amount( 100000 ) );
   }
   FC_LOG_AND_RETHROW()
}

BOOST_AUTO_TEST_CASE(accumulated_fees_before_hf_test)
{
   try
   {
      INVOKE(issue_asset);

      const asset_object &jillcoin = get_asset("JILLCOIN");
      const asset_object &izzycoin = get_asset("IZZYCOIN");

      GET_ACTOR(alice);
      GET_ACTOR(bob);

      // Alice and Bob place orders which match
      create_sell_order( alice_id, izzycoin.amount(100), jillcoin.amount(300) );   // Alice is willing to sell her Izzy's for 3 Jill
      create_sell_order(   bob_id, jillcoin.amount(700), izzycoin.amount(200) );   // Bob is buying up to 200 Izzy's for up to 3.5 Jill

      // 100 Izzys and 300 Jills are matched, so the fees should be
      // 10 Izzy (10%) and 60 Jill (20%).
      BOOST_CHECK( izzycoin.dynamic_asset_data_id(db).accumulated_fees == izzycoin.amount(10).amount );
      BOOST_CHECK( jillcoin.dynamic_asset_data_id(db).accumulated_fees == jillcoin.amount(60).amount );
   }
   FC_LOG_AND_RETHROW()
}

BOOST_AUTO_TEST_CASE(accumulated_fees_after_hf_test)
{
   try
   {
      INVOKE(issue_asset);

      const asset_object &jillcoin = get_asset("JILLCOIN");
      const asset_object &izzycoin = get_asset("IZZYCOIN");

      GET_ACTOR(alice);
      GET_ACTOR(bob);

      // Alice and Bob place orders which match
      create_sell_order( alice_id, izzycoin.amount(100), jillcoin.amount(300) );   // Alice is willing to sell her Izzy's for 3 Jill
      create_sell_order(   bob_id, jillcoin.amount(700), izzycoin.amount(200) );   // Bob is buying up to 200 Izzy's for up to 3.5 Jill

      // 100 Izzys and 300 Jills are matched, so the fees should be
      // 10 Izzy (10%) and 60 Jill (20%).
      BOOST_CHECK( izzycoin.dynamic_asset_data_id(db).accumulated_fees == izzycoin.amount(10).amount );
      BOOST_CHECK( jillcoin.dynamic_asset_data_id(db).accumulated_fees == jillcoin.amount(60).amount );
   }
   FC_LOG_AND_RETHROW()
}

BOOST_AUTO_TEST_CASE(accumulated_fees_with_additional_options_after_hf_test)
{
   try
   {
      INVOKE(issue_asset);

      GET_ACTOR(jill);
      GET_ACTOR(izzy);

      const asset_object &jillcoin = get_asset("JILLCOIN");
      const asset_object &izzycoin = get_asset("IZZYCOIN");

      uint16_t reward_percent = 0;
      update_asset(jill_id, jill_private_key, jillcoin.get_id(), reward_percent);
      update_asset(izzy_id, izzy_private_key, izzycoin.get_id(), reward_percent);

      GET_ACTOR(alice);
      GET_ACTOR(bob);

      // Alice and Bob place orders which match
      create_sell_order( alice_id, izzycoin.amount(100), jillcoin.amount(300) );   // Alice is willing to sell her Izzy's for 3 Jill
      create_sell_order(   bob_id, jillcoin.amount(700), izzycoin.amount(200) );   // Bob is buying up to 200 Izzy's for up to 3.5 Jill

      // 100 Izzys and 300 Jills are matched, so the fees should be
      // 10 Izzy (10%) and 60 Jill (20%).
      BOOST_CHECK( izzycoin.dynamic_asset_data_id(db).accumulated_fees == izzycoin.amount(10).amount );
      BOOST_CHECK( jillcoin.dynamic_asset_data_id(db).accumulated_fees == jillcoin.amount(60).amount );
   }
   FC_LOG_AND_RETHROW()
}

BOOST_AUTO_TEST_CASE( create_vesting_balance_with_instant_vesting_policy_test )
{ try {

   ACTOR(alice);
   fund(alice);

   const asset_object& core = asset_id_type()(db);

   vesting_balance_create_operation op;
   op.fee = core.amount( 0 );
   op.creator = alice_id;
   op.owner = alice_id;
   op.amount = core.amount( 100 );
   op.policy = instant_vesting_policy_initializer{};

   trx.operations.push_back(op);
   set_expiration( db, trx );

   processed_transaction ptx = PUSH_TX( db, trx, ~0 );
   const vesting_balance_id_type& vbid = ptx.operation_results.back().get<object_id_type>();

   auto withdraw = [&](const asset& amount) {
      vesting_balance_withdraw_operation withdraw_op;
      withdraw_op.vesting_balance = vbid;
      withdraw_op.owner = alice_id;
      withdraw_op.amount = amount;

      signed_transaction withdraw_tx;
      withdraw_tx.operations.push_back( withdraw_op );
      set_expiration( db, withdraw_tx );
      sign(withdraw_tx, alice_private_key);
      PUSH_TX( db, withdraw_tx );
   };
   // try to withdraw more then it is on the balance
   GRAPHENE_REQUIRE_THROW(withdraw(op.amount.amount + 1), fc::exception);
   //to withdraw all that is on the balance
   withdraw(op.amount);
   // try to withdraw more then it is on the balance
   GRAPHENE_REQUIRE_THROW(withdraw( core.amount(1) ), fc::exception);
} FC_LOG_AND_RETHROW() }

BOOST_AUTO_TEST_CASE( create_vesting_balance_with_instant_vesting_policy_via_proposal_test )
{ try {

   ACTOR(actor);
   fund(actor);

   const asset_object& core = asset_id_type()(db);

   vesting_balance_create_operation create_op;
   create_op.fee = core.amount( 0 );
   create_op.creator = actor_id;
   create_op.owner = actor_id;
   create_op.amount = core.amount( 100 );
   create_op.policy = instant_vesting_policy_initializer{};

   const auto& curfees = *db.get_global_properties().parameters.current_fees;
   const auto& proposal_create_fees = curfees.get<proposal_create_operation>();
   proposal_create_operation prop;
   prop.fee_paying_account = actor_id;
   prop.proposed_ops.emplace_back( create_op );
   prop.expiration_time =  db.head_block_time() + fc::days(1);
   prop.fee = asset( proposal_create_fees.fee + proposal_create_fees.price_per_kbyte );

   {
      prop.expiration_time =  db.head_block_time() + fc::days(1);
      signed_transaction tx;
      tx.operations.push_back( prop );
      db.current_fee_schedule().set_fee( tx.operations.back() );
      set_expiration( db, tx );
      sign( tx, actor_private_key );
      PUSH_TX( db, tx );
   }
} FC_LOG_AND_RETHROW() }

BOOST_AUTO_TEST_CASE(white_list_asset_rewards_test)
{
   try
   {
      ACTORS((aliceregistrar)(bobregistrar)(alicereferrer)(bobreferrer)(izzy)(jill));

      // Izzy issues white_list asset to Alice
      // Jill issues white_list asset to Bob
      // Bobreferrer added to blacklist for izzycoin asset
      // Aliceregistrar added to blacklist for jillcoin asset
      // Alice and Bob trade in the market and pay fees
      // Check registrar/referrer rewards
      upgrade_to_lifetime_member(aliceregistrar);
      upgrade_to_lifetime_member(alicereferrer);
      upgrade_to_lifetime_member(bobregistrar);
      upgrade_to_lifetime_member(bobreferrer);
      upgrade_to_lifetime_member(izzy);
      upgrade_to_lifetime_member(jill);

      const account_object alice = create_account("alice", aliceregistrar, alicereferrer, 20*GRAPHENE_1_PERCENT);
      const account_object bob   = create_account("bob", bobregistrar, bobreferrer, 20*GRAPHENE_1_PERCENT);

      fund( alice, core_asset(1000000) );
      fund( bob, core_asset(1000000) );
      fund( izzy, core_asset(1000000) );
      fund( jill, core_asset(1000000) );

      price price(asset(1, asset_id_type(1)), asset(1));
      constexpr auto izzycoin_market_percent = 10*GRAPHENE_1_PERCENT;
      constexpr auto jillcoin_market_percent = 20*GRAPHENE_1_PERCENT;
      const asset_id_type izzycoin_id = create_user_issued_asset( "IZZYCOIN", izzy, charge_market_fee|white_list, price, 0, izzycoin_market_percent ).id;
      const asset_id_type jillcoin_id = create_user_issued_asset( "JILLCOIN", jill, charge_market_fee|white_list, price, 0, jillcoin_market_percent ).id;

      // Alice and Bob create some coins
      issue_uia( alice, izzycoin_id(db).amount( 200000 ) );
      issue_uia( bob, jillcoin_id(db).amount( 200000 ) );

      constexpr auto izzycoin_reward_percent = 50*GRAPHENE_1_PERCENT;
      constexpr auto jillcoin_reward_percent = 50*GRAPHENE_1_PERCENT;

      update_asset(izzy_id, izzy_private_key, izzycoin_id, izzycoin_reward_percent);
      update_asset(jill_id, jill_private_key, jillcoin_id, jillcoin_reward_percent);

      BOOST_TEST_MESSAGE( "Attempting to blacklist bobreferrer for izzycoin asset" );
      asset_update_blacklist_authority(izzy_id, izzycoin_id, izzy_id, izzy_private_key);
      add_account_to_blacklist(izzy_id, bobreferrer_id, izzy_private_key);
      BOOST_CHECK( !(is_authorized_asset( db, bobreferrer_id(db), izzycoin_id(db) )) );

      BOOST_TEST_MESSAGE( "Attempting to blacklist aliceregistrar for jillcoin asset" );
      asset_update_blacklist_authority(jill_id, jillcoin_id, jill_id, jill_private_key);
      add_account_to_blacklist(jill_id, aliceregistrar_id, jill_private_key);
      BOOST_CHECK( !(is_authorized_asset( db, aliceregistrar_id(db), jillcoin_id(db) )) );

      // Alice and Bob place orders which match
      create_sell_order( alice.id, izzycoin_id(db).amount(1000), jillcoin_id(db).amount(1500) ); // Alice is willing to sell her 1000 Izzy's for 1.5 Jill
      create_sell_order(   bob.id, jillcoin_id(db).amount(1500), izzycoin_id(db).amount(1000) );   // Bob is buying up to 1500 Izzy's for up to 0.6 Jill

      // 1000 Izzys and 1500 Jills are matched, so the fees should be
      //   100 Izzy (10%) and 300 Jill (20%).

      // Only Bob's registrar should get rewards
      share_type bob_registrar_reward = get_market_fee_reward( bob.registrar, izzycoin_id );
      BOOST_CHECK_GT( bob_registrar_reward, 0 );
      BOOST_CHECK_EQUAL( get_market_fee_reward( bob.referrer, izzycoin_id ), 0 );
      BOOST_CHECK_EQUAL( get_market_fee_reward( alice.registrar, jillcoin_id ), 0 );
      BOOST_CHECK_EQUAL( get_market_fee_reward( alice.referrer, jillcoin_id ), 0 );
   }
   FC_LOG_AND_RETHROW()
}

BOOST_AUTO_TEST_CASE( create_vesting_balance_object_test )
{ 
   /**
    * Test checks that an account could have duplicates VBO (with the same asset_type)
    * for any type of vesting_balance_type
    * except vesting_balance_type::market_fee_sharing
   */
   try {

      ACTOR(actor);

      create_vesting_balance_object(actor_id, vesting_balance_type::unspecified);
      create_vesting_balance_object(actor_id, vesting_balance_type::unspecified);

      create_vesting_balance_object(actor_id, vesting_balance_type::cashback);
      create_vesting_balance_object(actor_id, vesting_balance_type::cashback);

      create_vesting_balance_object(actor_id, vesting_balance_type::witness);
      create_vesting_balance_object(actor_id, vesting_balance_type::witness);

      create_vesting_balance_object(actor_id, vesting_balance_type::worker);
      create_vesting_balance_object(actor_id, vesting_balance_type::worker);

      create_vesting_balance_object(actor_id, vesting_balance_type::market_fee_sharing);
      GRAPHENE_CHECK_THROW(create_vesting_balance_object(actor_id, vesting_balance_type::market_fee_sharing), fc::exception);

} FC_LOG_AND_RETHROW() }


BOOST_AUTO_TEST_CASE( possibility_to_set_100_reward_percent_after_hf1774 )
{
   try
   {
      INVOKE(create_actors);

      generate_blocks_past_hf1774();
      GET_ACTOR(jill);

      constexpr auto jillcoin_reward_percent = 100*GRAPHENE_1_PERCENT;
      const asset_object &jillcoin = get_asset("JCOIN");

      update_asset(jill_id, jill_private_key, jillcoin.get_id(), jillcoin_reward_percent);

      GET_ACTOR(izzyregistrar);
      GET_ACTOR(izzyreferrer);
      BOOST_CHECK_EQUAL( get_market_fee_reward( izzyregistrar, jillcoin ), 0 );
      BOOST_CHECK_EQUAL( get_market_fee_reward( izzyreferrer, jillcoin ), 0 );

      GET_ACTOR(alice);
      GET_ACTOR(bob);

      const share_type sell_amount = 100000;

      // Alice and Bob place orders which match
      create_sell_order( alice, jillcoin.amount(sell_amount), core_asset(1) );
      create_sell_order( bob, core_asset(1), jillcoin.amount(sell_amount) );

      const auto izzyregistrar_reward = get_market_fee_reward( izzyregistrar, jillcoin );
      const auto izzyreferrer_reward = get_market_fee_reward( izzyreferrer, jillcoin );

      BOOST_CHECK_GT(izzyregistrar_reward , 0);
      BOOST_CHECK_GT(izzyreferrer_reward , 0);

      auto calculate_percent = [](const share_type& value, uint16_t percent)
      {
         auto a(value.value);
         a *= percent;
         a /= GRAPHENE_100_PERCENT;
         return a;
      };
      //jillcoin has 20% market fee percent, see create_actors
      //all market fees are distributed between registrar and referrer
      auto acc_rewards = izzyregistrar_reward + izzyreferrer_reward;
      BOOST_CHECK_EQUAL( calculate_percent(sell_amount, 20*GRAPHENE_1_PERCENT), acc_rewards);

      //check referrer reward
      BOOST_CHECK_EQUAL( calculate_percent(acc_rewards, alice.referrer_rewards_percentage), izzyreferrer_reward);
   }
   FC_LOG_AND_RETHROW()
}

BOOST_AUTO_TEST_SUITE_END()<|MERGE_RESOLUTION|>--- conflicted
+++ resolved
@@ -90,21 +90,12 @@
       PUSH_TX( db, tx);
    }
 
-<<<<<<< HEAD
-   void generate_blocks_past_hf1268()
-   {
-      database_fixture::generate_blocks( HARDFORK_1268_TIME );
-      database_fixture::generate_block();
-   }
-
    void generate_blocks_past_hf1774()
    {
       database_fixture::generate_blocks( HARDFORK_1774_TIME );
       database_fixture::generate_block();
    }
 
-=======
->>>>>>> eba093cb
    asset core_asset(int64_t x )
    {
        return asset( x*core_precision );
@@ -123,36 +114,7 @@
 
 BOOST_FIXTURE_TEST_SUITE( fee_sharing_tests, reward_database_fixture )
 
-<<<<<<< HEAD
-BOOST_AUTO_TEST_CASE(cannot_create_asset_with_additional_options_before_hf)
-{
-   try
-   {
-      ACTOR(issuer);
-
-      price price(asset(1, asset_id_type(1)), asset(1));
-      uint16_t market_fee_percent = 100;
-
-      additional_asset_options_t options;
-      options.value.reward_percent = 100;
-      options.value.whitelist_market_fee_sharing = flat_set<account_id_type>{issuer_id};
-
-      GRAPHENE_CHECK_THROW(create_user_issued_asset("USD",
-                                                    issuer,
-                                                    charge_market_fee,
-                                                    price,
-                                                    2,
-                                                    market_fee_percent,
-                                                    options),
-                           fc::assert_exception);
-   }
-   FC_LOG_AND_RETHROW()
-}
-
-BOOST_AUTO_TEST_CASE(create_asset_with_additional_options_after_hf1268)
-=======
-BOOST_AUTO_TEST_CASE(create_asset_with_additional_options_after_hf)
->>>>>>> eba093cb
+BOOST_AUTO_TEST_CASE(cannot_create_asset_with_reward_percent_of_100_before_hf1774)
 {
    try
    {
@@ -204,27 +166,7 @@
    FC_LOG_AND_RETHROW()
 }
 
-<<<<<<< HEAD
-BOOST_AUTO_TEST_CASE(cannot_update_additional_options_before_hf1268)
-{
-   try
-   {
-      ACTOR(issuer);
-
-      asset_object usd_asset = create_user_issued_asset("USD", issuer, charge_market_fee);
-
-      flat_set<account_id_type> whitelist = {issuer_id};
-      GRAPHENE_CHECK_THROW(
-                  update_asset(issuer_id, issuer_private_key, usd_asset.get_id(), 40, whitelist),
-                  fc::assert_exception );
-   }
-   FC_LOG_AND_RETHROW()
-}
-
-BOOST_AUTO_TEST_CASE(update_additional_options_after_hf1268)
-=======
-BOOST_AUTO_TEST_CASE(update_additional_options_after_hf)
->>>>>>> eba093cb
+BOOST_AUTO_TEST_CASE(cannot_set_reward_percent_to_100_before_hf1774)
 {
    try
    {
@@ -258,9 +200,9 @@
 {
    try
    {
+      generate_blocks_past_hf1774();
+
       ACTOR(issuer);
-
-      generate_blocks_past_hf1774();
 
       uint16_t reward_percent = GRAPHENE_100_PERCENT; // 100.00%
       flat_set<account_id_type> whitelist = {issuer_id};
@@ -292,7 +234,7 @@
    {
       ACTOR(issuer);
 
-      asset_object usd_asset = create_user_issued_asset("USD", issuer, charge_market_fee);
+      asset_object usd_asset = create_user_issued_asset("USD", issuer, charge_market_fee); // make a copy
 
       generate_blocks_past_hf1774();
 
