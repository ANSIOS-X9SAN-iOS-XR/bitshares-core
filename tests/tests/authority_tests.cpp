--- conflicted
+++ resolved
@@ -1447,60 +1447,6 @@
    }
 }
 
-<<<<<<< HEAD
-BOOST_AUTO_TEST_CASE( nested_execution )
-{ try {
-   ACTORS( (alice)(bob) );
-   fund( alice );
-
-   generate_blocks( HARDFORK_CORE_214_TIME + fc::hours(1) );
-   set_expiration( db, trx );
-
-   const auto& gpo = db.get_global_properties();
-
-   proposal_create_operation pco;
-   pco.expiration_time = db.head_block_time() + fc::minutes(1);
-   pco.fee_paying_account = alice_id;
-   proposal_id_type inner;
-   {
-      transfer_operation top;
-      top.from = alice_id;
-      top.to = bob_id;
-      top.amount = asset( 10 );
-      pco.proposed_ops.emplace_back( top );
-      trx.operations.push_back( pco );
-      inner = PUSH_TX( db, trx, ~0 ).operation_results.front().get<object_id_type>();
-      trx.clear();
-      pco.proposed_ops.clear();
-   }
-
-   std::vector<proposal_id_type> nested;
-   nested.push_back( inner );
-   for( size_t i = 0; i < gpo.active_witnesses.size() * 2; i++ )
-   {
-      proposal_update_operation pup;
-      pup.fee_paying_account = alice_id;
-      pup.proposal = nested.back();
-      pup.active_approvals_to_add.insert( alice_id );
-      pco.proposed_ops.emplace_back( pup );
-      trx.operations.push_back( pco );
-      nested.push_back( PUSH_TX( db, trx, ~0 ).operation_results.front().get<object_id_type>() );
-      trx.clear();
-      pco.proposed_ops.clear();
-   }
-
-   proposal_update_operation pup;
-   pup.fee_paying_account = alice_id;
-   pup.proposal = nested.back();
-   pup.active_approvals_to_add.insert( alice_id );
-   trx.operations.push_back( pup );
-   PUSH_TX( db, trx, ~0 );
-
-   for( size_t i = 1; i < nested.size(); i++ )
-      BOOST_CHECK_THROW( db.get<proposal_object>( nested[i] ), fc::assert_exception ); // executed successfully -> object removed
-   db.get<proposal_object>( inner ); // wasn't executed -> object exists, doesn't throw
-} FC_LOG_AND_RETHROW() }
-=======
 /// This test case reproduces https://github.com/bitshares/bitshares-core/issues/944
 ///                       and https://github.com/bitshares/bitshares-core/issues/580
 BOOST_FIXTURE_TEST_CASE( missing_owner_auth_test, database_fixture )
@@ -1605,7 +1551,59 @@
       throw;
    }
 }
->>>>>>> 717eb855
+
+BOOST_AUTO_TEST_CASE( nested_execution )
+{ try {
+   ACTORS( (alice)(bob) );
+   fund( alice );
+
+   generate_blocks( HARDFORK_CORE_214_TIME + fc::hours(1) );
+   set_expiration( db, trx );
+
+   const auto& gpo = db.get_global_properties();
+
+   proposal_create_operation pco;
+   pco.expiration_time = db.head_block_time() + fc::minutes(1);
+   pco.fee_paying_account = alice_id;
+   proposal_id_type inner;
+   {
+      transfer_operation top;
+      top.from = alice_id;
+      top.to = bob_id;
+      top.amount = asset( 10 );
+      pco.proposed_ops.emplace_back( top );
+      trx.operations.push_back( pco );
+      inner = PUSH_TX( db, trx, ~0 ).operation_results.front().get<object_id_type>();
+      trx.clear();
+      pco.proposed_ops.clear();
+   }
+
+   std::vector<proposal_id_type> nested;
+   nested.push_back( inner );
+   for( size_t i = 0; i < gpo.active_witnesses.size() * 2; i++ )
+   {
+      proposal_update_operation pup;
+      pup.fee_paying_account = alice_id;
+      pup.proposal = nested.back();
+      pup.active_approvals_to_add.insert( alice_id );
+      pco.proposed_ops.emplace_back( pup );
+      trx.operations.push_back( pco );
+      nested.push_back( PUSH_TX( db, trx, ~0 ).operation_results.front().get<object_id_type>() );
+      trx.clear();
+      pco.proposed_ops.clear();
+   }
+
+   proposal_update_operation pup;
+   pup.fee_paying_account = alice_id;
+   pup.proposal = nested.back();
+   pup.active_approvals_to_add.insert( alice_id );
+   trx.operations.push_back( pup );
+   PUSH_TX( db, trx, ~0 );
+
+   for( size_t i = 1; i < nested.size(); i++ )
+      BOOST_CHECK_THROW( db.get<proposal_object>( nested[i] ), fc::assert_exception ); // executed successfully -> object removed
+   db.get<proposal_object>( inner ); // wasn't executed -> object exists, doesn't throw
+} FC_LOG_AND_RETHROW() }
 
 BOOST_AUTO_TEST_CASE( issue_214 )
 { try {
