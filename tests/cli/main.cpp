/*
 * Copyright (c) 2018 John Jones, and contributors.
 *
 * The MIT License
 *
 * Permission is hereby granted, free of charge, to any person obtaining a copy
 * of this software and associated documentation files (the "Software"), to deal
 * in the Software without restriction, including without limitation the rights
 * to use, copy, modify, merge, publish, distribute, sublicense, and/or sell
 * copies of the Software, and to permit persons to whom the Software is
 * furnished to do so, subject to the following conditions:
 *
 * The above copyright notice and this permission notice shall be included in
 * all copies or substantial portions of the Software.
 *
 * THE SOFTWARE IS PROVIDED "AS IS", WITHOUT WARRANTY OF ANY KIND, EXPRESS OR
 * IMPLIED, INCLUDING BUT NOT LIMITED TO THE WARRANTIES OF MERCHANTABILITY,
 * FITNESS FOR A PARTICULAR PURPOSE AND NONINFRINGEMENT. IN NO EVENT SHALL THE
 * AUTHORS OR COPYRIGHT HOLDERS BE LIABLE FOR ANY CLAIM, DAMAGES OR OTHER
 * LIABILITY, WHETHER IN AN ACTION OF CONTRACT, TORT OR OTHERWISE, ARISING FROM,
 * OUT OF OR IN CONNECTION WITH THE SOFTWARE OR THE USE OR OTHER DEALINGS IN
 * THE SOFTWARE.
 */
#include <graphene/app/application.hpp>
#include <graphene/app/plugin.hpp>

#include <graphene/utilities/tempdir.hpp>

#include <graphene/account_history/account_history_plugin.hpp>
#include <graphene/witness/witness.hpp>
#include <graphene/market_history/market_history_plugin.hpp>
#include <graphene/egenesis/egenesis.hpp>
#include <graphene/wallet/wallet.hpp>

#include <fc/thread/thread.hpp>
#include <fc/network/http/websocket.hpp>
#include <fc/rpc/websocket_api.hpp>
#include <fc/rpc/cli.hpp>
#include <fc/crypto/base58.hpp>

#include <fc/crypto/aes.hpp>

#ifdef _WIN32
   #ifndef _WIN32_WINNT
      #define _WIN32_WINNT 0x0501
   #endif
   #include <winsock2.h>
   #include <WS2tcpip.h>
#else
   #include <sys/socket.h>
   #include <netinet/ip.h>
   #include <sys/types.h>
#endif
#include <thread>

#include <boost/filesystem/path.hpp>

#define BOOST_TEST_MODULE Test Application
#include <boost/test/included/unit_test.hpp>

/*****
 * Global Initialization for Windows
 * ( sets up Winsock stuf )
 */
#ifdef _WIN32
int sockInit(void)
{
   WSADATA wsa_data;
   return WSAStartup(MAKEWORD(1,1), &wsa_data);
}
int sockQuit(void)
{
   return WSACleanup();
}
#endif

/*********************
 * Helper Methods
 *********************/

#include "../common/genesis_file_util.hpp"

#define INVOKE(test) ((struct test*)this)->test_method();

//////
/// @brief attempt to find an available port on localhost
/// @returns an available port number, or -1 on error
/////
int get_available_port()
{
   struct sockaddr_in sin;
   int socket_fd = socket(AF_INET, SOCK_STREAM, 0);
   if (socket_fd == -1)
      return -1;
   sin.sin_family = AF_INET;
   sin.sin_port = 0;
   sin.sin_addr.s_addr = htonl(INADDR_LOOPBACK);
   if (::bind(socket_fd, (struct sockaddr*)&sin, sizeof(struct sockaddr_in)) == -1)
      return -1;
   socklen_t len = sizeof(sin);
   if (getsockname(socket_fd, (struct sockaddr *)&sin, &len) == -1)
      return -1;
#ifdef _WIN32
   closesocket(socket_fd);
#else
   close(socket_fd);
#endif
   return ntohs(sin.sin_port);
}

///////////
/// @brief Start the application
/// @param app_dir the temporary directory to use
/// @param server_port_number to be filled with the rpc endpoint port number
/// @returns the application object
//////////
std::shared_ptr<graphene::app::application> start_application(fc::temp_directory& app_dir, int& server_port_number) {
   std::shared_ptr<graphene::app::application> app1(new graphene::app::application{});

   app1->register_plugin<graphene::account_history::account_history_plugin>(true);
   app1->register_plugin< graphene::market_history::market_history_plugin >(true);
   app1->register_plugin< graphene::witness_plugin::witness_plugin >(true);
   app1->register_plugin< graphene::grouped_orders::grouped_orders_plugin>(true);
   app1->startup_plugins();
   boost::program_options::variables_map cfg;
#ifdef _WIN32
   sockInit();
#endif
   server_port_number = get_available_port();
   cfg.emplace(
      "rpc-endpoint",
      boost::program_options::variable_value(string("127.0.0.1:" + std::to_string(server_port_number)), false)
   );
   cfg.emplace("genesis-json", boost::program_options::variable_value(create_genesis_file(app_dir), false));
   cfg.emplace("seed-nodes", boost::program_options::variable_value(string("[]"), false));
   app1->initialize(app_dir.path(), cfg);

   app1->initialize_plugins(cfg);
   app1->startup_plugins();

   app1->startup();
   fc::usleep(fc::milliseconds(500));
   return app1;
}

///////////
/// Send a block to the db
/// @param app the application
/// @param returned_block the signed block
/// @returns true on success
///////////
bool generate_block(std::shared_ptr<graphene::app::application> app, graphene::chain::signed_block& returned_block) 
{
   try {
      fc::ecc::private_key committee_key = fc::ecc::private_key::regenerate(fc::sha256::hash(string("nathan")));
      auto db = app->chain_database();
      returned_block = db->generate_block( db->get_slot_time(1),
                                         db->get_scheduled_witness(1),
                                         committee_key,
                                         database::skip_nothing );
      return true;
   } catch (exception &e) {
      return false;
   }
}

bool generate_block(std::shared_ptr<graphene::app::application> app) 
{
   graphene::chain::signed_block returned_block;
   return generate_block(app, returned_block);
}

///////////
/// @brief Skip intermediate blocks, and generate a maintenance block
/// @param app the application
/// @returns true on success
///////////
bool generate_maintenance_block(std::shared_ptr<graphene::app::application> app) {
   try {
      fc::ecc::private_key committee_key = fc::ecc::private_key::regenerate(fc::sha256::hash(string("nathan")));
      uint32_t skip = ~0;
      auto db = app->chain_database();
      auto maint_time = db->get_dynamic_global_properties().next_maintenance_time;
      auto slots_to_miss = db->get_slot_at_time(maint_time);
      db->generate_block(db->get_slot_time(slots_to_miss),
            db->get_scheduled_witness(slots_to_miss),
            committee_key,
            skip);
      return true;
   } catch (exception& e)
   {
      return false;
   }
}

///////////
/// @brief a class to make connecting to the application server easier
///////////
class client_connection
{
public:
   /////////
   // constructor
   /////////
   client_connection(
      std::shared_ptr<graphene::app::application> app,
      const fc::temp_directory& data_dir,
      const int server_port_number
   )
   {
      wallet_data.chain_id = app->chain_database()->get_chain_id();
      wallet_data.ws_server = "ws://127.0.0.1:" + std::to_string(server_port_number);
      wallet_data.ws_user = "";
      wallet_data.ws_password = "";
      websocket_connection  = websocket_client.connect( wallet_data.ws_server );

      api_connection = std::make_shared<fc::rpc::websocket_api_connection>(*websocket_connection, GRAPHENE_MAX_NESTED_OBJECTS);

      remote_login_api = api_connection->get_remote_api< graphene::app::login_api >(1);
      BOOST_CHECK(remote_login_api->login( wallet_data.ws_user, wallet_data.ws_password ) );

      wallet_api_ptr = std::make_shared<graphene::wallet::wallet_api>(wallet_data, remote_login_api);
      wallet_filename = data_dir.path().generic_string() + "/wallet.json";
      wallet_api_ptr->set_wallet_filename(wallet_filename);

      wallet_api = fc::api<graphene::wallet::wallet_api>(wallet_api_ptr);

      wallet_cli = std::make_shared<fc::rpc::cli>(GRAPHENE_MAX_NESTED_OBJECTS);
      for( auto& name_formatter : wallet_api_ptr->get_result_formatters() )
         wallet_cli->format_result( name_formatter.first, name_formatter.second );

      boost::signals2::scoped_connection closed_connection(websocket_connection->closed.connect([=]{
         cerr << "Server has disconnected us.\n";
         wallet_cli->stop();
      }));
      (void)(closed_connection);
   }
   ~client_connection()
   {
      // wait for everything to finish up
      fc::usleep(fc::milliseconds(500));
   }
public:
   fc::http::websocket_client websocket_client;
   graphene::wallet::wallet_data wallet_data;
   fc::http::websocket_connection_ptr websocket_connection;
   std::shared_ptr<fc::rpc::websocket_api_connection> api_connection;
   fc::api<login_api> remote_login_api;
   std::shared_ptr<graphene::wallet::wallet_api> wallet_api_ptr;
   fc::api<graphene::wallet::wallet_api> wallet_api;
   std::shared_ptr<fc::rpc::cli> wallet_cli;
   std::string wallet_filename;
};

///////////////////////////////
// Cli Wallet Fixture
///////////////////////////////

struct cli_fixture
{
   class dummy
   {
   public:
      ~dummy()
      {
         // wait for everything to finish up
         fc::usleep(fc::milliseconds(500));
      }
   };
   dummy dmy;
   int server_port_number;
   fc::temp_directory app_dir;
   std::shared_ptr<graphene::app::application> app1;
   client_connection con;
   std::vector<std::string> nathan_keys;

   cli_fixture() :
      server_port_number(0),
      app_dir( graphene::utilities::temp_directory_path() ),
      app1( start_application(app_dir, server_port_number) ),
      con( app1, app_dir, server_port_number ),
      nathan_keys( {"5KQwrPbwdL6PhXujxW37FSSQZ1JiwsST4cqQzDeyXtP79zkvFD3"} )
   {
      BOOST_TEST_MESSAGE("Setup cli_wallet::boost_fixture_test_case");

      using namespace graphene::chain;
      using namespace graphene::app;

      try
      {
         BOOST_TEST_MESSAGE("Setting wallet password");
         con.wallet_api_ptr->set_password("supersecret");
         con.wallet_api_ptr->unlock("supersecret");

         // import Nathan account
         BOOST_TEST_MESSAGE("Importing nathan key");
         BOOST_CHECK_EQUAL(nathan_keys[0], "5KQwrPbwdL6PhXujxW37FSSQZ1JiwsST4cqQzDeyXtP79zkvFD3");
         BOOST_CHECK(con.wallet_api_ptr->import_key("nathan", nathan_keys[0]));
      } catch( fc::exception& e ) {
         edump((e.to_detail_string()));
         throw;
      }
   }

   ~cli_fixture()
   {
      BOOST_TEST_MESSAGE("Cleanup cli_wallet::boost_fixture_test_case");

      // wait for everything to finish up
      fc::usleep(fc::seconds(1));

      app1->shutdown();
#ifdef _WIN32
      sockQuit();
#endif
   }
};

///////////////////////////////
// Tests
///////////////////////////////

////////////////
// Start a server and connect using the same calls as the CLI
////////////////
BOOST_FIXTURE_TEST_CASE( cli_connect, cli_fixture )
{
   BOOST_TEST_MESSAGE("Testing wallet connection.");
}

////////////////
// Start a server and connect using the same calls as the CLI
// Quit wallet and be sure that file was saved correctly
////////////////
BOOST_FIXTURE_TEST_CASE( cli_quit, cli_fixture )
{
   BOOST_TEST_MESSAGE("Testing wallet connection and quit command.");
   BOOST_CHECK_THROW( con.wallet_api_ptr->quit(), fc::canceled_exception );
}

BOOST_FIXTURE_TEST_CASE( upgrade_nathan_account, cli_fixture )
{
   try
   {
      BOOST_TEST_MESSAGE("Upgrade Nathan's account");

      account_object nathan_acct_before_upgrade, nathan_acct_after_upgrade;
      std::vector<signed_transaction> import_txs;
      signed_transaction upgrade_tx;

      BOOST_TEST_MESSAGE("Importing nathan's balance");
      import_txs = con.wallet_api_ptr->import_balance("nathan", nathan_keys, true);
      nathan_acct_before_upgrade = con.wallet_api_ptr->get_account("nathan");

      // upgrade nathan
      BOOST_TEST_MESSAGE("Upgrading Nathan to LTM");
      upgrade_tx = con.wallet_api_ptr->upgrade_account("nathan", true);
      nathan_acct_after_upgrade = con.wallet_api_ptr->get_account("nathan");

      // verify that the upgrade was successful
      BOOST_CHECK_PREDICATE(
         std::not_equal_to<uint32_t>(),
         (nathan_acct_before_upgrade.membership_expiration_date.sec_since_epoch())
         (nathan_acct_after_upgrade.membership_expiration_date.sec_since_epoch())
      );
      BOOST_CHECK(nathan_acct_after_upgrade.is_lifetime_member());
   } catch( fc::exception& e ) {
      edump((e.to_detail_string()));
      throw;
   }
}

BOOST_FIXTURE_TEST_CASE( create_new_account, cli_fixture )
{
   try
   {
      INVOKE(upgrade_nathan_account);

      // create a new account
      graphene::wallet::brain_key_info bki = con.wallet_api_ptr->suggest_brain_key();
      BOOST_CHECK(!bki.brain_priv_key.empty());
      signed_transaction create_acct_tx = con.wallet_api_ptr->create_account_with_brain_key(
         bki.brain_priv_key, "jmjatlanta", "nathan", "nathan", true
      );
      // save the private key for this new account in the wallet file
      BOOST_CHECK(con.wallet_api_ptr->import_key("jmjatlanta", bki.wif_priv_key));
      con.wallet_api_ptr->save_wallet_file(con.wallet_filename);

      // attempt to give jmjatlanta some bitsahres
      BOOST_TEST_MESSAGE("Transferring bitshares from Nathan to jmjatlanta");
      signed_transaction transfer_tx = con.wallet_api_ptr->transfer(
         "nathan", "jmjatlanta", "10000", "1.3.0", "Here are some CORE token for your new account", true
      );
   } catch( fc::exception& e ) {
      edump((e.to_detail_string()));
      throw;
   }
}

///////////////////////
// Start a server and connect using the same calls as the CLI
// Vote for two witnesses, and make sure they both stay there
// after a maintenance block
///////////////////////
BOOST_FIXTURE_TEST_CASE( cli_vote_for_2_witnesses, cli_fixture )
{
   try
   {
      BOOST_TEST_MESSAGE("Cli Vote Test for 2 Witnesses");

      INVOKE(create_new_account);

      // get the details for init1
      witness_object init1_obj = con.wallet_api_ptr->get_witness("init1");
      int init1_start_votes = init1_obj.total_votes;
      // Vote for a witness
      signed_transaction vote_witness1_tx = con.wallet_api_ptr->vote_for_witness("jmjatlanta", "init1", true, true);

      // generate a block to get things started
      BOOST_CHECK(generate_block(app1));
      // wait for a maintenance interval
      BOOST_CHECK(generate_maintenance_block(app1));

      // Verify that the vote is there
      init1_obj = con.wallet_api_ptr->get_witness("init1");
      witness_object init2_obj = con.wallet_api_ptr->get_witness("init2");
      int init1_middle_votes = init1_obj.total_votes;
      BOOST_CHECK(init1_middle_votes > init1_start_votes);

      // Vote for a 2nd witness
      int init2_start_votes = init2_obj.total_votes;
      signed_transaction vote_witness2_tx = con.wallet_api_ptr->vote_for_witness("jmjatlanta", "init2", true, true);

      // send another block to trigger maintenance interval
      BOOST_CHECK(generate_maintenance_block(app1));

      // Verify that both the first vote and the 2nd are there
      init2_obj = con.wallet_api_ptr->get_witness("init2");
      init1_obj = con.wallet_api_ptr->get_witness("init1");

      int init2_middle_votes = init2_obj.total_votes;
      BOOST_CHECK(init2_middle_votes > init2_start_votes);
      int init1_last_votes = init1_obj.total_votes;
      BOOST_CHECK(init1_last_votes > init1_start_votes);
   } catch( fc::exception& e ) {
      edump((e.to_detail_string()));
      throw;
   }
}

BOOST_FIXTURE_TEST_CASE( cli_get_signed_transaction_signers, cli_fixture )
{
   try
   {
      INVOKE(upgrade_nathan_account);

      // register account and transfer funds
      const auto test_bki = con.wallet_api_ptr->suggest_brain_key();
      con.wallet_api_ptr->register_account(
         "test", test_bki.pub_key, test_bki.pub_key, "nathan", "nathan", 0, true
      );
      con.wallet_api_ptr->transfer("nathan", "test", "1000", "1.3.0", "", true);

      // import key and save wallet
      BOOST_CHECK(con.wallet_api_ptr->import_key("test", test_bki.wif_priv_key));
      con.wallet_api_ptr->save_wallet_file(con.wallet_filename);

      // create transaction and check expected result
      auto signed_trx = con.wallet_api_ptr->transfer("test", "nathan", "10", "1.3.0", "", true);

      const auto &test_acc = con.wallet_api_ptr->get_account("test");
      flat_set<public_key_type> expected_signers = {test_bki.pub_key};
      vector<vector<account_id_type> > expected_key_refs{{test_acc.id, test_acc.id}};

      auto signers = con.wallet_api_ptr->get_transaction_signers(signed_trx);
      BOOST_CHECK(signers == expected_signers);

      auto key_refs = con.wallet_api_ptr->get_key_references({expected_signers.begin(), expected_signers.end()});
      BOOST_CHECK(key_refs == expected_key_refs);

   } catch( fc::exception& e ) {
      edump((e.to_detail_string()));
      throw;
   }
}

BOOST_FIXTURE_TEST_CASE( cli_get_available_transaction_signers, cli_fixture )
{
   try
   {
      INVOKE(upgrade_nathan_account);

      // register account
      const auto test_bki = con.wallet_api_ptr->suggest_brain_key();
      con.wallet_api_ptr->register_account(
         "test", test_bki.pub_key, test_bki.pub_key, "nathan", "nathan", 0, true
      );
      const auto &test_acc = con.wallet_api_ptr->get_account("test");

      // create and sign transaction
      signed_transaction trx;
      trx.operations = {transfer_operation()};

      // sign with test key
      const auto test_privkey = wif_to_key( test_bki.wif_priv_key );
      BOOST_REQUIRE( test_privkey );
      trx.sign( *test_privkey, con.wallet_data.chain_id );

      // sign with other keys
      const auto privkey_1 = fc::ecc::private_key::generate();
      trx.sign( privkey_1, con.wallet_data.chain_id );

      const auto privkey_2 = fc::ecc::private_key::generate();
      trx.sign( privkey_2, con.wallet_data.chain_id );

      // verify expected result
      flat_set<public_key_type> expected_signers = {test_bki.pub_key, 
                                                    privkey_1.get_public_key(), 
                                                    privkey_2.get_public_key()};

      auto signers = con.wallet_api_ptr->get_transaction_signers(trx);
      BOOST_CHECK(signers == expected_signers);

      // blockchain has no references to unknown accounts (privkey_1, privkey_2)
      // only test account available
      vector<vector<account_id_type> > expected_key_refs{{}, {}, {test_acc.id, test_acc.id}};

      auto key_refs = con.wallet_api_ptr->get_key_references({expected_signers.begin(), expected_signers.end()});
      std::sort(key_refs.begin(), key_refs.end());

      BOOST_CHECK(key_refs == expected_key_refs);

   } catch( fc::exception& e ) {
      edump((e.to_detail_string()));
      throw;
   }
}

BOOST_FIXTURE_TEST_CASE( cli_cant_get_signers_from_modified_transaction, cli_fixture )
{
   try
   {
      INVOKE(upgrade_nathan_account);

      // register account
      const auto test_bki = con.wallet_api_ptr->suggest_brain_key();
      con.wallet_api_ptr->register_account(
         "test", test_bki.pub_key, test_bki.pub_key, "nathan", "nathan", 0, true
      );
      const auto &test_acc = con.wallet_api_ptr->get_account("test");

      // create and sign transaction
      signed_transaction trx;
      trx.operations = {transfer_operation()};

      // sign with test key
      const auto test_privkey = wif_to_key( test_bki.wif_priv_key );
      BOOST_REQUIRE( test_privkey );
      trx.sign( *test_privkey, con.wallet_data.chain_id );

      // modify transaction (MITM-attack)
      trx.operations.clear();

      // verify if transaction has no valid signature of test account 
      flat_set<public_key_type> expected_signers_of_valid_transaction = {test_bki.pub_key};
      auto signers = con.wallet_api_ptr->get_transaction_signers(trx);
      BOOST_CHECK(signers != expected_signers_of_valid_transaction);

   } catch( fc::exception& e ) {
      edump((e.to_detail_string()));
      throw;
   }
}

///////////////////
// Start a server and connect using the same calls as the CLI
// Set a voting proxy and be assured that it sticks
///////////////////
BOOST_FIXTURE_TEST_CASE( cli_set_voting_proxy, cli_fixture )
{
   try {
      INVOKE(create_new_account);

      // grab account for comparison
      account_object prior_voting_account = con.wallet_api_ptr->get_account("jmjatlanta");
      // set the voting proxy to nathan
      BOOST_TEST_MESSAGE("About to set voting proxy.");
      signed_transaction voting_tx = con.wallet_api_ptr->set_voting_proxy("jmjatlanta", "nathan", true);
      account_object after_voting_account = con.wallet_api_ptr->get_account("jmjatlanta");
      // see if it changed
      BOOST_CHECK(prior_voting_account.options.voting_account != after_voting_account.options.voting_account);
   } catch( fc::exception& e ) {
      edump((e.to_detail_string()));
      throw;
   }
}

///////////////////
// Test blind transactions and mantissa length of range proofs.
///////////////////
BOOST_FIXTURE_TEST_CASE( cli_confidential_tx_test, cli_fixture )
{
   using namespace graphene::wallet;
   try {
      // we need to increase the default max transaction size to run this test.
      this->app1->chain_database()->modify(
         this->app1->chain_database()->get_global_properties(), 
         []( global_property_object& p) {
            p.parameters.maximum_transaction_size = 8192;
      });      
      std::vector<signed_transaction> import_txs;

      BOOST_TEST_MESSAGE("Importing nathan's balance");
      import_txs = con.wallet_api_ptr->import_balance("nathan", nathan_keys, true);

      unsigned int head_block = 0;
      auto & W = *con.wallet_api_ptr; // Wallet alias

      BOOST_TEST_MESSAGE("Creating blind accounts");
      graphene::wallet::brain_key_info bki_nathan = W.suggest_brain_key();
      graphene::wallet::brain_key_info bki_alice = W.suggest_brain_key();
      graphene::wallet::brain_key_info bki_bob = W.suggest_brain_key();
      W.create_blind_account("nathan", bki_nathan.brain_priv_key);
      W.create_blind_account("alice", bki_alice.brain_priv_key);
      W.create_blind_account("bob", bki_bob.brain_priv_key);
      BOOST_CHECK(W.get_blind_accounts().size() == 3);

      // ** Block 1: Import Nathan account:
      BOOST_TEST_MESSAGE("Importing nathan key and balance");
      std::vector<std::string> nathan_keys{"5KQwrPbwdL6PhXujxW37FSSQZ1JiwsST4cqQzDeyXtP79zkvFD3"};
      W.import_key("nathan", nathan_keys[0]);
      W.import_balance("nathan", nathan_keys, true);
      generate_block(app1); head_block++;

      // ** Block 2: Nathan will blind 100M CORE token:
      BOOST_TEST_MESSAGE("Blinding a large balance");
      W.transfer_to_blind("nathan", GRAPHENE_SYMBOL, {{"nathan","100000000"}}, true);
      BOOST_CHECK( W.get_blind_balances("nathan")[0].amount == 10000000000000 );
      generate_block(app1); head_block++;

      // ** Block 3: Nathan will send 1M CORE token to alice and 10K CORE token to bob. We
      // then confirm that balances are received, and then analyze the range
      // prooofs to make sure the mantissa length does not reveal approximate
      // balance (issue #480).
      std::map<std::string, share_type> to_list = {{"alice",100000000000},
                                                   {"bob",    1000000000}};
      vector<blind_confirmation> bconfs;
      asset_object core_asset = W.get_asset("1.3.0");
      BOOST_TEST_MESSAGE("Sending blind transactions to alice and bob");
      for (auto to : to_list) {
         string amount = core_asset.amount_to_string(to.second);
         bconfs.push_back(W.blind_transfer("nathan",to.first,amount,core_asset.symbol,true));
         BOOST_CHECK( W.get_blind_balances(to.first)[0].amount == to.second );
      }
      BOOST_TEST_MESSAGE("Inspecting range proof mantissa lengths");
      vector<int> rp_mantissabits;
      for (auto conf : bconfs) {
         for (auto out : conf.trx.operations[0].get<blind_transfer_operation>().outputs) {
            rp_mantissabits.push_back(1+out.range_proof[1]); // 2nd byte encodes mantissa length
         }
      }
      // We are checking the mantissa length of the range proofs for several Pedersen
      // commitments of varying magnitude.  We don't want the mantissa lengths to give
      // away magnitude.  Deprecated wallet behavior was to use "just enough" mantissa
      // bits to prove range, but this gives away value to within a factor of two. As a
      // naive test, we assume that if all mantissa lengths are equal, then they are not
      // revealing magnitude.  However, future more-sophisticated wallet behavior
      // *might* randomize mantissa length to achieve some space savings in the range
      // proof.  The following test will fail in that case and a more sophisticated test
      // will be needed.
      auto adjacent_unequal = std::adjacent_find(rp_mantissabits.begin(),
                                                 rp_mantissabits.end(),         // find unequal adjacent values
                                                 std::not_equal_to<int>());
      BOOST_CHECK(adjacent_unequal == rp_mantissabits.end());
      generate_block(app1); head_block++;

      // ** Check head block:
      BOOST_TEST_MESSAGE("Check that all expected blocks have processed");
      dynamic_global_property_object dgp = W.get_dynamic_global_properties();
      BOOST_CHECK(dgp.head_block_number == head_block);
   } catch( fc::exception& e ) {
      edump((e.to_detail_string()));
      throw;
   }
}

/******
 * Check account history pagination (see bitshares-core/issue/1176)
 */
BOOST_FIXTURE_TEST_CASE( account_history_pagination, cli_fixture )
{
   try
   {
      INVOKE(create_new_account);

      // attempt to give jmjatlanta some bitsahres
      BOOST_TEST_MESSAGE("Transferring bitshares from Nathan to jmjatlanta");
      for(int i = 1; i <= 199; i++)
      {
         signed_transaction transfer_tx = con.wallet_api_ptr->transfer("nathan", "jmjatlanta", std::to_string(i),
                                                "1.3.0", "Here are some CORE token for your new account", true);
      }

      BOOST_CHECK(generate_block(app1));

      // now get account history and make sure everything is there (and no duplicates)
      std::vector<graphene::wallet::operation_detail> history = con.wallet_api_ptr->get_account_history("jmjatlanta", 300);
      BOOST_CHECK_EQUAL(201u, history.size() );

      std::set<object_id_type> operation_ids;

      for(auto& op : history)
      {
         if( operation_ids.find(op.op.id) != operation_ids.end() )
         {
            BOOST_FAIL("Duplicate found");
         }
         operation_ids.insert(op.op.id);
      }
   } catch( fc::exception& e ) {
      edump((e.to_detail_string()));
      throw;
   }
}

<<<<<<< HEAD

///////////////////////
// Create a multi-sig account and verify that only when all signatures are
// signed, the transaction could be broadcast
///////////////////////
BOOST_AUTO_TEST_CASE( cli_multisig_transaction )
=======
///////////////////////
// Start a server and connect using the same calls as the CLI
// Create an HTLC
///////////////////////
BOOST_AUTO_TEST_CASE( cli_create_htlc )
>>>>>>> 768e3185
{
   using namespace graphene::chain;
   using namespace graphene::app;
   std::shared_ptr<graphene::app::application> app1;
   try {
      fc::temp_directory app_dir( graphene::utilities::temp_directory_path() );

      int server_port_number = 0;
      app1 = start_application(app_dir, server_port_number);
<<<<<<< HEAD
=======
      // set committee parameters
      app1->chain_database()->modify(app1->chain_database()->get_global_properties(), [](global_property_object& p) {
         graphene::chain::htlc_options params;
         params.max_preimage_size = 1024;
         params.max_timeout_secs = 60 * 60 * 24 * 28;
         p.parameters.extensions.value.updatable_htlc_options = params;
      });
>>>>>>> 768e3185

      // connect to the server
      client_connection con(app1, app_dir, server_port_number);

      BOOST_TEST_MESSAGE("Setting wallet password");
      con.wallet_api_ptr->set_password("supersecret");
      con.wallet_api_ptr->unlock("supersecret");

      // import Nathan account
      BOOST_TEST_MESSAGE("Importing nathan key");
      std::vector<std::string> nathan_keys{"5KQwrPbwdL6PhXujxW37FSSQZ1JiwsST4cqQzDeyXtP79zkvFD3"};
      BOOST_CHECK_EQUAL(nathan_keys[0], "5KQwrPbwdL6PhXujxW37FSSQZ1JiwsST4cqQzDeyXtP79zkvFD3");
      BOOST_CHECK(con.wallet_api_ptr->import_key("nathan", nathan_keys[0]));

      BOOST_TEST_MESSAGE("Importing nathan's balance");
      std::vector<signed_transaction> import_txs = con.wallet_api_ptr->import_balance("nathan", nathan_keys, true);
      account_object nathan_acct_before_upgrade = con.wallet_api_ptr->get_account("nathan");

      // upgrade nathan
      BOOST_TEST_MESSAGE("Upgrading Nathan to LTM");
      signed_transaction upgrade_tx = con.wallet_api_ptr->upgrade_account("nathan", true);
      account_object nathan_acct_after_upgrade = con.wallet_api_ptr->get_account("nathan");

      // verify that the upgrade was successful
<<<<<<< HEAD
      BOOST_CHECK_PREDICATE( std::not_equal_to<uint32_t>(), (nathan_acct_before_upgrade.membership_expiration_date.sec_since_epoch())(nathan_acct_after_upgrade.membership_expiration_date.sec_since_epoch()) );
      BOOST_CHECK(nathan_acct_after_upgrade.is_lifetime_member());

      // create a new multisig account
      graphene::wallet::brain_key_info bki1 = con.wallet_api_ptr->suggest_brain_key();
      graphene::wallet::brain_key_info bki2 = con.wallet_api_ptr->suggest_brain_key();
      graphene::wallet::brain_key_info bki3 = con.wallet_api_ptr->suggest_brain_key();
      graphene::wallet::brain_key_info bki4 = con.wallet_api_ptr->suggest_brain_key();
      BOOST_CHECK(!bki1.brain_priv_key.empty());
      BOOST_CHECK(!bki2.brain_priv_key.empty());
      BOOST_CHECK(!bki3.brain_priv_key.empty());
      BOOST_CHECK(!bki4.brain_priv_key.empty());

      signed_transaction create_multisig_acct_tx;
      account_create_operation account_create_op;

      account_create_op.referrer = nathan_acct_after_upgrade.id;
      account_create_op.referrer_percent = nathan_acct_after_upgrade.referrer_rewards_percentage;
      account_create_op.registrar = nathan_acct_after_upgrade.id;
      account_create_op.name = "cifer.test";
      account_create_op.owner = authority(1, bki1.pub_key, 1);
      account_create_op.active = authority(2, bki2.pub_key, 1, bki3.pub_key, 1);
      account_create_op.options.memo_key = bki4.pub_key;
      account_create_op.fee = asset(1000000);  // should be enough for creating account

      create_multisig_acct_tx.operations.push_back(account_create_op);
      con.wallet_api_ptr->sign_transaction(create_multisig_acct_tx, true);

      // attempt to give cifer.test some bitsahres
      BOOST_TEST_MESSAGE("Transferring bitshares from Nathan to cifer.test");
      signed_transaction transfer_tx1 = con.wallet_api_ptr->transfer("nathan", "cifer.test", "10000", "1.3.0", "Here are some BTS for your new account", true);

      // transfer bts from cifer.test to nathan
      BOOST_TEST_MESSAGE("Transferring bitshares from cifer.test to nathan");
      auto dyn_props = app1->chain_database()->get_dynamic_global_properties();
      account_object cifer_test = con.wallet_api_ptr->get_account("cifer.test");

      // construct a transfer transaction
      signed_transaction transfer_tx2;
      transfer_operation xfer_op;
      xfer_op.from = cifer_test.id;
      xfer_op.to = nathan_acct_after_upgrade.id;
      xfer_op.amount = asset(100000000);
      xfer_op.fee = asset(3000000);  // should be enough for transfer
      transfer_tx2.operations.push_back(xfer_op);

      // case1: sign a transaction without TaPoS and expiration fields
      // expect: return a transaction with TaPoS and expiration filled
      transfer_tx2 =
         con.wallet_api_ptr->add_transaction_signature( transfer_tx2, false );
      BOOST_CHECK( ( transfer_tx2.ref_block_num != 0 &&
                     transfer_tx2.ref_block_prefix != 0 ) ||
                   ( transfer_tx2.expiration != fc::time_point_sec() ) );

      // case2: broadcast without signature
      // expect: exception with missing active authority
      BOOST_CHECK_THROW(con.wallet_api_ptr->broadcast_transaction(transfer_tx2), fc::exception);

      // case3:
      // import one of the private keys for this new account in the wallet file,
      // sign and broadcast with partial signatures
      //
      // expect: exception with missing active authority
      BOOST_CHECK(con.wallet_api_ptr->import_key("cifer.test", bki2.wif_priv_key));
      BOOST_CHECK_THROW(con.wallet_api_ptr->add_transaction_signature(transfer_tx2, true), fc::exception);

      // case4: sign again as signature exists
      // expect: num of signatures not increase
      transfer_tx2 = con.wallet_api_ptr->add_transaction_signature(transfer_tx2, false);
      BOOST_CHECK_EQUAL(transfer_tx2.signatures.size(), 1);

      // case5:
      // import another private key, sign and broadcast without full signatures
      //
      // expect: transaction broadcast successfully
      BOOST_CHECK(con.wallet_api_ptr->import_key("cifer.test", bki3.wif_priv_key));
      con.wallet_api_ptr->add_transaction_signature(transfer_tx2, true);
      auto balances = con.wallet_api_ptr->list_account_balances( "cifer.test" );
      for (auto b : balances) {
         if (b.asset_id == asset_id_type()) {
            BOOST_ASSERT(b == asset(900000000 - 3000000));
         }
      }

      // wait for everything to finish up
      fc::usleep(fc::seconds(1));
   } catch( fc::exception& e ) {
      edump((e.to_detail_string()));
      throw;
   }
   app1->shutdown();
}

graphene::wallet::plain_keys decrypt_keys( const std::string& password, const vector<char>& cipher_keys )
{
   auto pw = fc::sha512::hash( password.c_str(), password.size() );
   vector<char> decrypted = fc::aes_decrypt( pw, cipher_keys );
   return fc::raw::unpack<graphene::wallet::plain_keys>( decrypted );
}

BOOST_AUTO_TEST_CASE( saving_keys_wallet_test ) {
   cli_fixture cli;

   cli.con.wallet_api_ptr->import_balance( "nathan", cli.nathan_keys, true );
   cli.con.wallet_api_ptr->upgrade_account( "nathan", true );
   std::string brain_key( "FICTIVE WEARY MINIBUS LENS HAWKIE MAIDISH MINTY GLYPH GYTE KNOT COCKSHY LENTIGO PROPS BIFORM KHUTBAH BRAZIL" );
   cli.con.wallet_api_ptr->create_account_with_brain_key( brain_key, "account1", "nathan", "nathan", true );

   BOOST_CHECK_NO_THROW( cli.con.wallet_api_ptr->transfer( "nathan", "account1", "9000", "1.3.0", "", true ) );

   std::string path( cli.app_dir.path().generic_string() + "/wallet.json" );
   graphene::wallet::wallet_data wallet = fc::json::from_file( path ).as<graphene::wallet::wallet_data>( 2 * GRAPHENE_MAX_NESTED_OBJECTS );
   BOOST_CHECK( wallet.extra_keys.size() == 1 ); // nathan
   BOOST_CHECK( wallet.pending_account_registrations.size() == 1 ); // account1
   BOOST_CHECK( wallet.pending_account_registrations["account1"].size() == 2 ); // account1 active key + account1 memo key

   graphene::wallet::plain_keys pk = decrypt_keys( "supersecret", wallet.cipher_keys );
   BOOST_CHECK( pk.keys.size() == 1 ); // nathan key

   BOOST_CHECK( generate_block( cli.app1 ) );
   fc::usleep( fc::seconds(1) );

   wallet = fc::json::from_file( path ).as<graphene::wallet::wallet_data>( 2 * GRAPHENE_MAX_NESTED_OBJECTS );
   BOOST_CHECK( wallet.extra_keys.size() == 2 ); // nathan + account1
   BOOST_CHECK( wallet.pending_account_registrations.empty() );
   BOOST_CHECK_NO_THROW( cli.con.wallet_api_ptr->transfer( "account1", "nathan", "1000", "1.3.0", "", true ) );

   pk = decrypt_keys( "supersecret", wallet.cipher_keys );
   BOOST_CHECK( pk.keys.size() == 3 ); // nathan key + account1 active key + account1 memo key
=======
      BOOST_CHECK_PREDICATE( std::not_equal_to<uint32_t>(), (nathan_acct_before_upgrade.membership_expiration_date.sec_since_epoch())
            (nathan_acct_after_upgrade.membership_expiration_date.sec_since_epoch()) );
      BOOST_CHECK(nathan_acct_after_upgrade.is_lifetime_member());

      // Create new asset called BOBCOIN
      try 
      {
         graphene::chain::asset_options asset_ops;
         asset_ops.max_supply = 1000000;
         asset_ops.core_exchange_rate = price(asset(2),asset(1,asset_id_type(1)));
         fc::optional<graphene::chain::bitasset_options> bit_opts;
         con.wallet_api_ptr->create_asset("nathan", "BOBCOIN", 5, asset_ops, bit_opts, true);
      }
      catch(exception& e)
      {
         BOOST_FAIL(e.what());
      }
      catch(...)
      {
         BOOST_FAIL("Unknown exception creating BOBCOIN");
      }

      // create a new account for Alice
      {
         graphene::wallet::brain_key_info bki = con.wallet_api_ptr->suggest_brain_key();
         BOOST_CHECK(!bki.brain_priv_key.empty());
         signed_transaction create_acct_tx = con.wallet_api_ptr->create_account_with_brain_key(bki.brain_priv_key, "alice", 
               "nathan", "nathan", true);
         // save the private key for this new account in the wallet file
         BOOST_CHECK(con.wallet_api_ptr->import_key("alice", bki.wif_priv_key));
         con.wallet_api_ptr->save_wallet_file(con.wallet_filename);
         // attempt to give alice some bitsahres
         BOOST_TEST_MESSAGE("Transferring bitshares from Nathan to alice");
         signed_transaction transfer_tx = con.wallet_api_ptr->transfer("nathan", "alice", "10000", "1.3.0", 
               "Here are some CORE token for your new account", true);
      }

      // create a new account for Bob
      {
         graphene::wallet::brain_key_info bki = con.wallet_api_ptr->suggest_brain_key();
         BOOST_CHECK(!bki.brain_priv_key.empty());
         signed_transaction create_acct_tx = con.wallet_api_ptr->create_account_with_brain_key(bki.brain_priv_key, "bob", 
               "nathan", "nathan", true);
         // save the private key for this new account in the wallet file
         BOOST_CHECK(con.wallet_api_ptr->import_key("bob", bki.wif_priv_key));
         con.wallet_api_ptr->save_wallet_file(con.wallet_filename);
         // attempt to give bob some bitsahres
         BOOST_TEST_MESSAGE("Transferring bitshares from Nathan to Bob");
         signed_transaction transfer_tx = con.wallet_api_ptr->transfer("nathan", "bob", "10000", "1.3.0", 
               "Here are some CORE token for your new account", true);
         con.wallet_api_ptr->issue_asset("bob", "5", "BOBCOIN", "Here are your BOBCOINs", true);
      }


      BOOST_TEST_MESSAGE("Alice has agreed to buy 3 BOBCOIN from Bob for 3 BTS. Alice creates an HTLC");
      // create an HTLC
      std::string preimage_string = "My Secret";
      fc::sha256 preimage_md = fc::sha256::hash(preimage_string);
      std::stringstream ss;
      for(size_t i = 0; i < preimage_md.data_size(); i++)
      {
         char d = preimage_md.data()[i];
         unsigned char uc = static_cast<unsigned char>(d);
         ss << std::setfill('0') << std::setw(2) << std::hex << (int)uc;
      }
      std::string hash_str = ss.str();
      BOOST_TEST_MESSAGE("Secret is " + preimage_string + " and hash is " + hash_str);
      uint32_t timelock = fc::days(1).to_seconds();
      graphene::chain::signed_transaction result_tx 
            = con.wallet_api_ptr->htlc_create("alice", "bob", 
            "3", "1.3.0", "SHA256", hash_str, preimage_string.size(), timelock, true);

      // normally, a wallet would watch block production, and find the transaction. Here, we can cheat:
      std::string alice_htlc_id_as_string;
      {
         BOOST_TEST_MESSAGE("The system is generating a block");
         graphene::chain::signed_block result_block;
         BOOST_CHECK(generate_block(app1, result_block));

         // get the ID:
         htlc_id_type htlc_id = result_block.transactions[result_block.transactions.size()-1].operation_results[0].get<object_id_type>();
         alice_htlc_id_as_string = (std::string)(object_id_type)htlc_id;
         BOOST_TEST_MESSAGE("Alice shares the HTLC ID with Bob. The HTLC ID is: " + alice_htlc_id_as_string);
      }

      // Bob can now look over Alice's HTLC, to see if it is what was agreed to.
      BOOST_TEST_MESSAGE("Bob retrieves the HTLC Object by ID to examine it.");
      auto alice_htlc = con.wallet_api_ptr->get_htlc(alice_htlc_id_as_string);
      BOOST_TEST_MESSAGE("The HTLC Object is: " + fc::json::to_pretty_string(alice_htlc));

      // Bob likes what he sees, so he creates an HTLC, using the info he retrieved from Alice's HTLC
      con.wallet_api_ptr->htlc_create("bob", "alice",
            "3", "BOBCOIN", "SHA256", hash_str, preimage_string.size(), timelock, true);

      // normally, a wallet would watch block production, and find the transaction. Here, we can cheat:
      std::string bob_htlc_id_as_string;
      {
         BOOST_TEST_MESSAGE("The system is generating a block");
         graphene::chain::signed_block result_block;
         BOOST_CHECK(generate_block(app1, result_block));

         // get the ID:
         htlc_id_type htlc_id = result_block.transactions[result_block.transactions.size()-1].operation_results[0].get<object_id_type>();
         bob_htlc_id_as_string = (std::string)(object_id_type)htlc_id;
         BOOST_TEST_MESSAGE("Bob shares the HTLC ID with Alice. The HTLC ID is: " + bob_htlc_id_as_string);
      }

      // Alice can now look over Bob's HTLC, to see if it is what was agreed to:
      BOOST_TEST_MESSAGE("Alice retrieves the HTLC Object by ID to examine it.");
      auto bob_htlc = con.wallet_api_ptr->get_htlc(bob_htlc_id_as_string);
      BOOST_TEST_MESSAGE("The HTLC Object is: " + fc::json::to_pretty_string(bob_htlc));

      // Alice likes what she sees, so uses her preimage to get her BOBCOIN
      {
         BOOST_TEST_MESSAGE("Alice uses her preimage to retrieve the BOBCOIN");
         std::string secret = "My Secret";
         con.wallet_api_ptr->htlc_redeem(bob_htlc_id_as_string, "alice", secret, true);
         BOOST_TEST_MESSAGE("The system is generating a block");
         BOOST_CHECK(generate_block(app1));
      }

      // TODO: Bob can look at Alice's history to see her preimage
      // Bob can use the preimage to retrieve his BTS
      {
         BOOST_TEST_MESSAGE("Bob uses Alice's preimage to retrieve the BOBCOIN");
         std::string secret = "My Secret";
         con.wallet_api_ptr->htlc_redeem(alice_htlc_id_as_string, "bob", secret, true);
         BOOST_TEST_MESSAGE("The system is generating a block");
         BOOST_CHECK(generate_block(app1));
      }

      // wait for everything to finish up
      fc::usleep(fc::seconds(1));
   } catch( fc::exception& e ) {
      edump((e.to_detail_string()));
      throw;
   }
   app1->shutdown();
>>>>>>> 768e3185
}<|MERGE_RESOLUTION|>--- conflicted
+++ resolved
@@ -723,20 +723,12 @@
    }
 }
 
-<<<<<<< HEAD
 
 ///////////////////////
 // Create a multi-sig account and verify that only when all signatures are
 // signed, the transaction could be broadcast
 ///////////////////////
 BOOST_AUTO_TEST_CASE( cli_multisig_transaction )
-=======
-///////////////////////
-// Start a server and connect using the same calls as the CLI
-// Create an HTLC
-///////////////////////
-BOOST_AUTO_TEST_CASE( cli_create_htlc )
->>>>>>> 768e3185
 {
    using namespace graphene::chain;
    using namespace graphene::app;
@@ -746,16 +738,6 @@
 
       int server_port_number = 0;
       app1 = start_application(app_dir, server_port_number);
-<<<<<<< HEAD
-=======
-      // set committee parameters
-      app1->chain_database()->modify(app1->chain_database()->get_global_properties(), [](global_property_object& p) {
-         graphene::chain::htlc_options params;
-         params.max_preimage_size = 1024;
-         params.max_timeout_secs = 60 * 60 * 24 * 28;
-         p.parameters.extensions.value.updatable_htlc_options = params;
-      });
->>>>>>> 768e3185
 
       // connect to the server
       client_connection con(app1, app_dir, server_port_number);
@@ -780,7 +762,6 @@
       account_object nathan_acct_after_upgrade = con.wallet_api_ptr->get_account("nathan");
 
       // verify that the upgrade was successful
-<<<<<<< HEAD
       BOOST_CHECK_PREDICATE( std::not_equal_to<uint32_t>(), (nathan_acct_before_upgrade.membership_expiration_date.sec_since_epoch())(nathan_acct_after_upgrade.membership_expiration_date.sec_since_epoch()) );
       BOOST_CHECK(nathan_acct_after_upgrade.is_lifetime_member());
 
@@ -910,7 +891,54 @@
 
    pk = decrypt_keys( "supersecret", wallet.cipher_keys );
    BOOST_CHECK( pk.keys.size() == 3 ); // nathan key + account1 active key + account1 memo key
-=======
+}
+
+
+///////////////////////
+// Start a server and connect using the same calls as the CLI
+// Create an HTLC
+///////////////////////
+BOOST_AUTO_TEST_CASE( cli_create_htlc )
+{
+   using namespace graphene::chain;
+   using namespace graphene::app;
+   std::shared_ptr<graphene::app::application> app1;
+   try {
+      fc::temp_directory app_dir( graphene::utilities::temp_directory_path() );
+
+      int server_port_number = 0;
+      app1 = start_application(app_dir, server_port_number);
+      // set committee parameters
+      app1->chain_database()->modify(app1->chain_database()->get_global_properties(), [](global_property_object& p) {
+         graphene::chain::htlc_options params;
+         params.max_preimage_size = 1024;
+         params.max_timeout_secs = 60 * 60 * 24 * 28;
+         p.parameters.extensions.value.updatable_htlc_options = params;
+      });
+
+      // connect to the server
+      client_connection con(app1, app_dir, server_port_number);
+
+      BOOST_TEST_MESSAGE("Setting wallet password");
+      con.wallet_api_ptr->set_password("supersecret");
+      con.wallet_api_ptr->unlock("supersecret");
+
+      // import Nathan account
+      BOOST_TEST_MESSAGE("Importing nathan key");
+      std::vector<std::string> nathan_keys{"5KQwrPbwdL6PhXujxW37FSSQZ1JiwsST4cqQzDeyXtP79zkvFD3"};
+      BOOST_CHECK_EQUAL(nathan_keys[0], "5KQwrPbwdL6PhXujxW37FSSQZ1JiwsST4cqQzDeyXtP79zkvFD3");
+      BOOST_CHECK(con.wallet_api_ptr->import_key("nathan", nathan_keys[0]));
+
+      BOOST_TEST_MESSAGE("Importing nathan's balance");
+      std::vector<signed_transaction> import_txs = con.wallet_api_ptr->import_balance("nathan", nathan_keys, true);
+      account_object nathan_acct_before_upgrade = con.wallet_api_ptr->get_account("nathan");
+
+      // upgrade nathan
+      BOOST_TEST_MESSAGE("Upgrading Nathan to LTM");
+      signed_transaction upgrade_tx = con.wallet_api_ptr->upgrade_account("nathan", true);
+      account_object nathan_acct_after_upgrade = con.wallet_api_ptr->get_account("nathan");
+
+      // verify that the upgrade was successful
       BOOST_CHECK_PREDICATE( std::not_equal_to<uint32_t>(), (nathan_acct_before_upgrade.membership_expiration_date.sec_since_epoch())
             (nathan_acct_after_upgrade.membership_expiration_date.sec_since_epoch()) );
       BOOST_CHECK(nathan_acct_after_upgrade.is_lifetime_member());
@@ -1049,5 +1077,4 @@
       throw;
    }
    app1->shutdown();
->>>>>>> 768e3185
 }